/*
 * Copyright © 2014 Canonical Ltd.
 *
 * This program is free software: you can redistribute it and/or modify
 * it under the terms of the GNU General Public License version 3 as
 * published by the Free Software Foundation.
 *
 * This program is distributed in the hope that it will be useful,
 * but WITHOUT ANY WARRANTY; without even the implied warranty of
 * MERCHANTABILITY or FITNESS FOR A PARTICULAR PURPOSE.  See the
 * GNU General Public License for more details.
 *
 * You should have received a copy of the GNU General Public License
 * along with this program.  If not, see <http://www.gnu.org/licenses/>.
 *
 * Authored by: Kevin DuBois <kevin.dubois@canonical.com>
 */

#include "mir/graphics/display_buffer.h"
#include "mir/compositor/compositor_report.h"
#include "mir/compositor/scene.h"
#include "mir/compositor/scene_element.h"
#include "mir/compositor/destination_alpha.h"
#include "mir/graphics/cursor.h"
#include "demo_compositor.h"

namespace me = mir::examples;
namespace mg = mir::graphics;
namespace mc = mir::compositor;
namespace geom = mir::geometry;
using namespace mir;

namespace
{
mc::DestinationAlpha destination_alpha(mg::DisplayBuffer const& db)
{
    return db.uses_alpha() ? mc::DestinationAlpha::generate_from_source : mc::DestinationAlpha::opaque;
}

class SoftCursor : public mg::Cursor
{
public:
    SoftCursor(me::DemoCompositor& compositor)
        : compositor(compositor)
    {
    }

    void show(mg::CursorImage const&) override
    {
        // TODO: Implement software cursor image setting later
    }

    void hide() override
    {
    }

    void move_to(geometry::Point position) override
    {
        compositor.on_cursor_movement(position);
    }

private:
    me::DemoCompositor& compositor;
};
}

me::DemoCompositor::DemoCompositor(
    mg::DisplayBuffer& display_buffer,
    std::shared_ptr<mc::Scene> const& scene,
    mg::GLProgramFactory const& factory,
    std::shared_ptr<mc::CompositorReport> const& report) :
    display_buffer(display_buffer),
    scene(scene),
    report(report),
    soft_cursor{std::make_shared<SoftCursor>(*this)},
    viewport(display_buffer.view_area()),
    zoom_mag{1.0f},
    renderer(
        factory,
        display_buffer.view_area(),
        destination_alpha(display_buffer),
        30.0f, //titlebar_height
        80.0f) //shadow_radius
{
    scene->register_compositor(this);
}

me::DemoCompositor::~DemoCompositor()
{
    scene->unregister_compositor(this);
}

void me::DemoCompositor::composite()
{
    report->began_frame(this);
    //a simple filtering out of renderables that shouldn't be drawn
    //the elements should be notified if they are rendered or not
    bool nonrenderlist_elements{false};
    mg::RenderableList renderable_list;
    std::unordered_set<mg::Renderable::ID> decoration_skip_list;

    auto elements = scene->scene_elements_for(this);
    for(auto const& it : elements)
    {
        auto const& renderable = it->renderable();
<<<<<<< HEAD

        auto embellished = renderer.would_embellish(*renderable, viewport);
        auto any_part_drawn = (viewport.overlaps(renderable->screen_position()) || embellished);
=======
        auto const& view_area = display_buffer.view_area();
        auto embellished = renderer.would_embellish(*renderable, view_area);
        auto any_part_drawn = (view_area.overlaps(renderable->screen_position()) || embellished);
        
        if (!it->is_a_surface())
            decoration_skip_list.insert(renderable->id());
>>>>>>> d58e2cb7
        if (renderable->visible() && any_part_drawn)
        {
            renderable_list.push_back(renderable);
            it->rendered_in(this);
        }
        else
        {
            it->occluded_in(this);
        }
        nonrenderlist_elements |= embellished;
    }

    if (!nonrenderlist_elements &&
        display_buffer.post_renderables_if_optimizable(renderable_list))
    {
        renderer.suspend();
        report->finished_frame(true, this);
    }
    else
    {
        display_buffer.make_current();

        renderer.set_rotation(display_buffer.orientation());
<<<<<<< HEAD
        renderer.set_viewport(viewport);
        renderer.begin();
=======
        renderer.begin(std::move(decoration_skip_list));
>>>>>>> d58e2cb7
        renderer.render(renderable_list);
        display_buffer.post_update();
        renderer.end();
        report->finished_frame(false, this);
    }
}

std::weak_ptr<graphics::Cursor>
me::DemoCompositor::cursor() const
{
    return soft_cursor;
}

void me::DemoCompositor::on_cursor_movement(
    geometry::Point const& p)
{
    cursor_pos = p;
    if (zoom_mag != 1.0f)
        update_viewport();
}

void me::DemoCompositor::zoom(float mag)
{
    zoom_mag = mag;
    update_viewport();
}

void me::DemoCompositor::update_viewport()
{
    auto const& view_area = display_buffer.view_area();

    if (zoom_mag == 1.0f)
    {
        // The below calculations should yield the same result as this, but
        // just in case there are any floating point precision errors,
        // set it precisely:
        viewport = view_area;
    }
    else
    {
        int db_width = view_area.size.width.as_int();
        int db_height = view_area.size.height.as_int();
        int db_x = view_area.top_left.x.as_int();
        int db_y = view_area.top_left.y.as_int();
    
        float zoom_width = db_width / zoom_mag;
        float zoom_height = db_height / zoom_mag;
    
        float screen_x = cursor_pos.x.as_int() - db_x;
        float screen_y = cursor_pos.y.as_int() - db_y;

        float normal_x = screen_x / db_width;
        float normal_y = screen_y / db_height;
    
        // Position the viewport so the cursor location matches up.
        // This assumes the hardware cursor still traverses the physical
        // screen and isn't being warped.
        int zoom_x = db_x + (db_width - zoom_width) * normal_x;
        int zoom_y = db_y + (db_height - zoom_height) * normal_y;

        viewport = {{zoom_x, zoom_y}, {zoom_width, zoom_height}};
    }
}<|MERGE_RESOLUTION|>--- conflicted
+++ resolved
@@ -103,18 +103,13 @@
     for(auto const& it : elements)
     {
         auto const& renderable = it->renderable();
-<<<<<<< HEAD
 
         auto embellished = renderer.would_embellish(*renderable, viewport);
         auto any_part_drawn = (viewport.overlaps(renderable->screen_position()) || embellished);
-=======
-        auto const& view_area = display_buffer.view_area();
-        auto embellished = renderer.would_embellish(*renderable, view_area);
-        auto any_part_drawn = (view_area.overlaps(renderable->screen_position()) || embellished);
         
         if (!it->is_a_surface())
             decoration_skip_list.insert(renderable->id());
->>>>>>> d58e2cb7
+
         if (renderable->visible() && any_part_drawn)
         {
             renderable_list.push_back(renderable);
@@ -138,12 +133,8 @@
         display_buffer.make_current();
 
         renderer.set_rotation(display_buffer.orientation());
-<<<<<<< HEAD
         renderer.set_viewport(viewport);
-        renderer.begin();
-=======
         renderer.begin(std::move(decoration_skip_list));
->>>>>>> d58e2cb7
         renderer.render(renderable_list);
         display_buffer.post_update();
         renderer.end();
