--- conflicted
+++ resolved
@@ -65,24 +65,6 @@
     MOCK_CONST_METHOD0(current_shell, std::shared_ptr<mir::Shell>());
 };
 
-<<<<<<< HEAD
-struct MockSession : public msh::Session
-{
-    MOCK_METHOD1(create_surface, msh::SurfaceId(msh::SurfaceCreationParameters const&));
-    MOCK_METHOD1(destroy_surface, void(msh::SurfaceId));
-    MOCK_CONST_METHOD1(get_surface, std::shared_ptr<msh::Surface>(msh::SurfaceId));
-    
-    MOCK_METHOD0(name, std::string());
-    MOCK_METHOD0(shutdown, void());
-    
-    MOCK_METHOD0(hide, void());
-    MOCK_METHOD0(show, void());
-
-    MOCK_METHOD3(configure_surface, int(msh::SurfaceId, MirSurfaceAttrib, int));
-};
-
-=======
->>>>>>> 3378cf58
 struct MockSurface : public msh::Surface
 {
     MOCK_METHOD0(hide, void());
