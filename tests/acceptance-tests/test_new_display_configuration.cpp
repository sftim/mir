/*
 * Copyright © 2013-2016 Canonical Ltd.
 *
 * This program is free software: you can redistribute it and/or modify
 * it under the terms of the GNU General Public License version 3 as
 * published by the Free Software Foundation.
 *
 * This program is distributed in the hope that it will be useful,
 * but WITHOUT ANY WARRANTY; without even the implied warranty of
 * MERCHANTABILITY or FITNESS FOR A PARTICULAR PURPOSE.  See the
 * GNU General Public License for more details.
 *
 * You should have received a copy of the GNU General Public License
 * along with this program.  If not, see <http://www.gnu.org/licenses/>.
 *
 * Authored by: Alexandros Frantzis <alexandros.frantzis@canonical.com>
 *              Kevin DuBois <kevin.dubois@canonical.com>
 *              Christopher James Halse Rogers <christopher.halse.rogers@canonical.com>
 */

#include "mir/main_loop.h"
#include "mir/frontend/session_authorizer.h"
#include "mir/graphics/event_handler_register.h"
#include "mir/shell/display_configuration_controller.h"
#include "mir/graphics/display_configuration_observer.h"
#include "mir/observer_registrar.h"

#include "mir_test_framework/connected_client_with_a_surface.h"
#include "mir/test/doubles/null_platform.h"
#include "mir/test/doubles/fake_display.h"
#include "mir/test/doubles/null_display_sync_group.h"
#include "mir/test/doubles/null_platform.h"
#include "mir/test/display_config_matchers.h"
#include "mir/test/doubles/stub_display_configuration.h"
#include "mir/test/doubles/stub_session_authorizer.h"
#include "mir/test/fake_shared.h"
#include "mir/test/pipe.h"
#include "mir/test/signal.h"

#include "mir_toolkit/mir_client_library.h"

#include <atomic>
#include <chrono>
#include <mutex>

#include <gmock/gmock.h>
#include <gtest/gtest.h>
#include <future>

namespace mg = mir::graphics;
namespace geom = mir::geometry;
namespace mf = mir::frontend;
namespace mtf = mir_test_framework;
namespace mtd = mir::test::doubles;
namespace mt = mir::test;

using namespace testing;
using namespace std::literals::chrono_literals;

namespace
{
mtd::StubDisplayConfig stub_display_config;

mtd::StubDisplayConfig changed_stub_display_config{1};

class MockDisplay : public mtd::FakeDisplay
{
public:
    MockDisplay(): mtd::FakeDisplay()
    {
        using namespace testing;
        ON_CALL(*this, configure(_))
            .WillByDefault(Invoke(
                [this](mg::DisplayConfiguration const& new_config)
                {
                    mtd::FakeDisplay::configure(new_config);
                }));
    }

    MOCK_METHOD1(configure, void(mg::DisplayConfiguration const&));
};

struct StubAuthorizer : mtd::StubSessionAuthorizer
{
    bool configure_display_is_allowed(mf::SessionCredentials const&) override
    {
        return allow_configure_display;
    }

    bool set_base_display_configuration_is_allowed(mf::SessionCredentials const&) override
    {
        return allow_set_base_display_configuration;
    }

    std::atomic<bool> allow_configure_display{true};
    std::atomic<bool> allow_set_base_display_configuration{true};
};
}

struct DisplayConfigurationTest : mtf::ConnectedClientWithASurface
{
    class NotifyingConfigurationObserver : public mg::DisplayConfigurationObserver
    {
    public:
        std::future<void> expect_configuration_change(
            std::shared_ptr<mg::DisplayConfiguration const> const& configuration)
        {
            std::lock_guard<decltype(guard)> lock{guard};
            expectations.push_back({{}, configuration});
            return expectations.back().notifier.get_future();
        }

        MOCK_METHOD2(session_configuration_applied, void(
            std::shared_ptr<mf::Session> const&,
            std::shared_ptr<mg::DisplayConfiguration> const&));
        MOCK_METHOD1(session_configuration_removed, void(std::shared_ptr<mf::Session> const&));

    protected:
        void initial_configuration(
            std::shared_ptr<mg::DisplayConfiguration const> const&) override
        {
        }

        void configuration_applied(
            std::shared_ptr<mg::DisplayConfiguration const> const& config) override
        {
            std::lock_guard<decltype(guard)> lock{guard};
            auto match = std::find_if(
                expectations.begin(),
                expectations.end(),
                [config](auto const& candidate)
                {
                    return *config == *candidate.value;
                });

            if (match != expectations.end())
            {
                match->notifier.set_value();
                expectations.erase(match);
            }
        }

        void base_configuration_updated(
            std::shared_ptr<mg::DisplayConfiguration const> const&) override
        {
        }

        void configuration_failed(
            std::shared_ptr<mg::DisplayConfiguration const> const&,
            std::exception const&) override
        {
        }

        void catastrophic_configuration_error(
            std::shared_ptr<mg::DisplayConfiguration const> const&,
            std::exception const&) override
        {
        }

    private:
        struct Expectation
        {
            std::promise<void> notifier;
            std::shared_ptr<mg::DisplayConfiguration const> value;
        };

        std::mutex mutable guard;
        std::vector<Expectation> expectations;
    };

    void SetUp() override
    {
        server.override_the_session_authorizer([this] { return mt::fake_shared(stub_authorizer); });
        preset_display(mt::fake_shared(mock_display));
        mtf::ConnectedClientWithASurface::SetUp();

        server.the_display_configuration_observer_registrar()->register_interest(observer);
    }

    void apply_config_change_and_wait_for_propagation(
        std::shared_ptr<mg::DisplayConfiguration> const& new_config)
    {
        auto future = observer->expect_configuration_change(new_config);

        server.the_display_configuration_controller()->set_base_configuration(new_config);

        if (future.wait_for(std::chrono::seconds{10}) != std::future_status::ready)
        {
            BOOST_THROW_EXCEPTION(std::runtime_error{"Timeout waiting for display configuration to apply"});
        }
    }

    testing::NiceMock<MockDisplay> mock_display;
    std::shared_ptr<NotifyingConfigurationObserver> observer{std::make_shared<NotifyingConfigurationObserver>()};
    StubAuthorizer stub_authorizer;
    mir::test::Signal observed_changed;
};

TEST_F(DisplayConfigurationTest, display_configuration_reaches_client)
{
    auto configuration = mir_connection_create_display_configuration(connection);

    EXPECT_THAT(configuration,
        mt::DisplayConfigMatches(std::cref(stub_display_config)));

    mir_display_config_release(configuration);
}

namespace
{
void display_change_handler(MirConnection* connection, void* context)
{
    auto configuration = mir_connection_create_display_configuration(connection);

    EXPECT_THAT(configuration,
                mt::DisplayConfigMatches(std::cref(changed_stub_display_config)));
    mir_display_config_release(configuration);

    auto callback_called = static_cast<mt::Signal*>(context);
    callback_called->raise();
}
}

TEST_F(DisplayConfigurationTest, hw_display_change_notification_reaches_all_clients)
{
    mt::Signal callback_called;

    mir_connection_set_display_config_change_callback(connection, &display_change_handler, &callback_called);

    MirConnection* unsubscribed_connection = mir_connect_sync(new_connection().c_str(), "notifier");

    mock_display.emit_configuration_change_event(
        mt::fake_shared(changed_stub_display_config));

    EXPECT_TRUE(callback_called.wait_for(std::chrono::seconds{10}));

    // At this point, the message has gone out on the wire. since with unsubscribed_connection
    // we're emulating a client that is passively subscribed, we will just wait for the display
    // configuration to change and then will check the new config.

    auto config = mir_connection_create_display_configuration(unsubscribed_connection);
    while((unsigned)mir_display_config_get_num_outputs(config) != changed_stub_display_config.outputs.size())
    {
        mir_display_config_release(config);
        std::this_thread::sleep_for(std::chrono::microseconds(500));
        config = mir_connection_create_display_configuration(unsubscribed_connection);
    }

    EXPECT_THAT(config,
        mt::DisplayConfigMatches(std::cref(changed_stub_display_config)));

    mir_display_config_release(config);

    mir_connection_release(unsubscribed_connection);
}

namespace
{
struct SimpleClient
{
    SimpleClient(std::string const& mir_test_socket) :
        mir_test_socket{mir_test_socket} {}

    void connect()
    {
        connection = mir_connect_sync(mir_test_socket.c_str(), __PRETTY_FUNCTION__);

        auto const spec = mir_create_normal_window_spec(connection, 100, 100);
        mir_window_spec_set_pixel_format(spec, mir_pixel_format_abgr_8888);
<<<<<<< HEAD
        surface = mir_window_create_sync(spec);
=======
        mir_window_spec_set_event_handler(spec, &handle_event, this);
        surface = mir_surface_create_sync(spec);
>>>>>>> 1efdb219
        mir_window_spec_release(spec);
        mir_buffer_stream_swap_buffers_sync(mir_surface_get_buffer_stream(surface));

        ready_to_accept_events.wait_for(4s);
        if (!ready_to_accept_events.raised())
            BOOST_THROW_EXCEPTION(std::runtime_error("Timeout waiting for surface to become focused and exposed"));
    }

    static void handle_event(MirSurface*, MirEvent const* ev, void* context)
    {
        auto const client = static_cast<SimpleClient*>(context);
        auto type = mir_event_get_type(ev);
        if (type == mir_event_type_surface)
        {
            auto surface_event = mir_event_get_surface_event(ev);
            auto const attrib  = mir_surface_event_get_attribute(surface_event);
            auto const value   = mir_surface_event_get_attribute_value(surface_event);

            std::lock_guard<std::mutex> lk(client->mutex);
            if (mir_surface_attrib_focus == attrib &&
                mir_surface_focused == value)
                client->ready_to_accept_events.raise();
        }
    }

    void disconnect()
    {
        mir_surface_release_sync(surface);
        mir_connection_release(connection);
    }

    void disconnect_without_releasing_surface()
    {
        mir_connection_release(connection);
    }

    std::string mir_test_socket;
    MirConnection* connection{nullptr};
    MirSurface* surface{nullptr};
    mutable std::mutex mutex;
    mir::test::Signal ready_to_accept_events;
    bool focused{false};
};

struct DisplayClient : SimpleClient
{
    using SimpleClient::SimpleClient;

    std::unique_ptr<MirDisplayConfig,void(*)(MirDisplayConfig*)> get_base_config()
    {
        return {mir_connection_create_display_configuration(connection),
            &mir_display_config_release};
    }
};
}

namespace
{
struct DisplayConfigMatchingContext
{
    std::function<void(MirDisplayConfig*)> matcher;
    mt::Signal done;
};

void new_display_config_matches(MirConnection* connection, void* ctx)
{
    auto context = reinterpret_cast<DisplayConfigMatchingContext*>(ctx);

    auto config = mir_connection_create_display_configuration(connection);
    context->matcher(config);
    mir_display_config_release(config);
    context->done.raise();
}
}

TEST_F(DisplayConfigurationTest, shell_initiated_display_configuration_notifies_clients)
{
    using namespace testing;

    // Create a new client for explicit lifetime handling.
    SimpleClient client{new_connection()};

    client.connect();

    std::shared_ptr<mg::DisplayConfiguration> new_conf;
    new_conf = server.the_display()->configuration();

    new_conf->for_each_output([](mg::UserDisplayConfigurationOutput& output)
        {
            if (output.connected)
            {
                output.used = !output.used;
            }
        });

    DisplayConfigMatchingContext context;
    context.matcher = [new_conf](MirDisplayConfig* conf)
    {
        EXPECT_THAT(conf, mt::DisplayConfigMatches(std::cref(*new_conf)));
    };

    mir_connection_set_display_config_change_callback(
        client.connection,
        &new_display_config_matches,
        &context);

    server.the_display_configuration_controller()->set_base_configuration(new_conf);

    EXPECT_TRUE(context.done.wait_for(std::chrono::seconds{10}));

    EXPECT_THAT(
        *server.the_display()->configuration(),
        mt::DisplayConfigMatches(std::cref(*new_conf)));

    client.disconnect();
}

struct DisplayPowerSetting : public DisplayConfigurationTest, public ::testing::WithParamInterface<MirPowerMode> {};
struct DisplayOrientationSetting : public DisplayConfigurationTest, public ::testing::WithParamInterface<MirOrientation> {};
struct DisplayFormatSetting : public DisplayConfigurationTest, public ::testing::WithParamInterface<MirPixelFormat> {};
struct DisplaySubpixelSetting : public DisplayConfigurationTest, public ::testing::WithParamInterface<MirSubpixelArrangement> {};

TEST_P(DisplayPowerSetting, can_get_power_mode)
{
    using namespace testing;

    auto mode = GetParam();

    std::shared_ptr<mg::DisplayConfiguration> server_config = server.the_display()->configuration();

    server_config->for_each_output(
        [mode](mg::UserDisplayConfigurationOutput& output)
        {
            output.power_mode = mode;
        });

    apply_config_change_and_wait_for_propagation(server_config);

    DisplayClient client{new_connection()};

    client.connect();

    auto client_config = client.get_base_config();

    for (int i = 0; i < mir_display_config_get_num_outputs(client_config.get()); ++i)
    {
        auto output = mir_display_config_get_output(client_config.get(), i);

        EXPECT_THAT(mir_output_get_power_mode(output), Eq(mode));
    }

    client.disconnect();
}

TEST_P(DisplayOrientationSetting, can_get_orientation)
{
    using namespace testing;

    auto orientation = GetParam();

    std::shared_ptr<mg::DisplayConfiguration> server_config = server.the_display()->configuration();

    server_config->for_each_output(
        [orientation](mg::UserDisplayConfigurationOutput& output)
        {
            output.orientation = orientation;
        });

    apply_config_change_and_wait_for_propagation(server_config);

    DisplayClient client{new_connection()};

    client.connect();

    auto client_config = client.get_base_config();

    for (int i = 0; i < mir_display_config_get_num_outputs(client_config.get()); ++i)
    {
        auto output = mir_display_config_get_output(client_config.get(), i);

        EXPECT_THAT(mir_output_get_orientation(output), Eq(orientation));
    }

    client.disconnect();
}

namespace
{
std::vector<MirPixelFormat> const formats{
    mir_pixel_format_abgr_8888,
    mir_pixel_format_xbgr_8888,
    mir_pixel_format_argb_8888,
    mir_pixel_format_xrgb_8888,
    mir_pixel_format_bgr_888,
    mir_pixel_format_rgb_888,
    mir_pixel_format_rgb_565,
    mir_pixel_format_rgba_5551,
    mir_pixel_format_rgba_4444,
};
}

TEST_P(DisplayFormatSetting, can_get_all_output_format)
{
    using namespace testing;

    auto format = GetParam();
    mtd::StubDisplayConfig single_format_config(1, {format});

    apply_config_change_and_wait_for_propagation(mt::fake_shared(single_format_config));

    DisplayClient client{new_connection()};

    client.connect();

    auto client_config = client.get_base_config();

    for (int i = 0; i < mir_display_config_get_num_outputs(client_config.get()); ++i)
    {
        auto output = mir_display_config_get_output(client_config.get(), i);

        EXPECT_THAT(mir_output_get_current_pixel_format(output), Eq(format));
    }

    client.disconnect();
}

TEST_P(DisplaySubpixelSetting, can_get_all_subpixel_arrangements)
{
    using namespace testing;

    auto subpixel_arrangement = GetParam();
    mtd::StubDisplayConfigurationOutput output{
        {1920, 1200},
        {200, 100},
        mir_pixel_format_abgr_8888,
        60.0,
        true,
        subpixel_arrangement};
    mtd::StubDisplayConfig single_subpixel_config({output});

    apply_config_change_and_wait_for_propagation(mt::fake_shared(single_subpixel_config));

    DisplayClient client{new_connection()};

    client.connect();

    auto client_config = client.get_base_config();

    for (int i = 0; i < mir_display_config_get_num_outputs(client_config.get()); ++i)
    {
        auto output = mir_display_config_get_output(client_config.get(), i);

        EXPECT_THAT(mir_output_get_subpixel_arrangement(output), Eq(subpixel_arrangement));
    }

    client.disconnect();
}


INSTANTIATE_TEST_CASE_P(DisplayConfiguration, DisplayPowerSetting,
    Values(mir_power_mode_on, mir_power_mode_standby, mir_power_mode_suspend, mir_power_mode_off));

INSTANTIATE_TEST_CASE_P(DisplayConfiguration, DisplayFormatSetting,
    ValuesIn(formats));

INSTANTIATE_TEST_CASE_P(DisplayConfiguration, DisplaySubpixelSetting,
    Values(
        mir_subpixel_arrangement_unknown,
        mir_subpixel_arrangement_horizontal_rgb,
        mir_subpixel_arrangement_horizontal_bgr,
        mir_subpixel_arrangement_vertical_rgb,
        mir_subpixel_arrangement_vertical_bgr,
        mir_subpixel_arrangement_none));

TEST_F(DisplayConfigurationTest, client_received_configuration_matches_server_config)
{
    mg::DisplayConfigurationMode hd{{1280, 720}, 60.0};
    mg::DisplayConfigurationMode fhd{{1920, 1080}, 60.0};
    mg::DisplayConfigurationMode proper_size{{1920, 1200}, 60.0};
    mg::DisplayConfigurationMode retina{{3210, 2800}, 60.0};

    mtd::StubDisplayConfigurationOutput tv{
        mg::DisplayConfigurationOutputId{1},
        {hd, fhd},
        {mir_pixel_format_abgr_8888}};
    mtd::StubDisplayConfigurationOutput monitor{
        mg::DisplayConfigurationOutputId{2},
        {hd, fhd, proper_size, retina},
        {mir_pixel_format_abgr_8888}};

    std::vector<mg::DisplayConfigurationOutput> outputs{tv, monitor};

    auto config = std::make_shared<mtd::StubDisplayConfig>(outputs);

    apply_config_change_and_wait_for_propagation(config);

    DisplayClient client{new_connection()};

    client.connect();

    auto client_config = client.get_base_config();
    auto server_config = server.the_display()->configuration();

    EXPECT_THAT(client_config.get(), mt::DisplayConfigMatches(std::cref(*server_config)));

    client.disconnect();
}

TEST_F(DisplayConfigurationTest, client_receives_correct_mode_information)
{
    mg::DisplayConfigurationMode hd{{1280, 720}, 60.0};
    mg::DisplayConfigurationMode fhd{{1920, 1080}, 60.0};
    mg::DisplayConfigurationMode proper_size{{1920, 1200}, 60.0};
    mg::DisplayConfigurationMode retina{{3210, 2800}, 60.0};

    mg::DisplayConfigurationOutputId const id{2};

    std::vector<mg::DisplayConfigurationMode> modes{hd, fhd, proper_size, retina};

    mtd::StubDisplayConfigurationOutput monitor{
        id,
        modes,
        {mir_pixel_format_abgr_8888}};

    std::vector<mg::DisplayConfigurationOutput> outputs{monitor};

    apply_config_change_and_wait_for_propagation(std::make_shared<mtd::StubDisplayConfig>(outputs));

    DisplayClient client{new_connection()};

    client.connect();

    auto config = client.get_base_config();

    ASSERT_THAT(mir_display_config_get_num_outputs(config.get()), Eq(1));

    std::vector<mg::DisplayConfigurationMode> received_modes;

    auto output = mir_display_config_get_output(config.get(), 0);

    for (auto i = 0; i < mir_output_get_num_modes(output) ; ++i)
    {
        auto mode = mir_output_get_mode(output, i);
        auto width = mir_output_mode_get_width(mode);
        auto height = mir_output_mode_get_height(mode);
        auto refresh = mir_output_mode_get_refresh_rate(mode);

        received_modes.push_back(mg::DisplayConfigurationMode{{width, height}, refresh});
    }

    EXPECT_THAT(received_modes, ContainerEq(modes));

    client.disconnect();
}

TEST_F(DisplayConfigurationTest, mode_width_and_height_are_independent_of_orientation)
{
    mg::DisplayConfigurationMode hd{{1280, 720}, 60.0};
    mg::DisplayConfigurationMode fhd{{1920, 1080}, 60.0};
    mg::DisplayConfigurationMode proper_size{{1920, 1200}, 60.0};
    mg::DisplayConfigurationMode retina{{3210, 2800}, 60.0};

    mg::DisplayConfigurationOutputId const id{2};

    std::vector<mg::DisplayConfigurationMode> modes{hd, fhd, proper_size, retina};

    mtd::StubDisplayConfigurationOutput monitor{
        id,
        modes,
        {mir_pixel_format_abgr_8888}};

    std::vector<mg::DisplayConfigurationOutput> outputs{monitor};

    std::shared_ptr<mg::DisplayConfiguration> server_config;
    server_config = std::make_shared<mtd::StubDisplayConfig>(outputs);
    apply_config_change_and_wait_for_propagation(server_config);

    DisplayClient client{new_connection()};
    client.connect();


    DisplayConfigMatchingContext context;
    context.matcher = [&server_config](MirDisplayConfig* conf)
        {
            EXPECT_THAT(conf, mt::DisplayConfigMatches(std::cref(*server_config)));
        };

    mir_connection_set_display_config_change_callback(
        client.connection,
        &new_display_config_matches,
        &context);

    for (auto const orientation :
        {mir_orientation_normal, mir_orientation_left, mir_orientation_inverted, mir_orientation_right})
    {
        server_config = server.the_display()->configuration();
        server_config->for_each_output(
            [orientation](mg::UserDisplayConfigurationOutput& output)
            {
                output.orientation = orientation;
            });
        server.the_display_configuration_controller()->set_base_configuration(server_config);

        EXPECT_TRUE(context.done.wait_for(std::chrono::seconds{10}));
        context.done.reset();

        auto config = client.get_base_config();
        ASSERT_THAT(mir_display_config_get_num_outputs(config.get()), Eq(1));

        std::vector<mg::DisplayConfigurationMode> received_modes;

        auto output = mir_display_config_get_output(config.get(), 0);

        for (auto i = 0; i < mir_output_get_num_modes(output) ; ++i)
        {
            auto mode = mir_output_get_mode(output, i);
            auto width = mir_output_mode_get_width(mode);
            auto height = mir_output_mode_get_height(mode);
            auto refresh = mir_output_mode_get_refresh_rate(mode);

            received_modes.push_back(mg::DisplayConfigurationMode{{width, height}, refresh});
        }

        EXPECT_THAT(received_modes, ContainerEq(modes));
    }

    client.disconnect();
}

TEST_F(DisplayConfigurationTest, output_position_is_independent_of_orientation)
{
    std::array<mir::geometry::Point, 3> const positions = {{
        mir::geometry::Point{-100, 10},
        mir::geometry::Point{100, 10000},
        mir::geometry::Point{-100, 10}
    }};

    std::shared_ptr<mg::DisplayConfiguration> server_config = server.the_display()->configuration();
    server_config->for_each_output(
        [position = positions.begin()](mg::UserDisplayConfigurationOutput& output) mutable
        {
            output.top_left = *position;
            ++position;
        });

    DisplayClient client{new_connection()};

    client.connect();

    DisplayConfigMatchingContext context;
    context.matcher = [&server_config](MirDisplayConfig* conf)
        {
            EXPECT_THAT(conf, mt::DisplayConfigMatches(std::cref(*server_config)));
        };

    mir_connection_set_display_config_change_callback(
        client.connection,
        &new_display_config_matches,
        &context);

    server.the_display_configuration_controller()->set_base_configuration(server_config);
    context.done.wait_for(std::chrono::seconds{10});

    for (auto const orientation :
        {mir_orientation_normal, mir_orientation_left, mir_orientation_inverted, mir_orientation_right})
    {
        server_config = server.the_display()->configuration();
        server_config->for_each_output(
            [orientation](mg::UserDisplayConfigurationOutput& output)
                {
                    output.orientation = orientation;
                });

        context.done.reset();
        server.the_display_configuration_controller()->set_base_configuration(server_config);

        EXPECT_TRUE(context.done.wait_for(std::chrono::seconds{10}));

        auto config = client.get_base_config();

        auto position = positions.begin();
        for (auto i = 0; i < mir_display_config_get_num_outputs(config.get()); ++i)
        {
            auto output = mir_display_config_get_output(config.get(), i);

            EXPECT_THAT(mir_output_get_position_x(output), Eq(position->x.as_int()));
            EXPECT_THAT(mir_output_get_position_y(output), Eq(position->y.as_int()));

            ++position;
        }
    }

    client.disconnect();
}

TEST_F(DisplayConfigurationTest, client_receives_correct_output_positions)
{
    std::array<mir::geometry::Point, 3> const positions = {{
        mir::geometry::Point{-100, 10},
        mir::geometry::Point{100, 10000},
        mir::geometry::Point{-100, 10}
    }};

    std::shared_ptr<mg::DisplayConfiguration> server_config = server.the_display()->configuration();
    server_config->for_each_output(
    [position = positions.begin()](mg::UserDisplayConfigurationOutput& output) mutable
    {
        output.top_left = *position;
        ++position;
    });

    DisplayClient client{new_connection()};

    client.connect();

    DisplayConfigMatchingContext context;
    context.matcher = [server_config](MirDisplayConfig* conf)
        {
            EXPECT_THAT(conf, mt::DisplayConfigMatches(std::cref(*server_config)));
        };

    mir_connection_set_display_config_change_callback(
        client.connection,
        &new_display_config_matches,
        &context);

    server.the_display_configuration_controller()->set_base_configuration(server_config);

    EXPECT_TRUE(context.done.wait_for(std::chrono::seconds{10}));

    auto config = client.get_base_config();

    auto position = positions.begin();
    for (auto i = 0; i < mir_display_config_get_num_outputs(config.get()); ++i)
    {
        auto output = mir_display_config_get_output(config.get(), i);

        EXPECT_THAT(mir_output_get_position_x(output), Eq(position->x.as_int()));
        EXPECT_THAT(mir_output_get_position_y(output), Eq(position->y.as_int()));

        ++position;
    }

    client.disconnect();
}

namespace
{
void signal_when_config_received(MirConnection* /*unused*/, void* ctx)
{
    auto signal = reinterpret_cast<mt::Signal*>(ctx);

    signal->raise();
}
}

TEST_F(DisplayConfigurationTest, client_sees_server_set_scale_factor)
{
    std::shared_ptr<mg::DisplayConfiguration> current_config = server.the_display()->configuration();
    current_config->for_each_output(
        [output_num = 0](mg::UserDisplayConfigurationOutput& output) mutable
        {
            output.scale = 1 + 0.25f * output_num;
            ++output_num;
        });

    DisplayClient client{new_connection()};

    client.connect();

    mt::Signal configuration_received;
    mir_connection_set_display_config_change_callback(
        client.connection,
        &signal_when_config_received,
        &configuration_received);

    server.the_display_configuration_controller()->set_base_configuration(current_config);

    EXPECT_TRUE(configuration_received.wait_for(std::chrono::seconds{10}));

    auto client_config = client.get_base_config();

    for (int i = 0; i < mir_display_config_get_num_outputs(client_config.get()); ++i)
    {
        auto output = mir_display_config_get_output(client_config.get(), i);

        EXPECT_THAT(mir_output_get_scale_factor(output), Eq(1 + 0.25 * i));
    }

    client.disconnect();
}

TEST_F(DisplayConfigurationTest, client_sees_server_set_form_factor)
{
    std::array<MirFormFactor, 3> const form_factors = {{
        mir_form_factor_monitor,
        mir_form_factor_projector,
        mir_form_factor_unknown
    }};

    std::shared_ptr<mg::DisplayConfiguration> current_config = server.the_display()->configuration();
    current_config->for_each_output(
        [&form_factors, output_num = 0](mg::UserDisplayConfigurationOutput& output) mutable
            {
                output.form_factor = form_factors[output_num];
                ++output_num;
            });

    DisplayClient client{new_connection()};

    client.connect();

    mt::Signal configuration_received;
    mir_connection_set_display_config_change_callback(
        client.connection,
        &signal_when_config_received,
        &configuration_received);

    server.the_display_configuration_controller()->set_base_configuration(current_config);

    EXPECT_TRUE(configuration_received.wait_for(std::chrono::seconds{10}));

    auto client_config = client.get_base_config();

    for (int i = 0; i < mir_display_config_get_num_outputs(client_config.get()); ++i)
    {
        auto output = mir_display_config_get_output(client_config.get(), i);

        EXPECT_THAT(mir_output_get_form_factor(output), Eq(form_factors[i]));
    }

    client.disconnect();
}

TEST_F(DisplayConfigurationTest, client_sees_server_set_gamma)
{
    uint32_t const size = 4;
    mg::GammaCurve const a{0, 1, 2, 3};
    mg::GammaCurve const b{1, 2, 3, 4};
    mg::GammaCurve const c{65532, 65533, 65534, 65535};
    std::vector<mg::GammaCurves> const gammas = {
        {a, b, c},
        {b, c, a},
        {c, a, b}
    };

    std::shared_ptr<mg::DisplayConfiguration> current_config = server.the_display()->configuration();
    current_config->for_each_output(
        [&gammas, output_num = 0](mg::UserDisplayConfigurationOutput& output) mutable
            {
                output.gamma = gammas[output_num];
                ++output_num;
            });

    DisplayClient client{new_connection()};

    client.connect();

    mt::Signal configuration_received;
    mir_connection_set_display_config_change_callback(
        client.connection,
        &signal_when_config_received,
        &configuration_received);

    server.the_display_configuration_controller()->set_base_configuration(current_config);

    EXPECT_TRUE(configuration_received.wait_for(std::chrono::seconds{10}));

    auto client_config = client.get_base_config();

    for (int i = 0; i < mir_display_config_get_num_outputs(client_config.get()); ++i)
    {
        auto output = mir_display_config_get_output(client_config.get(), i);

        ASSERT_THAT(mir_output_get_gamma_size(output), size);

        uint16_t red[size];
        uint16_t green[size];
        uint16_t blue[size];

        mir_output_get_gamma(output, red, green, blue, size);

        for (size_t r = 0; r < size; r++)
        {
            EXPECT_THAT(gammas[i].red[r], red[r]);
        }

        for (size_t g = 0; g < size; g++)
        {
            EXPECT_THAT(gammas[i].green[g], green[g]);
        }

        for (size_t b = 0; b < size; b++)
        {
            EXPECT_THAT(gammas[i].blue[b], blue[b]);
        }
    }

    client.disconnect();
}

TEST_F(DisplayConfigurationTest, client_can_set_gamma)
{
    mg::GammaCurve const a{0, 1, 2, 3};
    mg::GammaCurve const b{1, 2, 3, 4};
    mg::GammaCurve const c{65532, 65533, 65534, 65535};
    std::vector<mg::GammaCurves> const gammas = {
        {a, b, c},
        {b, c, a},
        {c, a, b}
    };

    DisplayClient client{new_connection()};

    client.connect();

    auto client_config = client.get_base_config();

    for (int i = 0; i < mir_display_config_get_num_outputs(client_config.get()); ++i)
    {
        auto output = mir_display_config_get_mutable_output(client_config.get(), i);

        mir_output_set_gamma(output,
                             gammas[i].red.data(),
                             gammas[i].green.data(),
                             gammas[i].blue.data(),
                             gammas[i].red.size());
    }

    DisplayConfigMatchingContext context;
    context.matcher = [c = client_config.get()](MirDisplayConfig* conf)
        {
            EXPECT_THAT(conf, mt::DisplayConfigMatches(c));
        };

    mir_connection_set_display_config_change_callback(
        client.connection,
        &new_display_config_matches,
        &context);

    mir_connection_preview_base_display_configuration(client.connection, client_config.get(), 10);

    EXPECT_TRUE(context.done.wait_for(std::chrono::seconds{5}));

    mir_connection_confirm_base_display_configuration(client.connection, client_config.get());

    std::shared_ptr<mg::DisplayConfiguration> current_config = server.the_display()->configuration();
    current_config->for_each_output(
        [&gammas, output_num = 0](mg::UserDisplayConfigurationOutput& output) mutable
            {
                for (size_t r = 0; r < output.gamma.red.size(); r++)
                {
                    EXPECT_THAT(output.gamma.red[r], gammas[output_num].red[r]);
                }

                for (size_t g = 0; g < output.gamma.green.size(); g++)
                {
                    EXPECT_THAT(output.gamma.green[g], gammas[output_num].green[g]);
                }

                for (size_t b = 0; b < output.gamma.green.size(); b++)
                {
                    EXPECT_THAT(output.gamma.blue[b], gammas[output_num].blue[b]);
                }

                ++output_num;
            });

    client.disconnect();
}

namespace
{
MATCHER_P(PointsToIdenticalData, data, "")
{
    return arg == nullptr ? false : memcmp(arg, data.data(), data.size()) == 0;
}
}

TEST_F(DisplayConfigurationTest, client_receives_null_for_empty_edid)
{
    mtd::StubDisplayConfigurationOutput monitor{
        mg::DisplayConfigurationOutputId{2},
        {{{3210, 2800}, 60.0}},
        {mir_pixel_format_abgr_8888}};
    monitor.edid = {};

    auto config = std::make_shared<mtd::StubDisplayConfig>(std::vector<mg::DisplayConfigurationOutput>{monitor});

    apply_config_change_and_wait_for_propagation(config);

    DisplayClient client{new_connection()};
    client.connect();

    auto configuration = client.get_base_config();

    auto output = mir_display_config_get_output(configuration.get(), 0);

    EXPECT_THAT(mir_output_get_edid(output), IsNull());

    client.disconnect();
}

TEST_F(DisplayConfigurationTest, client_receives_edid)
{
    /*
     * Valid EDID block in case we later do some parsing/quirking/validation.
     */
    std::vector<uint8_t> edid{
        0xff, 0x00, 0xff, 0xff, 0xff, 0xff, 0x00, 0xff,
        0xaf, 0x06, 0x11, 0x3d, 0x00, 0x00, 0x00, 0x00,
        0x16, 0x00, 0x04, 0x01, 0x1f, 0x95, 0x78, 0x11,
        0x87, 0x02, 0xa4, 0xe5, 0x50, 0x56, 0x26, 0x9e,
        0x50, 0x0d, 0x00, 0x54, 0x00, 0x00, 0x01, 0x01,
        0x01, 0x01, 0x01, 0x01, 0x01, 0x01, 0x01, 0x01,
        0x01, 0x01, 0x01, 0x01, 0x01, 0x01, 0x37, 0x14,
        0xb8, 0x80, 0x38, 0x70, 0x40, 0x24, 0x10, 0x10,
        0x00, 0x3e, 0xad, 0x35, 0x00, 0x10, 0x18, 0x00,
        0x00, 0x00, 0x0f, 0x00, 0x00, 0x00, 0x00, 0x00,
        0x00, 0x00, 0x00, 0x00, 0x00, 0x00, 0x00, 0x00,
        0x20, 0x00, 0x00, 0x00, 0xfe, 0x00, 0x41, 0x00,
        0x4f, 0x55, 0x20, 0x0a, 0x20, 0x20, 0x20, 0x20,
        0x20, 0x20, 0x20, 0x20, 0x00, 0x00, 0xfe, 0x00,
        0x42, 0x00, 0x34, 0x31, 0x48, 0x30, 0x4e, 0x41,
        0x31, 0x30, 0x31, 0x2e, 0x0a, 0x20, 0xa5, 0x00
    };

    mtd::StubDisplayConfigurationOutput monitor{
        mg::DisplayConfigurationOutputId{2},
        {{{3210, 2800}, 60.0}},
        {mir_pixel_format_abgr_8888}};
    monitor.edid = edid;

    auto config = std::make_shared<mtd::StubDisplayConfig>(std::vector<mg::DisplayConfigurationOutput>{monitor});

    apply_config_change_and_wait_for_propagation(config);

    DisplayClient client{new_connection()};
    client.connect();

    auto configuration = client.get_base_config();

    auto output = mir_display_config_get_output(configuration.get(), 0);

    EXPECT_THAT(mir_output_get_edid(output), PointsToIdenticalData(edid));

    client.disconnect();
}

TEST_F(DisplayConfigurationTest, client_receives_model_string_from_edid)
{
    static unsigned char const edid[] =
        "\x00\xff\xff\xff\xff\xff\xff\x00\x10\xac\x46\xf0\x4c\x4a\x31\x41"
        "\x05\x19\x01\x04\xb5\x34\x20\x78\x3a\x1d\xf5\xae\x4f\x35\xb3\x25"
        "\x0d\x50\x54\xa5\x4b\x00\x81\x80\xa9\x40\xd1\x00\x71\x4f\x01\x01"
        "\x01\x01\x01\x01\x01\x01\x28\x3c\x80\xa0\x70\xb0\x23\x40\x30\x20"
        "\x36\x00\x06\x44\x21\x00\x00\x1a\x00\x00\x00\xff\x00\x59\x43\x4d"
        "\x30\x46\x35\x31\x52\x41\x31\x4a\x4c\x0a\x00\x00\x00\xfc\x00\x44"
        "\x45\x4c\x4c\x20\x55\x32\x34\x31\x33\x0a\x20\x20\x00\x00\x00\xfd"
        "\x00\x38\x4c\x1e\x51\x11\x00\x0a\x20\x20\x20\x20\x20\x20\x01\x42"
        "\x02\x03\x1d\xf1\x50\x90\x05\x04\x03\x02\x07\x16\x01\x1f\x12\x13"
        "\x14\x20\x15\x11\x06\x23\x09\x1f\x07\x83\x01\x00\x00\x02\x3a\x80"
        "\x18\x71\x38\x2d\x40\x58\x2c\x45\x00\x06\x44\x21\x00\x00\x1e\x01"
        "\x1d\x80\x18\x71\x1c\x16\x20\x58\x2c\x25\x00\x06\x44\x21\x00\x00"
        "\x9e\x01\x1d\x00\x72\x51\xd0\x1e\x20\x6e\x28\x55\x00\x06\x44\x21"
        "\x00\x00\x1e\x8c\x0a\xd0\x8a\x20\xe0\x2d\x10\x10\x3e\x96\x00\x06"
        "\x44\x21\x00\x00\x18\x00\x00\x00\x00\x00\x00\x00\x00\x00\x00\x00"
        "\x00\x00\x00\x00\x00\x00\x00\x00\x00\x00\x00\x00\x00\x00\x00\x09";

    mtd::StubDisplayConfigurationOutput monitor{
        mg::DisplayConfigurationOutputId{48},
        {{{1920, 1200}, 60.0}},
        {mir_pixel_format_abgr_8888}};
    monitor.edid.assign(edid, edid+sizeof(edid)-1);

    auto config = std::make_shared<mtd::StubDisplayConfig>(
                      std::vector<mg::DisplayConfigurationOutput>{monitor});

    apply_config_change_and_wait_for_propagation(config);

    DisplayClient client{new_connection()};
    client.connect();

    auto base_config = client.get_base_config();
    auto output = mir_display_config_get_output(base_config.get(), 0);

    EXPECT_STREQ("DELL U2413", mir_output_get_model(output));

    client.disconnect();
}

TEST_F(DisplayConfigurationTest, client_receives_fallback_string_from_edid)
{
    static unsigned char const edid[] =
        "\x00\xff\xff\xff\xff\xff\xff\x00\x10\xac\x46\xf0\x4c\x4a\x31\x41"
        "\x05\x19\x01\x04\xb5\x34\x20\x78\x3a\x1d\xf5\xae\x4f\x35\xb3\x25"
        "\x0d\x50\x54\xa5\x4b\x00\x81\x80\xa9\x40\xd1\x00\x71\x4f\x01\x01"
        "\x01\x01\x01\x01\x01\x01\x28\x3c\x80\xa0\x70\xb0\x23\x40\x30\x20"
        "\x36\x00\x06\x44\x21\x00\x00\x1a\x00\x00\x00\xff\x00\x59\x43\x4d"
        "\x30\x46\x35\x31\x52\x41\x31\x4a\x4c\x0a\x00\x00\x00\x11\x00\x44"
        "\x45\x4c\x4c\x20\x55\x32\x34\x31\x33\x0a\x20\x20\x00\x00\x00\xfd"
        "\x00\x38\x4c\x1e\x51\x11\x00\x0a\x20\x20\x20\x20\x20\x20\x01\x42"
        "\x02\x03\x1d\xf1\x50\x90\x05\x04\x03\x02\x07\x16\x01\x1f\x12\x13"
        "\x14\x20\x15\x11\x06\x23\x09\x1f\x07\x83\x01\x00\x00\x02\x3a\x80"
        "\x18\x71\x38\x2d\x40\x58\x2c\x45\x00\x06\x44\x21\x00\x00\x1e\x01"
        "\x1d\x80\x18\x71\x1c\x16\x20\x58\x2c\x25\x00\x06\x44\x21\x00\x00"
        "\x9e\x01\x1d\x00\x72\x51\xd0\x1e\x20\x6e\x28\x55\x00\x06\x44\x21"
        "\x00\x00\x1e\x8c\x0a\xd0\x8a\x20\xe0\x2d\x10\x10\x3e\x96\x00\x06"
        "\x44\x21\x00\x00\x18\x00\x00\x00\x00\x00\x00\x00\x00\x00\x00\x00"
        "\x00\x00\x00\x00\x00\x00\x00\x00\x00\x00\x00\x00\x00\x00\x00\x09";

    mtd::StubDisplayConfigurationOutput monitor{
        mg::DisplayConfigurationOutputId{2},
        {{{3210, 2800}, 60.0}},
        {mir_pixel_format_abgr_8888}};
    monitor.edid.assign(edid, edid+sizeof(edid)-1);

    auto config = std::make_shared<mtd::StubDisplayConfig>(
                      std::vector<mg::DisplayConfigurationOutput>{monitor});

    apply_config_change_and_wait_for_propagation(config);

    DisplayClient client{new_connection()};
    client.connect();

    auto base_config = client.get_base_config();
    auto output = mir_display_config_get_output(base_config.get(), 0);

    EXPECT_STREQ("DEL 61510", mir_output_get_model(output));

    client.disconnect();
}

namespace
{
MATCHER_P(IsSameModeAs, mode, "")
{
    return mir_output_mode_get_height(arg) == mir_output_mode_get_height(mode) &&
        mir_output_mode_get_width(arg) == mir_output_mode_get_width(mode) &&
        mir_output_mode_get_refresh_rate(arg) == mir_output_mode_get_refresh_rate(mode);
}
}

TEST_F(DisplayConfigurationTest, get_current_mode_index_invariants)
{
    DisplayClient client{new_connection()};

    client.connect();

    auto client_config = client.get_base_config();

    for (int i = 0; i < mir_display_config_get_num_outputs(client_config.get()); ++i)
    {
        auto output = mir_display_config_get_output(client_config.get(), i);

        if (auto mode = mir_output_get_current_mode(output))
        {
            auto indexed_mode = mir_output_get_mode(output, mir_output_get_current_mode_index(output));
            EXPECT_THAT(indexed_mode, IsSameModeAs(mode));
        }
        else
        {
            EXPECT_THAT(mir_output_get_current_mode_index(output), Eq(std::numeric_limits<size_t>::max()));
        }
    }

    client.disconnect();
}

TEST_F(DisplayConfigurationTest, get_preferred_mode_index_invariants)
{
    DisplayClient client{new_connection()};

    client.connect();

    auto client_config = client.get_base_config();

    for (int i = 0; i < mir_display_config_get_num_outputs(client_config.get()); ++i)
    {
        auto output = mir_display_config_get_output(client_config.get(), i);

        if (auto mode = mir_output_get_preferred_mode(output))
        {
            auto indexed_mode = mir_output_get_mode(output, mir_output_get_preferred_mode_index(output));
            EXPECT_THAT(indexed_mode, IsSameModeAs(mode));
        }
        else
        {
            EXPECT_THAT(mir_output_get_preferred_mode_index(output), Eq(std::numeric_limits<size_t>::max()));
        }
    }

    client.disconnect();
}

TEST_F(DisplayConfigurationTest, preview_base_display_configuration_sends_config_event)
{
    DisplayClient client{new_connection()};

    client.connect();

    std::shared_ptr<MirDisplayConfig> config = client.get_base_config();

    for (auto i = 0; i < mir_display_config_get_num_outputs(config.get()); ++i)
    {
        auto output = mir_display_config_get_mutable_output(config.get(), i);

        for (auto j = 0; j < mir_output_get_num_modes(output); ++j)
        {
            auto mode = mir_output_get_mode(output, j);

            if (mode != mir_output_get_current_mode(output))
            {
                mir_output_set_current_mode(output, mode);
                break;
            }
        }
    }

    ASSERT_THAT(config.get(), Not(mt::DisplayConfigMatches(client.get_base_config().get())));

    DisplayConfigMatchingContext context;
    context.matcher = [config](MirDisplayConfig* conf)
        {
            EXPECT_THAT(conf, mt::DisplayConfigMatches(config.get()));
        };

    mir_connection_set_display_config_change_callback(
        client.connection,
        &new_display_config_matches,
        &context);

    mir_connection_preview_base_display_configuration(client.connection, config.get(), 5);

    EXPECT_TRUE(context.done.wait_for(std::chrono::seconds{10}));

    client.disconnect();
}

TEST_F(DisplayConfigurationTest, preview_base_display_configuration_reverts_after_timeout)
{
    DisplayClient client{new_connection()};

    client.connect();

    std::shared_ptr<MirDisplayConfig> old_config = client.get_base_config();
    std::shared_ptr<MirDisplayConfig> new_config = client.get_base_config();

    for (auto i = 0; i < mir_display_config_get_num_outputs(new_config.get()); ++i)
    {
        auto output = mir_display_config_get_mutable_output(new_config.get(), i);

        for (auto j = 0; j < mir_output_get_num_modes(output); ++j)
        {
            auto mode = mir_output_get_mode(output, j);

            if (mode != mir_output_get_current_mode(output))
            {
                mir_output_set_current_mode(output, mode);
                break;
            }
        }
    }

    ASSERT_THAT(new_config.get(), Not(mt::DisplayConfigMatches(old_config.get())));

    DisplayConfigMatchingContext context;
    auto reverted = std::make_shared<mt::Signal>();
    context.matcher = [old_config, new_config, reverted, call_count = 0](MirDisplayConfig* conf) mutable
        {
            ++call_count;
            if (call_count == 1)
            {
                EXPECT_THAT(conf, mt::DisplayConfigMatches(new_config.get()));
            }
            else if (call_count == 2)
            {
                EXPECT_THAT(conf, mt::DisplayConfigMatches(old_config.get()));
                reverted->raise();
            }
            else
            {
                FAIL() << "Received unexpected configuration event";
            }
        };

    mir_connection_set_display_config_change_callback(
        client.connection,
        &new_display_config_matches,
        &context);

    mir_connection_preview_base_display_configuration(client.connection, new_config.get(), 5);

    std::this_thread::sleep_for(std::chrono::seconds{3});
    // Should still have the old config
    EXPECT_TRUE(context.done.raised());
    EXPECT_FALSE(reverted->raised());

    EXPECT_TRUE(reverted->wait_for(std::chrono::seconds{10}));

    client.disconnect();
}

TEST_F(DisplayConfigurationTest, display_configuration_sticks_after_confirmation)
{
    DisplayClient client{new_connection()};

    client.connect();

    std::shared_ptr<MirDisplayConfig> old_config = client.get_base_config();
    std::shared_ptr<MirDisplayConfig> new_config = client.get_base_config();

    for (auto i = 0; i < mir_display_config_get_num_outputs(new_config.get()); ++i)
    {
        auto output = mir_display_config_get_mutable_output(new_config.get(), i);

        for (auto j = 0; j < mir_output_get_num_modes(output); ++j)
        {
            auto mode = mir_output_get_mode(output, j);

            if (mode != mir_output_get_current_mode(output))
            {
                mir_output_set_current_mode(output, mode);
                break;
            }
        }
    }

    ASSERT_THAT(new_config.get(), Not(mt::DisplayConfigMatches(old_config.get())));

    DisplayConfigMatchingContext context;
    auto signalled_twice = std::make_shared<mt::Signal>();
    context.matcher = [new_config, signalled_twice, call_count = 0](MirDisplayConfig* conf) mutable
        {
            ++call_count;
            EXPECT_THAT(conf, mt::DisplayConfigMatches(new_config.get()));
            if (call_count == 2)
            {
                signalled_twice->raise();
            }
        };

    mir_connection_set_display_config_change_callback(
        client.connection,
        &new_display_config_matches,
        &context);

    mir_connection_preview_base_display_configuration(client.connection, new_config.get(), 10);

    EXPECT_TRUE(context.done.wait_for(std::chrono::seconds{5}));

    mir_connection_confirm_base_display_configuration(client.connection, new_config.get());

    EXPECT_TRUE(signalled_twice->wait_for(std::chrono::seconds{10}));

    client.disconnect();
}

namespace
{
struct ErrorValidator
{
    mt::Signal received;
    std::function<void(MirError const*)> validate;
};

void validating_error_handler(MirConnection*, MirError const* error, void* context)
{
    auto& error_validator = *reinterpret_cast<ErrorValidator*>(context);
    error_validator.validate(error);
    error_validator.received.raise();
}
}

TEST_F(DisplayConfigurationTest, unauthorised_client_receives_error)
{
    stub_authorizer.allow_set_base_display_configuration = false;

    DisplayClient client{new_connection()};

    client.connect();

    auto config = client.get_base_config();

    ErrorValidator validator;
    validator.validate = [&config](MirError const* error)
        {
            EXPECT_THAT(mir_error_get_domain(error), Eq(mir_error_domain_display_configuration));
            EXPECT_THAT(mir_error_get_code(error), Eq(mir_display_configuration_error_unauthorized));
        };
    mir_connection_set_error_callback(client.connection, &validating_error_handler, &validator);

    mir_connection_preview_base_display_configuration(client.connection, config.get(), 20);

    EXPECT_TRUE(validator.received.wait_for(std::chrono::seconds{10}));

    client.disconnect();
}

TEST_F(DisplayConfigurationTest, can_confirm_base_configuration_without_waiting_for_change_event)
{
    using namespace testing;

    DisplayClient client{new_connection()};

    client.connect();

    auto new_config = client.get_base_config();

    mir_output_set_position(mir_display_config_get_mutable_output(new_config.get(), 0), 500, 12000);

    auto received_new_configuration = std::make_shared<mt::Signal>();
    std::function<void(MirDisplayConfig const*)> validator =
        [received_new_configuration, expected_config = new_config.get()](MirDisplayConfig const* config)
        {
            EXPECT_THAT(config, mt::DisplayConfigMatches(expected_config));
            received_new_configuration->raise();
        };

    mir_connection_set_display_config_change_callback(
        client.connection,
        [](MirConnection* conn, void* ctx)
        {
            auto validator = *reinterpret_cast<std::function<void(MirDisplayConfig const*)>*>(ctx);

            auto config = mir_connection_create_display_configuration(conn);

            validator(config);

            mir_display_config_release(config);
        },
        &validator);

    mir_connection_preview_base_display_configuration(client.connection, new_config.get(), 1);
    mir_connection_confirm_base_display_configuration(client.connection, new_config.get());

    EXPECT_TRUE(received_new_configuration->wait_for(10s));

    client.disconnect();
}

TEST_F(DisplayConfigurationTest, receives_error_when_display_configuration_already_in_progress)
{
    DisplayClient client{new_connection()};

    client.connect();

    auto config = client.get_base_config();

    ErrorValidator validator;
    validator.validate = [&config](MirError const* error)
    {
        EXPECT_THAT(mir_error_get_domain(error), Eq(mir_error_domain_display_configuration));
        EXPECT_THAT(mir_error_get_code(error), Eq(mir_display_configuration_error_in_progress));
    };
    mir_connection_set_error_callback(client.connection, &validating_error_handler, &validator);

    mir_connection_preview_base_display_configuration(client.connection, config.get(), 20);
    mir_connection_preview_base_display_configuration(client.connection, config.get(), 20);

    EXPECT_TRUE(validator.received.wait_for(std::chrono::seconds{10}));

    client.disconnect();
}

TEST_F(DisplayConfigurationTest, can_cancel_base_display_configuration_preview)
{
    using namespace std::chrono_literals;

    DisplayClient client{new_connection()};

    client.connect();

    auto old_config = client.get_base_config();
    auto new_config = client.get_base_config();

    mir_output_set_position(mir_display_config_get_mutable_output(new_config.get(), 0), 88, 42);

    struct ConfigurationExpectation
    {
        std::atomic<MirDisplayConfig const*> configuration;
        mt::Signal satisfied;
    } expectation;

    mir_connection_set_display_config_change_callback(
        client.connection,
        [](MirConnection* connection, void* ctx)
        {
            auto expectation = reinterpret_cast<ConfigurationExpectation*>(ctx);

            auto config = mir_connection_create_display_configuration(connection);
            if (Matches(mt::DisplayConfigMatches(expectation->configuration.load()))(config))
            {
                expectation->satisfied.raise();
            }
            mir_display_config_release(config);
        },
        &expectation);

    expectation.configuration = new_config.get();
    mir_connection_preview_base_display_configuration(client.connection, new_config.get(), 20);

    EXPECT_TRUE(expectation.satisfied.wait_for(10s));
    expectation.satisfied.reset();

    expectation.configuration = old_config.get();
    mir_connection_cancel_base_display_configuration_preview(client.connection);

    EXPECT_TRUE(expectation.satisfied.wait_for(10s));

    client.disconnect();
}

TEST_F(DisplayConfigurationTest, cancel_receives_error_when_no_preview_pending)
{
    DisplayClient client{new_connection()};

    client.connect();

    auto config = client.get_base_config();

    ErrorValidator validator;
    validator.validate = [&config](MirError const* error)
    {
        EXPECT_THAT(mir_error_get_domain(error), Eq(mir_error_domain_display_configuration));
        EXPECT_THAT(mir_error_get_code(error), Eq(mir_display_configuration_error_no_preview_in_progress));
    };
    mir_connection_set_error_callback(client.connection, &validating_error_handler, &validator);

    mir_connection_cancel_base_display_configuration_preview(client.connection);

    EXPECT_TRUE(validator.received.wait_for(std::chrono::seconds{10}));

    validator.received.reset();

    mir_connection_preview_base_display_configuration(client.connection, config.get(), 20);
    mir_connection_confirm_base_display_configuration(client.connection, config.get());

    mir_connection_cancel_base_display_configuration_preview(client.connection);

    EXPECT_TRUE(validator.received.wait_for(std::chrono::seconds{10}));

    client.disconnect();
}

TEST_F(DisplayConfigurationTest, client_receives_exactly_one_configuration_event_after_cancel)
{
    using namespace std::chrono_literals;

    DisplayClient client{new_connection()};

    client.connect();

    auto old_config = client.get_base_config();
    auto new_config = client.get_base_config();

    mir_output_set_position(mir_display_config_get_mutable_output(new_config.get(), 0), 88, 42);

    struct ConfigurationExpectation
    {
        std::atomic<MirDisplayConfig const*> configuration;
        mt::Signal satisfied;
    } expectation;

    mir_connection_set_display_config_change_callback(
        client.connection,
        [](MirConnection* connection, void* ctx)
        {
            auto expectation = reinterpret_cast<ConfigurationExpectation*>(ctx);

            auto config = mir_connection_create_display_configuration(connection);
            if (Matches(mt::DisplayConfigMatches(expectation->configuration.load()))(config))
            {
                if (expectation->satisfied.raised())
                {
                    FAIL() << "Received more than one display configuration event matching filter";
                }
                expectation->satisfied.raise();
            }
            mir_display_config_release(config);
        },
        &expectation);

    expectation.configuration = new_config.get();

    auto timeout_time = std::chrono::steady_clock::now() + 2s;
    mir_connection_preview_base_display_configuration(client.connection, new_config.get(), 2);

    EXPECT_TRUE(expectation.satisfied.wait_for(2s));
    expectation.satisfied.reset();

    expectation.configuration = old_config.get();
    mir_connection_cancel_base_display_configuration_preview(client.connection);

    EXPECT_TRUE(expectation.satisfied.wait_for(10s));

    // Sleep until a bit after the preview would timeout to check that the timeout doesn't
    // send a second event.
    std::this_thread::sleep_until(timeout_time + 1s);

    client.disconnect();
}

TEST_F(DisplayConfigurationTest, cancel_doesnt_affect_other_clients_configuration_in_progress)
{
    using namespace std::chrono_literals;

    DisplayClient configuring_client{new_connection()};
    DisplayClient interfering_client{new_connection()};

    configuring_client.connect();
    interfering_client.connect();

    auto old_config = configuring_client.get_base_config();
    auto new_config = configuring_client.get_base_config();

    mir_output_set_position(mir_display_config_get_mutable_output(new_config.get(), 0), 88, 42);

    struct ConfigurationExpectation
    {
        std::atomic<MirDisplayConfig const*> configuration;
        mt::Signal satisfied;
    } expectation;

    mir_connection_set_display_config_change_callback(
        configuring_client.connection,
        [](MirConnection* connection, void* ctx)
        {
            auto expectation = reinterpret_cast<ConfigurationExpectation*>(ctx);

            auto config = mir_connection_create_display_configuration(connection);
            if (Matches(mt::DisplayConfigMatches(expectation->configuration.load()))(config))
            {
                expectation->satisfied.raise();
            }
            mir_display_config_release(config);
        },
        &expectation);

    expectation.configuration = new_config.get();
    mir_connection_preview_base_display_configuration(configuring_client.connection, new_config.get(), 20);

    EXPECT_TRUE(expectation.satisfied.wait_for(10s));
    expectation.satisfied.reset();

    mt::Signal error_received;
    mir_connection_set_error_callback(
        interfering_client.connection,
        [](MirConnection*, MirError const* error, void* ctx)
        {
            auto const done = reinterpret_cast<mt::Signal*>(ctx);

            if (mir_error_get_domain(error) == mir_error_domain_display_configuration)
            {
                EXPECT_THAT(mir_error_get_code(error), Eq(mir_display_configuration_error_no_preview_in_progress));
                done->raise();
            }
        },
        &error_received);

    mir_connection_cancel_base_display_configuration_preview(interfering_client.connection);

    EXPECT_TRUE(error_received.wait_for(10s));
    EXPECT_THAT(configuring_client.get_base_config().get(), mt::DisplayConfigMatches(new_config.get()));

    expectation.configuration = old_config.get();
    mir_connection_cancel_base_display_configuration_preview(configuring_client.connection);

    EXPECT_TRUE(expectation.satisfied.wait_for(10s));

    configuring_client.disconnect();
    interfering_client.disconnect();
}

TEST_F(DisplayConfigurationTest, error_in_configure_when_previewing_propagates_to_client)
{
    using namespace std::chrono_literals;
    DisplayClient client{new_connection()};
    client.connect();

    ON_CALL(mock_display, configure(_))
        .WillByDefault(
            InvokeWithoutArgs(
                []() { BOOST_THROW_EXCEPTION(std::runtime_error("Ducks!")); } ));

    mt::Signal error_received;
    mir_connection_set_error_callback(
        client.connection,
        [](MirConnection*, MirError const* error, void* ctx)
        {
            if (mir_error_get_domain(error) == mir_error_domain_display_configuration)
            {
                EXPECT_THAT(mir_error_get_code(error), Eq(mir_display_configuration_error_rejected_by_hardware));
                reinterpret_cast<mt::Signal*>(ctx)->raise();
            }
        },
        &error_received);

    auto config = client.get_base_config();
    mir_output_set_position(mir_display_config_get_mutable_output(config.get(), 0), 88, 42);

    mir_connection_preview_base_display_configuration(client.connection, config.get(), 100);

    EXPECT_TRUE(error_received.wait_for(10s));

    client.disconnect();
}

TEST_F(DisplayConfigurationTest, configure_session_display)
{
    auto configuration = mir_connection_create_display_configuration(connection);

    EXPECT_CALL(*observer, session_configuration_applied(_, _))
        .Times(1)
        .WillOnce(mt::WakeUp(&observed_changed));

    mir_connection_apply_session_display_configuration(connection, configuration);

    observed_changed.wait_for(10s);

    mir_display_config_release(configuration);
}

TEST_F(DisplayConfigurationTest, configure_session_removed_display)
{
    auto configuration = mir_connection_create_display_configuration(connection);

    EXPECT_CALL(*observer, session_configuration_applied(_, _))
        .Times(1)
        .WillOnce(mt::WakeUp(&observed_changed));

    mir_connection_apply_session_display_configuration(connection, configuration);

    observed_changed.wait_for(10s);
    observed_changed.reset();

    mir_connection_remove_session_display_configuration(connection);

    EXPECT_CALL(*observer, session_configuration_removed(_))
        .Times(1)
        .WillOnce(mt::WakeUp(&observed_changed));

    observed_changed.wait_for(10s);

    mir_display_config_release(configuration);
}

TEST_F(DisplayConfigurationTest, remove_is_noop_when_no_session_configuration_set)
{
    EXPECT_CALL(*observer, session_configuration_removed(_))
        .Times(0);

    mir_connection_remove_session_display_configuration(connection);

    std::this_thread::sleep_for(1s);
}

TEST_F(DisplayConfigurationTest, remove_from_focused_client_causes_hardware_change)
{
    DisplayClient client{new_connection()};

    client.connect();

    std::atomic<int> times{2};
    auto new_config = mir_connection_create_display_configuration(client.connection);

    // Apply a configuration to the client, assert it has been configured for the display
    {
        mir_output_set_position(mir_display_config_get_mutable_output(new_config, 0), 500, 12000);

        EXPECT_CALL(*observer, session_configuration_applied(_, mt::DisplayConfigMatches(new_config)))
            .Times(1)
            .WillOnce(mt::WakeUpWhenZero(&observed_changed, &times));
        EXPECT_CALL(mock_display, configure(mt::DisplayConfigMatches(new_config)))
            .Times(1)
            .WillOnce(mt::WakeUpWhenZero(&observed_changed, &times));

        mir_connection_apply_session_display_configuration(client.connection, new_config);

        observed_changed.wait_for(10s);
        observed_changed.reset();
        mir_display_config_release(new_config);
    }

    // Remove the configuration, assert we have been re-configured back to the base config
    {
        times = 2;

        EXPECT_CALL(*observer, session_configuration_removed(_))
            .Times(1)
            .WillOnce(mt::WakeUpWhenZero(&observed_changed, &times));
        EXPECT_CALL(mock_display, configure(mt::DisplayConfigMatches(std::cref(stub_display_config))))
            .Times(1)
            .WillOnce(mt::WakeUpWhenZero(&observed_changed, &times));

        mir_connection_remove_session_display_configuration(client.connection);

        observed_changed.wait_for(10s);
    }

    client.disconnect();
}

TEST_F(DisplayConfigurationTest, remove_from_unfocused_client_causes_no_hardware_change)
{
    DisplayClient client{new_connection()};

    client.connect();

    auto new_config = mir_connection_create_display_configuration(client.connection);
    std::atomic<int> times{2};

    // Set the first clients display config
    {
        mir_output_set_position(mir_display_config_get_mutable_output(new_config, 0), 500, 12000);

        EXPECT_CALL(*observer, session_configuration_applied(_, mt::DisplayConfigMatches(new_config)))
            .Times(1)
            .WillOnce(mt::WakeUpWhenZero(&observed_changed, &times));
        EXPECT_CALL(mock_display, configure(mt::DisplayConfigMatches(new_config)))
            .Times(1)
            .WillOnce(mt::WakeUpWhenZero(&observed_changed, &times));

        mir_connection_apply_session_display_configuration(client.connection, new_config);

        observed_changed.wait_for(10s);
        observed_changed.reset();
        mir_display_config_release(new_config);
    }

    DisplayClient client2{new_connection()};

    // Connect and wait for the second client to get setup and config. Which will be the focused session
    {
        EXPECT_CALL(mock_display, configure(mt::DisplayConfigMatches(std::cref(stub_display_config))))
            .Times(1)
            .WillOnce(mt::WakeUp(&observed_changed));

        client2.connect();
        observed_changed.wait_for(10s);
        observed_changed.reset();
    }

    // Remove the display config from the first config and assert no hardware changes happen
    {
        EXPECT_CALL(*observer, session_configuration_removed(_))
            .Times(1)
            .WillOnce(mt::WakeUp(&observed_changed));
        EXPECT_CALL(mock_display, configure(_))
            .Times(0);

        mir_connection_remove_session_display_configuration(client.connection);

        observed_changed.wait_for(10s);
        std::this_thread::sleep_for(1s);
    }

    client2.disconnect();
    client.disconnect();
}

TEST_F(DisplayConfigurationTest, remove_from_unfocused_client_causes_hardware_change_when_focused)
{
    DisplayClient client{new_connection()};

    client.connect();

    auto new_config = mir_connection_create_display_configuration(client.connection);
    std::atomic<int> times{2};

    // Set the first clients display config
    {
        mir_output_set_position(mir_display_config_get_mutable_output(new_config, 0), 500, 12000);

        EXPECT_CALL(*observer, session_configuration_applied(_, mt::DisplayConfigMatches(new_config)))
            .Times(1)
            .WillOnce(mt::WakeUpWhenZero(&observed_changed, &times));
        EXPECT_CALL(mock_display, configure(mt::DisplayConfigMatches(new_config)))
            .Times(1)
            .WillOnce(mt::WakeUpWhenZero(&observed_changed, &times));

        mir_connection_apply_session_display_configuration(client.connection, new_config);

        observed_changed.wait_for(10s);
        observed_changed.reset();
    }

    DisplayClient client2{new_connection()};

    // Connect and wait for the second client to get setup and config. Which will be the focused session
    {
        EXPECT_CALL(mock_display, configure(mt::DisplayConfigMatches(std::cref(stub_display_config))))
            .Times(1)
            .WillOnce(mt::WakeUp(&observed_changed));

        client2.connect();
        observed_changed.wait_for(10s);
        observed_changed.reset();
    }

    // Apply the new_config to client 2 as well so we can see disconnecting will apply the base config
    {
        times = 2;

        EXPECT_CALL(*observer, session_configuration_applied(_, mt::DisplayConfigMatches(new_config)))
            .Times(1)
            .WillOnce(mt::WakeUpWhenZero(&observed_changed, &times));
        EXPECT_CALL(mock_display, configure(mt::DisplayConfigMatches(new_config)))
            .Times(1)
            .WillOnce(mt::WakeUpWhenZero(&observed_changed, &times));

        mir_connection_apply_session_display_configuration(client2.connection, new_config);
        observed_changed.wait_for(10s);
        observed_changed.reset();
        mir_display_config_release(new_config);
    }

    // Remove the display config from the first config and assert no hardware changes happen
    {

        EXPECT_CALL(*observer, session_configuration_removed(_))
            .Times(1)
            .WillOnce(mt::WakeUp(&observed_changed));
        EXPECT_CALL(mock_display, configure(_))
            .Times(0);

        mir_connection_remove_session_display_configuration(client.connection);

        observed_changed.wait_for(10s);
        std::this_thread::sleep_for(1s);
        observed_changed.reset();
    }

    testing::Mock::VerifyAndClearExpectations(&mock_display);

    // Disconnect client 2 which makes client 1 regain focus. Assert the base config is configured
    {
        EXPECT_CALL(mock_display, configure(mt::DisplayConfigMatches(std::cref(stub_display_config))))
            .Times(1)
            .WillOnce(mt::WakeUp(&observed_changed));

        client2.disconnect();

        observed_changed.wait_for(10s);
    }

    client.disconnect();
}<|MERGE_RESOLUTION|>--- conflicted
+++ resolved
@@ -41,7 +41,6 @@
 
 #include <atomic>
 #include <chrono>
-#include <mutex>
 
 #include <gmock/gmock.h>
 #include <gtest/gtest.h>
@@ -109,11 +108,6 @@
             expectations.push_back({{}, configuration});
             return expectations.back().notifier.get_future();
         }
-
-        MOCK_METHOD2(session_configuration_applied, void(
-            std::shared_ptr<mf::Session> const&,
-            std::shared_ptr<mg::DisplayConfiguration> const&));
-        MOCK_METHOD1(session_configuration_removed, void(std::shared_ptr<mf::Session> const&));
 
     protected:
         void initial_configuration(
@@ -193,7 +187,6 @@
     testing::NiceMock<MockDisplay> mock_display;
     std::shared_ptr<NotifyingConfigurationObserver> observer{std::make_shared<NotifyingConfigurationObserver>()};
     StubAuthorizer stub_authorizer;
-    mir::test::Signal observed_changed;
 };
 
 TEST_F(DisplayConfigurationTest, display_configuration_reaches_client)
@@ -267,12 +260,8 @@
 
         auto const spec = mir_create_normal_window_spec(connection, 100, 100);
         mir_window_spec_set_pixel_format(spec, mir_pixel_format_abgr_8888);
-<<<<<<< HEAD
+        mir_window_spec_set_event_handler(spec, &handle_event, this);
         surface = mir_window_create_sync(spec);
-=======
-        mir_window_spec_set_event_handler(spec, &handle_event, this);
-        surface = mir_surface_create_sync(spec);
->>>>>>> 1efdb219
         mir_window_spec_release(spec);
         mir_buffer_stream_swap_buffers_sync(mir_surface_get_buffer_stream(surface));
 
