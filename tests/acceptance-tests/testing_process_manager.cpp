--- conflicted
+++ resolved
@@ -42,16 +42,11 @@
         return ::testing::AssertionFailure() << "server NOT started";
 }
 
-#define MIR_OLD_SIGNAL_HANDLING
 void startup_pause()
 {
     if (!mir::detect_server(mir::test_socket_file(), std::chrono::milliseconds(100)))
         throw std::runtime_error("Failed to find server");
-
-#ifdef  MIR_OLD_SIGNAL_HANDLING
-    // TODO Ugly FRIG to allow server time to register the signal handler
-    std::this_thread::sleep_for(std::chrono::milliseconds(20));
-#endif
+    std::this_thread::sleep_for(std::chrono::milliseconds(10));
 }
 }
 
@@ -64,29 +59,13 @@
 {
 }
 
-<<<<<<< HEAD
-#ifdef  MIR_OLD_SIGNAL_HANDLING
 namespace
 {
-mir::DisplayServer* signal_display_server;
-=======
-namespace
-{
 mir::std::atomic<mir::DisplayServer*> signal_display_server;
->>>>>>> 6b785bf5
 }
 extern "C"
 {
 void (*signal_prev_fn)(int);
-<<<<<<< HEAD
-void signal_terminate (int param)
-{
-    if (SIGTERM == param) signal_display_server->stop();
-    else signal_prev_fn(param);
-}
-}
-#endif
-=======
 void signal_terminate (int )
 {
     auto sds = signal_display_server.load();
@@ -95,8 +74,6 @@
     sds->stop();
 }
 }
->>>>>>> 6b785bf5
-
 
 void mir::TestingProcessManager::launch_server_process(TestingServerConfiguration& config)
 {
@@ -115,31 +92,17 @@
         // We're in the server process, so create a display server
         SCOPED_TRACE("Server");
 
-<<<<<<< HEAD
-#ifndef  MIR_OLD_SIGNAL_HANDLING
-        mp::SignalDispatcher::instance()->enable_for(SIGTERM);
-        mp::SignalDispatcher::instance()->signal_channel().connect(
-                boost::bind(&TestingProcessManager::os_signal_handler, this, _1));
-#endif
+        //signal_display_server.store(server.get());        
+        signal_prev_fn = signal (SIGTERM, signal_terminate);
+        
         server = std::unique_ptr<mir::DisplayServer>(
-                new mir::DisplayServer(
-                        config.make_communicator(),
-                        config.make_buffer_allocation_strategy(),
-                        config.make_renderer()));
-=======
-        server = std::unique_ptr<mir::DisplayServer>(
-                new DisplayServer(
-                        config.make_buffer_allocation_strategy(),
-                        config.make_renderer()));
-        //signal_display_server.store(server.get());
+            new mir::DisplayServer(
+                config.make_communicator(),
+                config.make_buffer_allocation_strategy(),
+                config.make_renderer()));
+
         std::atomic_store(&signal_display_server, server.get());
-        signal_prev_fn = signal (SIGTERM, signal_terminate);
->>>>>>> 6b785bf5
-
-#ifdef  MIR_OLD_SIGNAL_HANDLING
-        signal_display_server = server.get();
-        signal_prev_fn = signal (SIGTERM, signal_terminate);
-#endif
+
         struct ScopedFuture
         {
             std::future<void> future;
@@ -244,19 +207,6 @@
 mir::DisplayServer* mir::TestingProcessManager::display_server() const
 {
     return server.get();
-<<<<<<< HEAD
-}
-
-void mir::TestingProcessManager::os_signal_handler(int signal)
-{
-    switch(signal)
-    {
-    case SIGTERM:
-        server->stop();
-        break;
-    default:
-        break;
-    }
 }
 
 bool mir::detect_server(
@@ -283,6 +233,4 @@
     while (error && std::chrono::system_clock::now() < limit);
 
     return !error;
-=======
->>>>>>> 6b785bf5
-}+}
