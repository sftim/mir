--- conflicted
+++ resolved
@@ -346,13 +346,8 @@
         mir_buffer_stream_swap_buffers_sync(stream);
     } while (!stats.wait_for_posts(test_submissions, std::chrono::seconds(0)));
 
-<<<<<<< HEAD
-    auto max_latency = display.group.max_latency();
-    EXPECT_THAT(max_latency, Lt(0.5f));
-=======
     auto average_latency = display.group.average_latency();
     EXPECT_THAT(average_latency, Lt(0.5f));
->>>>>>> 1f4b34b7
 
     if (server.get_options()->get<bool>(mtd::logging_opt))
         display.group.dump_latency();
