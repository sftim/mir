/*
 * Copyright © 2015 Canonical Ltd.
 *
 * This program is free software: you can redistribute it and/or modify it
 * under the terms of the GNU General Public License version 3,
 * as published by the Free Software Foundation.
 *
 * This program is distributed in the hope that it will be useful,
 * but WITHOUT ANY WARRANTY; without even the implied warranty of
 * MERCHANTABILITY or FITNESS FOR A PARTICULAR PURPOSE.  See the
 * GNU General Public License for more details.
 *
 * You should have received a copy of the GNU General Public License
 * along with this program.  If not, see <http://www.gnu.org/licenses/>.
 *
 * Authored By: Alan Griffiths <alan@octopull.co.uk>
 */

#include "mir_test_framework/connected_client_headless_server.h"

#include "mir/events/event_builders.h"
#include "mir/shell/shell_wrapper.h"
#include "mir/scene/session.h"
#include "mir/scene/surface.h"

#include "mir_test/fake_shared.h"
#include "mir_test/signal.h"

namespace mev = mir::events;
namespace mf = mir::frontend;
namespace mtf = mir_test_framework;
namespace ms = mir::scene;
namespace msh = mir::shell;
namespace mt = mir::test;

using namespace mir::geometry;
using namespace testing;

namespace
{
struct StubShell : msh::ShellWrapper
{
    using msh::ShellWrapper::ShellWrapper;

    mf::SurfaceId create_surface(
        std::shared_ptr<ms::Session> const& session,
        ms::SurfaceCreationParameters const& params) override
    {
        auto const surface = msh::ShellWrapper::create_surface(session, params);
        latest_surface = session->surface(surface);
        return surface;
    }

    std::weak_ptr<ms::Surface> latest_surface;
};

struct SurfacePlacement : mtf::ConnectedClientHeadlessServer
{
    SurfacePlacement() { add_to_environment("MIR_SERVER_ENABLE_INPUT", "OFF"); }

    Rectangle const first_display {{  0, 0}, {640,  480}};
    Rectangle const second_display{{640, 0}, {640,  480}};

    // limit to cascade step (don't hard code title bar height)
    Displacement const max_cascade{20, 20};

    void SetUp() override
    {
        initial_display_layout({first_display, second_display});

        server.wrap_shell([this](std::shared_ptr<msh::Shell> const& wrapped)
        {
            auto const msc = std::make_shared<StubShell>(wrapped);
            shell = msc;
            return msc;
        });

        mtf::ConnectedClientHeadlessServer::SetUp();

        init_pixel_format();
        make_active(first_display);
    }

    void TearDown() override
    {
        shell.reset();
        mtf::ConnectedClientHeadlessServer::TearDown();
    }

    std::shared_ptr<ms::Surface> latest_shell_surface() const
    {
        auto const result = shell->latest_surface.lock();
//      ASSERT_THAT(result, NotNull()); //<= doesn't compile!?
        EXPECT_THAT(result, NotNull());
        return result;
    }

    template<typename Specifier>
    MirSurface* create_normal_surface(int width, int height, Specifier const& specifier) const
    {
        auto const spec = mir_connection_create_spec_for_normal_surface(
            connection, width, height, pixel_format);

        specifier(spec);

        auto const surface = mir_surface_create_sync(spec);
        mir_surface_spec_release(spec);

        return surface;
    }

    template<typename Specifier>
    MirSurface* create_surface(Specifier const& specifier) const
    {
        auto const spec = mir_create_surface_spec(connection);

        specifier(spec);

        auto const surface = mir_surface_create_sync(spec);
        mir_surface_spec_release(spec);

        return surface;
    }

    MirSurface* create_normal_surface(int width, int height) const
    {
        return create_normal_surface(width, height, [](MirSurfaceSpec*){});
    }

    void make_active(Rectangle const& display)
    {
        auto const click_position = display.top_left + 0.5*as_displacement(display.size);

        MirInputDeviceId const device_id{7};

        auto const modifiers = mir_input_event_modifier_none;
        auto const depressed_buttons = mir_pointer_button_primary;

        auto const x_axis_value = click_position.x.as_float();
        auto const y_axis_value = click_position.y.as_float();
        auto const hscroll_value = 0.0;
        auto const vscroll_value = 0.0;
        auto const action = mir_pointer_action_button_down;

        auto const click_event = mev::make_event(device_id, std::chrono::nanoseconds(1), modifiers,
            action, depressed_buttons, x_axis_value, y_axis_value, hscroll_value, vscroll_value);

        server.the_shell()->handle(*click_event);
    }

    MirPixelFormat pixel_format{mir_pixel_format_invalid};

private:
    std::shared_ptr<StubShell> shell;

    void init_pixel_format()
    {
        unsigned int valid_formats
        { 0 };
        MirPixelFormat pixel_formats[mir_pixel_formats];
        mir_connection_get_available_surface_formats(connection, pixel_formats, mir_pixel_formats, &valid_formats);
        //select an 8 bit opaque format if we can
        for (auto i = 0u; i < valid_formats; i++)
        {
            if (pixel_formats[i] == mir_pixel_format_xbgr_8888 || pixel_formats[i] == mir_pixel_format_xrgb_8888)
            {
                pixel_format = pixel_formats[i];
                break;
            }
        }
    }
};
}

// Optically centered in a space means:
//
//  o horizontally centered, and positioned vertically such that the top margin
//    is half the bottom margin (vertical centering would look too low, and
//    would allow little room for cascading), unless this would leave any
//    part of the window off-screen or in shell space;
//
//  o otherwise, as close as possible to that position without any part of the
//    window being off-screen or in shell space, if possible;
//
//  o otherwise, as close as possible to that position while keeping all of its
//    title bar thickness in non-shell space. (For example, a dialog that is
//    taller than the screen should be positioned immediately below any menu
//    bar or shell panel at the top of the screen.)

TEST_F(SurfacePlacement, small_window_is_optically_centered_on_first_display)
{
    auto const width = 59;
    auto const height= 61;

    auto const geometric_centre = first_display.top_left +
        0.5*(as_displacement(first_display.size) - Displacement{width, height});

    auto const optically_centred = geometric_centre -
        DeltaY{(first_display.size.height.as_int()-height)/6};

    auto const surface = create_normal_surface(width, height);
    auto const shell_surface = latest_shell_surface();
    ASSERT_THAT(shell_surface, NotNull());  // Compiles here

    EXPECT_THAT(shell_surface->top_left(), Eq(optically_centred));
    EXPECT_THAT(shell_surface->size(),     Eq(Size{width, height}));

    mir_surface_release_sync(surface);
}

TEST_F(SurfacePlacement, which_second_display_acive_small_window_is_optically_centered_on_it)
{
    auto const width = 59;
    auto const height= 61;

    make_active(second_display);

    auto const geometric_centre = second_display.top_left +
        0.5*(as_displacement(second_display.size) - Displacement{width, height});

    auto const optically_centred = geometric_centre -
        DeltaY{(second_display.size.height.as_int()-height)/6};

    auto const surface = create_normal_surface(width, height);
    auto const shell_surface = latest_shell_surface();
    ASSERT_THAT(shell_surface, NotNull());  // Compiles here

    EXPECT_THAT(shell_surface->top_left(), Eq(optically_centred));
    EXPECT_THAT(shell_surface->size(),     Eq(Size{width, height}));

    mir_surface_release_sync(surface);
}

TEST_F(SurfacePlacement, medium_window_fitted_onto_first_display)
{
    auto const width = first_display.size.width.as_int();
    auto const height= first_display.size.height.as_int();

    auto const surface = create_normal_surface(width, height);
    auto const shell_surface = latest_shell_surface();

    EXPECT_THAT(shell_surface->top_left(), Eq(first_display.top_left));
    EXPECT_THAT(shell_surface->size(),     Eq(Size{width, height}));
    EXPECT_THAT(shell_surface->size(),     Eq(first_display.size));

    mir_surface_release_sync(surface);
}

TEST_F(SurfacePlacement, big_window_keeps_top_on_first_display)
{
    auto const width = 2*first_display.size.width.as_int();
    auto const height= 2*first_display.size.height.as_int();

    auto const surface = create_normal_surface(width, height);
    auto const shell_surface = latest_shell_surface();

    EXPECT_THAT(shell_surface->top_left(), Eq(Point{-width/4, 0}));
    EXPECT_THAT(shell_surface->size(),     Eq(Size{width, height}));

    mir_surface_release_sync(surface);
}

TEST_F(SurfacePlacement, second_window_is_on_same_display_as_first)
{
    auto const width = 67;
    auto const height= 71;

    auto const surface1 = create_normal_surface(width, height);
    auto const shell_surface1 = latest_shell_surface();
    shell_surface1->move_to(second_display.top_left);

    auto const surface2 = create_normal_surface(width, height);
    auto const shell_surface2 = latest_shell_surface();

    EXPECT_TRUE(second_display.contains({shell_surface2->input_bounds()}));

    mir_surface_release_sync(surface1);
    mir_surface_release_sync(surface2);
}

// Cascaded, horizontally and/or vertically, relative to another window means:
//
//  o if vertically, positioned one standard title-bar height lower than the
//    other window, and if horizontally, positioned one standard title-bar
//    height to the right if in an LTR language, or one standard title-bar
//    height to the left in an RTL language — unless the resulting position
//    would leave any part of the window off-screen or in shell space;
//
//  o otherwise, positioned the same way, and shrunk the minimum amount
//    required to avoid extending off-screen or into shell space — unless this
//    would require making it smaller than its minimum width/height (for
//    example, if the window is not resizable at all);
//
//  o otherwise, placed at the top left (LTR) or top right (RTL) of the
//    display’s biggest non-shell space.
TEST_F(SurfacePlacement, second_window_is_cascaded_wrt_first)
{
    auto const width = 73;
    auto const height= 79;

    auto const surface1 = create_normal_surface(width, height);
    auto const shell_surface1 = latest_shell_surface();
    auto const surface2 = create_normal_surface(width, height);
    auto const shell_surface2 = latest_shell_surface();

    EXPECT_THAT(shell_surface2->top_left().x, Gt(shell_surface1->top_left().x));
    EXPECT_THAT(shell_surface2->top_left().y, Gt(shell_surface1->top_left().y));

    EXPECT_THAT(shell_surface2->top_left().x, Lt((shell_surface1->top_left()+max_cascade).x));
    EXPECT_THAT(shell_surface2->top_left().y, Lt((shell_surface1->top_left()+max_cascade).y));

    EXPECT_THAT(shell_surface2->size(), Eq(Size{width, height}));

    mir_surface_release_sync(surface1);
    mir_surface_release_sync(surface2);
}

// This is what is currently in the spec, but I think it's wrong
TEST_F(SurfacePlacement, DISABLED_medium_second_window_is_sized_when_cascaded_wrt_first)
{
    auto const width = first_display.size.width.as_int();
    auto const height= first_display.size.height.as_int();

    auto const surface1 = create_normal_surface(width, height);
    auto const shell_surface1 = latest_shell_surface();
    auto const surface2 = create_normal_surface(width, height);
    auto const shell_surface2 = latest_shell_surface();

    EXPECT_THAT(shell_surface2->top_left().x, Gt(shell_surface1->top_left().x));
    EXPECT_THAT(shell_surface2->top_left().y, Gt(shell_surface1->top_left().y));

    EXPECT_THAT(shell_surface2->top_left().x, Lt((shell_surface1->top_left()+max_cascade).x));
    EXPECT_THAT(shell_surface2->top_left().y, Lt((shell_surface1->top_left()+max_cascade).y));

    EXPECT_TRUE(first_display.contains({shell_surface2->input_bounds()}));
    EXPECT_THAT(shell_surface2->size(), Ne(Size{width, height}));

    mir_surface_release_sync(surface1);
    mir_surface_release_sync(surface2);
}

// This is not what is currently in the spec, but I think it's right
TEST_F(SurfacePlacement, medium_second_window_is_cascaded_wrt_first)
{
    auto const width = first_display.size.width.as_int();
    auto const height= first_display.size.height.as_int();

    auto const surface1 = create_normal_surface(width, height);
    auto const shell_surface1 = latest_shell_surface();
    auto const surface2 = create_normal_surface(width, height);
    auto const shell_surface2 = latest_shell_surface();

    EXPECT_THAT(shell_surface2->top_left().x, Gt(shell_surface1->top_left().x));
    EXPECT_THAT(shell_surface2->top_left().y, Gt(shell_surface1->top_left().y));

    EXPECT_THAT(shell_surface2->top_left().x, Lt((shell_surface1->top_left()+max_cascade).x));
    EXPECT_THAT(shell_surface2->top_left().y, Lt((shell_surface1->top_left()+max_cascade).y));

    EXPECT_TRUE(first_display.overlaps({shell_surface2->input_bounds()}));
    EXPECT_THAT(shell_surface2->size(), Eq(Size{width, height}));

    mir_surface_release_sync(surface1);
    mir_surface_release_sync(surface2);
}

<<<<<<< HEAD
struct UnparentedSurface : SurfacePlacement, ::testing::WithParamInterface<MirSurfaceType> {};

TEST_P(UnparentedSurface, small_window_is_optically_centered_on_first_display)
{
    auto const width = 83;
    auto const height= 89;

    auto const geometric_centre = first_display.top_left +
                                  0.5*(as_displacement(first_display.size) - Displacement{width, height});

    auto const optically_centred = geometric_centre -
                                   DeltaY{(first_display.size.height.as_int()-height)/6};

    auto const surface = create_surface([&](MirSurfaceSpec* spec)
        {
            mir_surface_spec_set_type(spec, GetParam());
            mir_surface_spec_set_width(spec, width);
            mir_surface_spec_set_height(spec, height);
            mir_surface_spec_set_pixel_format(spec, pixel_format);
            mir_surface_spec_set_buffer_usage(spec, mir_buffer_usage_hardware);
        });

    auto const shell_surface = latest_shell_surface();
    ASSERT_THAT(shell_surface, NotNull());  // Compiles here

    EXPECT_THAT(shell_surface->top_left(), Eq(optically_centred));
    EXPECT_THAT(shell_surface->size(),     Eq(Size{width, height}));
=======
TEST_F(SurfacePlacement, fullscreen_surface_is_sized_to_display)
{
    auto const surface = create_normal_surface(10, 10, [](MirSurfaceSpec* spec)
        {
            mir_surface_spec_set_state(spec, mir_surface_state_fullscreen);
        });

    auto const shell_surface = latest_shell_surface();

    EXPECT_THAT(shell_surface->top_left(), Eq(first_display.top_left));
    EXPECT_THAT(shell_surface->size(), Eq(first_display.size));

    mir_surface_release_sync(surface);
}

TEST_F(SurfacePlacement, maximized_surface_is_sized_to_display)
{
    auto const surface = create_normal_surface(10, 10, [](MirSurfaceSpec* spec)
        {
            mir_surface_spec_set_state(spec, mir_surface_state_maximized);
        });

    auto const shell_surface = latest_shell_surface();

    EXPECT_THAT(shell_surface->top_left().x, Eq(first_display.top_left.x));

    // Allow for a titlebar...
    EXPECT_THAT(shell_surface->top_left().y, Lt((first_display.top_left+max_cascade).y));

    auto const expected_size = as_size(as_displacement(first_display.size)
        + (first_display.top_left - shell_surface->top_left()));

    EXPECT_THAT(shell_surface->size(), Eq(expected_size));

    mir_surface_release_sync(surface);
}

TEST_F(SurfacePlacement, horizmaximized_surface_is_sized_to_display)
{
    auto const surface = create_normal_surface(10, 10, [](MirSurfaceSpec* spec)
        {
            mir_surface_spec_set_state(spec, mir_surface_state_horizmaximized);
        });

    auto const shell_surface = latest_shell_surface();

    EXPECT_THAT(shell_surface->top_left().x, Eq(first_display.top_left.x));

    // Allow for a titlebar...
    EXPECT_THAT(shell_surface->top_left().y, Gt((first_display.top_left+max_cascade).y));
    EXPECT_THAT(shell_surface->size().height, Eq(Height{10}));
    EXPECT_THAT(shell_surface->size().width, Eq(first_display.size.width));

    mir_surface_release_sync(surface);
}

TEST_F(SurfacePlacement, vertmaximized_surface_is_sized_to_display)
{
    auto const surface = create_normal_surface(10, 10, [](MirSurfaceSpec* spec)
        {
            mir_surface_spec_set_state(spec, mir_surface_state_vertmaximized);
        });

    auto const shell_surface = latest_shell_surface();

    EXPECT_THAT(shell_surface->top_left().x, Gt(first_display.top_left.x));

    // Allow for a titlebar...
    EXPECT_THAT(shell_surface->top_left().y, Lt((first_display.top_left+max_cascade).y));

    Size const expected_size{10,
        first_display.size.height + (first_display.top_left.y-shell_surface->top_left().y)};

    EXPECT_THAT(shell_surface->size(), Eq(expected_size));

    mir_surface_release_sync(surface);
}

TEST_F(SurfacePlacement, fullscreen_on_output_1_surface_is_sized_to_first_display)
{
    auto const surface = create_normal_surface(10, 10, [](MirSurfaceSpec* spec)
        {
            mir_surface_spec_set_fullscreen_on_output(spec, 1);
        });

    auto const shell_surface = latest_shell_surface();

    EXPECT_THAT(shell_surface->top_left(), Eq(first_display.top_left));
    EXPECT_THAT(shell_surface->size(), Eq(first_display.size));
>>>>>>> 56ed6223

    mir_surface_release_sync(surface);
}

<<<<<<< HEAD
INSTANTIATE_TEST_CASE_P(SurfacePlacement, UnparentedSurface,
    ::testing::Values(
        mir_surface_type_normal,
        mir_surface_type_utility,
        mir_surface_type_dialog,
        mir_surface_type_freestyle));
=======
TEST_F(SurfacePlacement, fullscreen_on_output_2_surface_is_sized_to_second_display)
{
    auto const surface = create_normal_surface(10, 10, [](MirSurfaceSpec* spec)
        {
            mir_surface_spec_set_fullscreen_on_output(spec, 2);
        });

    auto const shell_surface = latest_shell_surface();

    EXPECT_THAT(shell_surface->top_left(), Eq(second_display.top_left));
    EXPECT_THAT(shell_surface->size(), Eq(second_display.size));

    mir_surface_release_sync(surface);
}
>>>>>>> 56ed6223

// Parented dialog or parented freestyle window
//
// For convenience, these types are referred to here as “parented dialogs”.
//
//  o If a newly-opened parented dialog is the same as a previous dialog with
//    the same parent window, and it has user-customized position, then:
//      o …
//
//  o Otherwise, if the dialog is not the same as any previous dialog for the
//    same parent window, and/or it does not have user-customized position:
//      o It should be optically centered relative to its parent, unless this
//        would overlap or cover the title bar of the parent.
//      o Otherwise, it should be cascaded vertically (but not horizontally)
//        relative to its parent, unless, this would cause at least part of
//        it to extend into shell space.
//
// o Otherwise (resorting to the original plan) it should be optically centered
//    relative to its parent
// TODO tests for this

struct ParentedSurface : SurfacePlacement, ::testing::WithParamInterface<MirSurfaceType> {};

TEST_P(ParentedSurface, small_window_is_optically_centered_on_parent)
{
    auto const parent = create_normal_surface(256, 256);
    auto const shell_parent = latest_shell_surface();

    auto const width = 97;
    auto const height= 101;

    auto const geometric_centre = shell_parent->top_left() +
                                  0.5*(as_displacement(shell_parent->size()) - Displacement{width, height});

    auto const optically_centred = geometric_centre -
                                   DeltaY{(shell_parent->size().height.as_int()-height)/6};

    auto const surface = create_surface([&](MirSurfaceSpec* spec)
        {
            mir_surface_spec_set_type(spec, GetParam());
            mir_surface_spec_set_width(spec, width);
            mir_surface_spec_set_height(spec, height);
            mir_surface_spec_set_pixel_format(spec, pixel_format);
            mir_surface_spec_set_buffer_usage(spec, mir_buffer_usage_hardware);
            mir_surface_spec_set_parent(spec, parent);
        });

    auto const shell_surface = latest_shell_surface();
    ASSERT_THAT(shell_surface, NotNull());  // Compiles here

    EXPECT_THAT(shell_surface->top_left(), Eq(optically_centred));
    EXPECT_THAT(shell_surface->size(),     Eq(Size{width, height}));

    mir_surface_release_sync(surface);
    mir_surface_release_sync(parent);
}

INSTANTIATE_TEST_CASE_P(SurfacePlacement, ParentedSurface,
    ::testing::Values(
        mir_surface_type_dialog,
        mir_surface_type_satellite,
        mir_surface_type_popover,
        mir_surface_type_gloss,
        mir_surface_type_tip,
        mir_surface_type_freestyle));<|MERGE_RESOLUTION|>--- conflicted
+++ resolved
@@ -363,7 +363,114 @@
     mir_surface_release_sync(surface2);
 }
 
-<<<<<<< HEAD
+TEST_F(SurfacePlacement, fullscreen_surface_is_sized_to_display)
+{
+    auto const surface = create_normal_surface(10, 10, [](MirSurfaceSpec* spec)
+        {
+            mir_surface_spec_set_state(spec, mir_surface_state_fullscreen);
+        });
+
+    auto const shell_surface = latest_shell_surface();
+
+    EXPECT_THAT(shell_surface->top_left(), Eq(first_display.top_left));
+    EXPECT_THAT(shell_surface->size(), Eq(first_display.size));
+
+    mir_surface_release_sync(surface);
+}
+
+TEST_F(SurfacePlacement, maximized_surface_is_sized_to_display)
+{
+    auto const surface = create_normal_surface(10, 10, [](MirSurfaceSpec* spec)
+        {
+            mir_surface_spec_set_state(spec, mir_surface_state_maximized);
+        });
+
+    auto const shell_surface = latest_shell_surface();
+
+    EXPECT_THAT(shell_surface->top_left().x, Eq(first_display.top_left.x));
+
+    // Allow for a titlebar...
+    EXPECT_THAT(shell_surface->top_left().y, Lt((first_display.top_left+max_cascade).y));
+
+    auto const expected_size = as_size(as_displacement(first_display.size)
+        + (first_display.top_left - shell_surface->top_left()));
+
+    EXPECT_THAT(shell_surface->size(), Eq(expected_size));
+
+    mir_surface_release_sync(surface);
+}
+
+TEST_F(SurfacePlacement, horizmaximized_surface_is_sized_to_display)
+{
+    auto const surface = create_normal_surface(10, 10, [](MirSurfaceSpec* spec)
+        {
+            mir_surface_spec_set_state(spec, mir_surface_state_horizmaximized);
+        });
+
+    auto const shell_surface = latest_shell_surface();
+
+    EXPECT_THAT(shell_surface->top_left().x, Eq(first_display.top_left.x));
+
+    // Allow for a titlebar...
+    EXPECT_THAT(shell_surface->top_left().y, Gt((first_display.top_left+max_cascade).y));
+    EXPECT_THAT(shell_surface->size().height, Eq(Height{10}));
+    EXPECT_THAT(shell_surface->size().width, Eq(first_display.size.width));
+
+    mir_surface_release_sync(surface);
+}
+
+TEST_F(SurfacePlacement, vertmaximized_surface_is_sized_to_display)
+{
+    auto const surface = create_normal_surface(10, 10, [](MirSurfaceSpec* spec)
+        {
+            mir_surface_spec_set_state(spec, mir_surface_state_vertmaximized);
+        });
+
+    auto const shell_surface = latest_shell_surface();
+
+    EXPECT_THAT(shell_surface->top_left().x, Gt(first_display.top_left.x));
+
+    // Allow for a titlebar...
+    EXPECT_THAT(shell_surface->top_left().y, Lt((first_display.top_left+max_cascade).y));
+
+    Size const expected_size{10,
+        first_display.size.height + (first_display.top_left.y-shell_surface->top_left().y)};
+
+    EXPECT_THAT(shell_surface->size(), Eq(expected_size));
+
+    mir_surface_release_sync(surface);
+}
+
+TEST_F(SurfacePlacement, fullscreen_on_output_1_surface_is_sized_to_first_display)
+{
+    auto const surface = create_normal_surface(10, 10, [](MirSurfaceSpec* spec)
+        {
+            mir_surface_spec_set_fullscreen_on_output(spec, 1);
+        });
+
+    auto const shell_surface = latest_shell_surface();
+
+    EXPECT_THAT(shell_surface->top_left(), Eq(first_display.top_left));
+    EXPECT_THAT(shell_surface->size(), Eq(first_display.size));
+
+    mir_surface_release_sync(surface);
+}
+
+TEST_F(SurfacePlacement, fullscreen_on_output_2_surface_is_sized_to_second_display)
+{
+    auto const surface = create_normal_surface(10, 10, [](MirSurfaceSpec* spec)
+        {
+            mir_surface_spec_set_fullscreen_on_output(spec, 2);
+        });
+
+    auto const shell_surface = latest_shell_surface();
+
+    EXPECT_THAT(shell_surface->top_left(), Eq(second_display.top_left));
+    EXPECT_THAT(shell_surface->size(), Eq(second_display.size));
+
+    mir_surface_release_sync(surface);
+}
+
 struct UnparentedSurface : SurfacePlacement, ::testing::WithParamInterface<MirSurfaceType> {};
 
 TEST_P(UnparentedSurface, small_window_is_optically_centered_on_first_display)
@@ -391,124 +498,16 @@
 
     EXPECT_THAT(shell_surface->top_left(), Eq(optically_centred));
     EXPECT_THAT(shell_surface->size(),     Eq(Size{width, height}));
-=======
-TEST_F(SurfacePlacement, fullscreen_surface_is_sized_to_display)
-{
-    auto const surface = create_normal_surface(10, 10, [](MirSurfaceSpec* spec)
-        {
-            mir_surface_spec_set_state(spec, mir_surface_state_fullscreen);
-        });
-
-    auto const shell_surface = latest_shell_surface();
-
-    EXPECT_THAT(shell_surface->top_left(), Eq(first_display.top_left));
-    EXPECT_THAT(shell_surface->size(), Eq(first_display.size));
-
-    mir_surface_release_sync(surface);
-}
-
-TEST_F(SurfacePlacement, maximized_surface_is_sized_to_display)
-{
-    auto const surface = create_normal_surface(10, 10, [](MirSurfaceSpec* spec)
-        {
-            mir_surface_spec_set_state(spec, mir_surface_state_maximized);
-        });
-
-    auto const shell_surface = latest_shell_surface();
-
-    EXPECT_THAT(shell_surface->top_left().x, Eq(first_display.top_left.x));
-
-    // Allow for a titlebar...
-    EXPECT_THAT(shell_surface->top_left().y, Lt((first_display.top_left+max_cascade).y));
-
-    auto const expected_size = as_size(as_displacement(first_display.size)
-        + (first_display.top_left - shell_surface->top_left()));
-
-    EXPECT_THAT(shell_surface->size(), Eq(expected_size));
-
-    mir_surface_release_sync(surface);
-}
-
-TEST_F(SurfacePlacement, horizmaximized_surface_is_sized_to_display)
-{
-    auto const surface = create_normal_surface(10, 10, [](MirSurfaceSpec* spec)
-        {
-            mir_surface_spec_set_state(spec, mir_surface_state_horizmaximized);
-        });
-
-    auto const shell_surface = latest_shell_surface();
-
-    EXPECT_THAT(shell_surface->top_left().x, Eq(first_display.top_left.x));
-
-    // Allow for a titlebar...
-    EXPECT_THAT(shell_surface->top_left().y, Gt((first_display.top_left+max_cascade).y));
-    EXPECT_THAT(shell_surface->size().height, Eq(Height{10}));
-    EXPECT_THAT(shell_surface->size().width, Eq(first_display.size.width));
-
-    mir_surface_release_sync(surface);
-}
-
-TEST_F(SurfacePlacement, vertmaximized_surface_is_sized_to_display)
-{
-    auto const surface = create_normal_surface(10, 10, [](MirSurfaceSpec* spec)
-        {
-            mir_surface_spec_set_state(spec, mir_surface_state_vertmaximized);
-        });
-
-    auto const shell_surface = latest_shell_surface();
-
-    EXPECT_THAT(shell_surface->top_left().x, Gt(first_display.top_left.x));
-
-    // Allow for a titlebar...
-    EXPECT_THAT(shell_surface->top_left().y, Lt((first_display.top_left+max_cascade).y));
-
-    Size const expected_size{10,
-        first_display.size.height + (first_display.top_left.y-shell_surface->top_left().y)};
-
-    EXPECT_THAT(shell_surface->size(), Eq(expected_size));
-
-    mir_surface_release_sync(surface);
-}
-
-TEST_F(SurfacePlacement, fullscreen_on_output_1_surface_is_sized_to_first_display)
-{
-    auto const surface = create_normal_surface(10, 10, [](MirSurfaceSpec* spec)
-        {
-            mir_surface_spec_set_fullscreen_on_output(spec, 1);
-        });
-
-    auto const shell_surface = latest_shell_surface();
-
-    EXPECT_THAT(shell_surface->top_left(), Eq(first_display.top_left));
-    EXPECT_THAT(shell_surface->size(), Eq(first_display.size));
->>>>>>> 56ed6223
-
-    mir_surface_release_sync(surface);
-}
-
-<<<<<<< HEAD
+
+    mir_surface_release_sync(surface);
+}
+
 INSTANTIATE_TEST_CASE_P(SurfacePlacement, UnparentedSurface,
     ::testing::Values(
         mir_surface_type_normal,
         mir_surface_type_utility,
         mir_surface_type_dialog,
         mir_surface_type_freestyle));
-=======
-TEST_F(SurfacePlacement, fullscreen_on_output_2_surface_is_sized_to_second_display)
-{
-    auto const surface = create_normal_surface(10, 10, [](MirSurfaceSpec* spec)
-        {
-            mir_surface_spec_set_fullscreen_on_output(spec, 2);
-        });
-
-    auto const shell_surface = latest_shell_surface();
-
-    EXPECT_THAT(shell_surface->top_left(), Eq(second_display.top_left));
-    EXPECT_THAT(shell_surface->size(), Eq(second_display.size));
-
-    mir_surface_release_sync(surface);
-}
->>>>>>> 56ed6223
 
 // Parented dialog or parented freestyle window
 //
