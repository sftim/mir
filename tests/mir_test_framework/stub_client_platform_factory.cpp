--- conflicted
+++ resolved
@@ -59,16 +59,10 @@
 
 mtf::StubClientPlatform::StubClientPlatform(mir::client::ClientContext* context) :
     context{context},
-<<<<<<< HEAD
     flavor_ext_1{favorite_flavor_1},
     flavor_ext_9{favorite_flavor_9},
-    animal_ext{animal_name}
-=======
-    flavor_ext_0_1{favorite_flavor_0_1},
-    flavor_ext_2_2{favorite_flavor_2_2},
     animal_ext{animal_name},
     fence_ext{get_fence, nullptr, nullptr}
->>>>>>> 3c8e3330
 {
 }
 
@@ -159,16 +153,8 @@
         return &flavor_ext_9;
     if (!strcmp(name, "mir_extension_animal_names") && (version == 1))
         return &animal_ext;
-<<<<<<< HEAD
-=======
-    }
-
-    if (!strcmp(name, MIR_EXTENSION_FENCED_BUFFERS) &&
-        (version == MIR_EXTENSION_FENCED_BUFFERS_VERSION_1))
-    {
+    if (!strcmp(name, "mir_extension_fenced_buffers") && (version == 1))
         return &fence_ext;
-    }
->>>>>>> 3c8e3330
     return nullptr;
 }
 
