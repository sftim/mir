/*
 * Copyright © 2014-2015 Canonical Ltd.
 *
 * This program is free software: you can redistribute it and/or modify it
 * under the terms of the GNU General Public License version 3,
 * as published by the Free Software Foundation.
 *
 * This program is distributed in the hope that it will be useful,
 * but WITHOUT ANY WARRANTY; without even the implied warranty of
 * MERCHANTABILITY or FITNESS FOR A PARTICULAR PURPOSE. See the
 * GNU General Public License for more details.
 *
 * You should have received a copy of the GNU General Public License
 * along with this program. If not, see <http://www.gnu.org/licenses/>.
 *
 * Authored by: Christopher James Halse Rogers <christopher.halse.rogers@canonical.com>
 *              Alberto Aguirre <alberto.aguirre@canonical.com>
 */

#include "mir_test_doubles/mock_frame_dropping_policy_factory.h"

#include "mir/lockable_callback.h"

#include <mutex>

namespace mc = mir::compositor;
namespace mtd = mir::test::doubles;

<<<<<<< HEAD
mtd::MockFrameDroppingPolicy::MockFrameDroppingPolicy(std::function<void()> const& callback,
                                                      std::function<void()> const& lock,
                                                      std::function<void()> const& unlock,
                                                      MockFrameDroppingPolicyFactory const* parent)
        : callback{callback},
          lock{lock},
          unlock{unlock},
          parent{parent}
=======
mtd::MockFrameDroppingPolicy::MockFrameDroppingPolicy(
    std::shared_ptr<mir::LockableCallback> const& callback,
    MockFrameDroppingPolicyFactory const* parent)
    : callback{callback},
      parent{parent}
>>>>>>> c07e9b5d
{
}

mtd::MockFrameDroppingPolicy::~MockFrameDroppingPolicy()
{
    if (parent)
        parent->policy_destroyed(this);
}

void mtd::MockFrameDroppingPolicy::trigger()
{
<<<<<<< HEAD
    lock();
    callback();
    unlock();
=======
    auto& handler = *callback;
    std::lock_guard<LockableCallback> lock{handler};
    handler();
>>>>>>> c07e9b5d
}

void mtd::MockFrameDroppingPolicy::parent_destroyed()
{
    parent = nullptr;
}

std::unique_ptr<mc::FrameDroppingPolicy>
<<<<<<< HEAD
mtd::MockFrameDroppingPolicyFactory::create_policy(std::function<void()> const& drop_frame,
    std::function<void()> const& lock, std::function<void()> const& unlock) const
{
    auto policy = new ::testing::NiceMock<MockFrameDroppingPolicy>{drop_frame, lock, unlock, this};
=======
mtd::MockFrameDroppingPolicyFactory::create_policy(std::shared_ptr<mir::LockableCallback> const& callback) const
{
    auto policy = new ::testing::NiceMock<MockFrameDroppingPolicy>{callback, this};
>>>>>>> c07e9b5d
    policies.insert(policy);
    return std::unique_ptr<mc::FrameDroppingPolicy>{policy};
}

mtd::MockFrameDroppingPolicyFactory::~MockFrameDroppingPolicyFactory()
{
    for (auto policy : policies)
        policy->parent_destroyed();
}

void mtd::MockFrameDroppingPolicyFactory::trigger_policies() const
{
    for (auto policy : policies)
        policy->trigger();
}

void mtd::MockFrameDroppingPolicyFactory::policy_destroyed(MockFrameDroppingPolicy* policy) const
{
    policies.erase(policy);
}<|MERGE_RESOLUTION|>--- conflicted
+++ resolved
@@ -26,22 +26,11 @@
 namespace mc = mir::compositor;
 namespace mtd = mir::test::doubles;
 
-<<<<<<< HEAD
-mtd::MockFrameDroppingPolicy::MockFrameDroppingPolicy(std::function<void()> const& callback,
-                                                      std::function<void()> const& lock,
-                                                      std::function<void()> const& unlock,
-                                                      MockFrameDroppingPolicyFactory const* parent)
-        : callback{callback},
-          lock{lock},
-          unlock{unlock},
-          parent{parent}
-=======
 mtd::MockFrameDroppingPolicy::MockFrameDroppingPolicy(
     std::shared_ptr<mir::LockableCallback> const& callback,
     MockFrameDroppingPolicyFactory const* parent)
     : callback{callback},
       parent{parent}
->>>>>>> c07e9b5d
 {
 }
 
@@ -53,15 +42,9 @@
 
 void mtd::MockFrameDroppingPolicy::trigger()
 {
-<<<<<<< HEAD
-    lock();
-    callback();
-    unlock();
-=======
     auto& handler = *callback;
     std::lock_guard<LockableCallback> lock{handler};
     handler();
->>>>>>> c07e9b5d
 }
 
 void mtd::MockFrameDroppingPolicy::parent_destroyed()
@@ -70,16 +53,9 @@
 }
 
 std::unique_ptr<mc::FrameDroppingPolicy>
-<<<<<<< HEAD
-mtd::MockFrameDroppingPolicyFactory::create_policy(std::function<void()> const& drop_frame,
-    std::function<void()> const& lock, std::function<void()> const& unlock) const
-{
-    auto policy = new ::testing::NiceMock<MockFrameDroppingPolicy>{drop_frame, lock, unlock, this};
-=======
 mtd::MockFrameDroppingPolicyFactory::create_policy(std::shared_ptr<mir::LockableCallback> const& callback) const
 {
     auto policy = new ::testing::NiceMock<MockFrameDroppingPolicy>{callback, this};
->>>>>>> c07e9b5d
     policies.insert(policy);
     return std::unique_ptr<mc::FrameDroppingPolicy>{policy};
 }
