/*
 * Copyright © 2012 Canonical Ltd.
 *
 * This program is free software: you can redistribute it and/or modify
 * it under the terms of the GNU General Public License version 3 as
 * published by the Free Software Foundation.
 *
 * This program is distributed in the hope that it will be useful,
 * but WITHOUT ANY WARRANTY; without even the implied warranty of
 * MERCHANTABILITY or FITNESS FOR A PARTICULAR PURPOSE.  See the
 * GNU General Public License for more details.
 *
 * You should have received a copy of the GNU General Public License
 * along with this program.  If not, see <http://www.gnu.org/licenses/>.
 *
 * Authored by: Alexandros Frantzis <alexandros.frantzis@canonical.com>
 */
#include "mir/exception.h"
#include "src/graphics/gbm/gbm_platform.h"
#include "src/graphics/gbm/gbm_display.h"
#include "src/graphics/gbm/gbm_display_reporter.h"
#include "mir/logging/logger.h"

#include "mir_test/egl_mock.h"
#include "mir_test/gl_mock.h"
#include "mir_test_doubles/null_display_listener.h"

#include "mock_drm.h"
#include "mock_gbm.h"

#include <gtest/gtest.h>
#include <memory>
#include <stdexcept>

namespace mg=mir::graphics;
namespace mgg=mir::graphics::gbm;
namespace ml=mir::logging;
namespace mtd=mir::test::doubles;

namespace
{
struct MockLogger : public ml::Logger
{
    MOCK_METHOD3(log,
                 void(ml::Logger::Severity, const std::string&, const std::string&));
};

struct MockGBMDisplayListener : public mg::DisplayListener
{
    MOCK_METHOD0(report_successful_setup_of_native_resources, void());
    MOCK_METHOD0(report_successful_egl_make_current_on_construction, void());
    MOCK_METHOD0(report_successful_egl_buffer_swap_on_construction, void());
    MOCK_METHOD0(report_successful_drm_mode_set_crtc_on_construction, void());
    MOCK_METHOD0(report_successful_display_construction, void());
};

class GBMDisplayTest : public ::testing::Test
{
public:
    GBMDisplayTest() :
        mock_reporter(new ::testing::NiceMock<MockGBMDisplayListener>())
    {
        using namespace testing;
        ON_CALL(mock_egl, eglChooseConfig(_,_,_,1,_))
        .WillByDefault(DoAll(SetArgPointee<2>(mock_egl.fake_configs[0]),
                             SetArgPointee<4>(1),
                             Return(EGL_TRUE)));

        const char* egl_exts = "EGL_KHR_image EGL_KHR_image_base EGL_MESA_drm_image";
        const char* gl_exts = "GL_OES_texture_npot GL_OES_EGL_image";

        ON_CALL(mock_egl, eglQueryString(_,EGL_EXTENSIONS))
        .WillByDefault(Return(egl_exts));
        ON_CALL(mock_gl, glGetString(GL_EXTENSIONS))
        .WillByDefault(Return(reinterpret_cast<const GLubyte*>(gl_exts)));

        /*
         * Silence uninteresting calls called when cleaning up resources in
         * the MockGBM destructor, and which are not handled by NiceMock<>.
         */
        EXPECT_CALL(mock_gbm, gbm_bo_get_device(_))
        .Times(AtLeast(0));
        EXPECT_CALL(mock_gbm, gbm_device_get_fd(_))
        .Times(AtLeast(0));
    }


    void setup_post_update_expectations()
    {
        using namespace testing;

        EXPECT_CALL(mock_egl, eglSwapBuffers(mock_egl.fake_egl_display,
                                             mock_egl.fake_egl_surface))
            .Times(Exactly(2));

        EXPECT_CALL(mock_gbm, gbm_surface_lock_front_buffer(mock_gbm.fake_gbm.surface))
            .Times(Exactly(2))
            .WillOnce(Return(fake.bo1))
            .WillOnce(Return(fake.bo2));

        EXPECT_CALL(mock_gbm, gbm_bo_get_handle(fake.bo1))
            .Times(Exactly(1))
            .WillOnce(Return(fake.bo_handle1));

        EXPECT_CALL(mock_gbm, gbm_bo_get_handle(fake.bo2))
            .Times(Exactly(1))
            .WillOnce(Return(fake.bo_handle2));

        EXPECT_CALL(mock_drm, drmModeAddFB(mock_drm.fake_drm.fd,
                                           _, _, _, _, _,
                                           fake.bo_handle1.u32, _))
            .Times(Exactly(1))
            .WillOnce(DoAll(SetArgPointee<7>(fake.fb_id1), Return(0)));

        EXPECT_CALL(mock_drm, drmModeAddFB(mock_drm.fake_drm.fd,
                                           _, _, _, _, _,
                                           fake.bo_handle2.u32, _))
            .Times(Exactly(1))
            .WillOnce(DoAll(SetArgPointee<7>(fake.fb_id2), Return(0)));
    }

    struct FakeData {
        FakeData()
            : bo1{reinterpret_cast<gbm_bo*>(0xabcd)},
              bo2{reinterpret_cast<gbm_bo*>(0xabce)},
              fb_id1{66}, fb_id2{67}, crtc()
        {
            bo_handle1.u32 = 0x1234;
            bo_handle2.u32 = 0x1235;
            crtc.buffer_id = 88;
            crtc.crtc_id = 565;
        }

        gbm_bo* bo1;
        gbm_bo* bo2;
        uint32_t fb_id1;
        uint32_t fb_id2;
        gbm_bo_handle bo_handle1;
        gbm_bo_handle bo_handle2;
        drmModeCrtc crtc;
    } fake;

    ::testing::NiceMock<mir::EglMock> mock_egl;
    ::testing::NiceMock<mir::GLMock> mock_gl;
    ::testing::NiceMock<mgg::MockDRM> mock_drm;
    ::testing::NiceMock<mgg::MockGBM> mock_gbm;
    std::shared_ptr<testing::NiceMock<MockGBMDisplayListener> > mock_reporter;
};

}

TEST_F(GBMDisplayTest, create_display)
{
    using namespace testing;

    /* To display a gbm surface, the GBMDisplay should... */

    /* Create a gbm surface to use as the frame buffer */
    EXPECT_CALL(mock_gbm, gbm_surface_create(mock_gbm.fake_gbm.device,_,_,_,_))
        .Times(Exactly(1));

    /* Create an EGL window surface backed by the gbm surface */
    EXPECT_CALL(mock_egl, eglCreateWindowSurface(mock_egl.fake_egl_display,
                                                 mock_egl.fake_configs[0],
                                                 (EGLNativeWindowType)mock_gbm.fake_gbm.surface, _))
        .Times(Exactly(1));

    /* Swap the EGL window surface to bring the back buffer to the front */
    EXPECT_CALL(mock_egl, eglSwapBuffers(mock_egl.fake_egl_display,
                                         mock_egl.fake_egl_surface))
        .Times(Exactly(1));

    /* Get the gbm_bo object corresponding to the front buffer */
    EXPECT_CALL(mock_gbm, gbm_surface_lock_front_buffer(mock_gbm.fake_gbm.surface))
        .Times(Exactly(1))
        .WillOnce(Return(fake.bo1));

    /* Get the DRM buffer handle associated with the gbm_bo */
    EXPECT_CALL(mock_gbm, gbm_bo_get_handle(fake.bo1))
        .Times(Exactly(1))
        .WillOnce(Return(fake.bo_handle1));

    /* Create a a DRM FB with the DRM buffer attached */
    EXPECT_CALL(mock_drm, drmModeAddFB(mock_drm.fake_drm.fd,
                                       _, _, _, _, _,
                                       fake.bo_handle1.u32, _))
        .Times(Exactly(1))
        .WillOnce(DoAll(SetArgPointee<7>(fake.fb_id1), Return(0)));

    /* Display the DRM FB (first expectation is for cleanup) */
    EXPECT_CALL(mock_drm, drmModeSetCrtc(mock_drm.fake_drm.fd,
                                         mock_drm.fake_drm.encoders[1].crtc_id, Ne(fake.fb_id1),
                                         _, _,
                                         &mock_drm.fake_drm.connectors[1].connector_id,
                                         _, _))
        .Times(AtLeast(0));

    EXPECT_CALL(mock_drm, drmModeSetCrtc(mock_drm.fake_drm.fd,
                                         mock_drm.fake_drm.encoders[1].crtc_id, fake.fb_id1,
                                         _, _,
                                         &mock_drm.fake_drm.connectors[1].connector_id,
                                         _, _))
        .Times(Exactly(1))
        .WillOnce(Return(0));


    EXPECT_NO_THROW(
    {
        auto platform = std::make_shared<mgg::GBMPlatform>(std::make_shared<mtd::NullDisplayListener>());
        auto display = std::make_shared<mgg::GBMDisplay>(platform, mock_reporter);
    });
}

TEST_F(GBMDisplayTest, reset_crtc_on_destruction)
{
    using namespace testing;

    {
        InSequence s;
        EXPECT_CALL(mock_drm, drmModeGetCrtc(mock_drm.fake_drm.fd,
                                             mock_drm.fake_drm.encoders[1].crtc_id))
            .Times(Exactly(1))
            .WillOnce(Return(&fake.crtc));

        /*
         * Workaround: We use _ for the bufferId, instead of the more strict
         * Ne(fake.crtc.buffer_id), because using the latter causes valgrind
         * to report inexplicable uninitialized value errors.
         */
        EXPECT_CALL(mock_drm, drmModeSetCrtc(mock_drm.fake_drm.fd,
                                             _, _, /* Ne(fake.crtc.buffer_id), */
                                             _, _,
                                             &mock_drm.fake_drm.connectors[1].connector_id,
                                             _, _))
            .Times(AtLeast(0));

        EXPECT_CALL(mock_drm, drmModeSetCrtc(mock_drm.fake_drm.fd,
                                             fake.crtc.crtc_id, fake.crtc.buffer_id,
                                             _, _,
                                             &mock_drm.fake_drm.connectors[1].connector_id,
                                             _, _))
            .Times(Exactly(1));
    }

    EXPECT_NO_THROW(
    {
        auto platform = std::make_shared<mgg::GBMPlatform>(std::make_shared<mtd::NullDisplayListener>());
        auto display = std::make_shared<mgg::GBMDisplay>(platform, mock_reporter);
    });
}

TEST_F(GBMDisplayTest, create_display_drm_failure)
{
    using namespace testing;

    EXPECT_CALL(mock_drm, drmOpen(_,_))
        .Times(AtLeast(1))
        .WillRepeatedly(Return(-1));

    EXPECT_CALL(mock_drm, drmClose(_))
        .Times(Exactly(0));

    EXPECT_THROW(
    {
        auto platform = std::make_shared<mgg::GBMPlatform>(std::make_shared<mtd::NullDisplayListener>());
        auto display = std::make_shared<mgg::GBMDisplay>(platform, mock_reporter);
    }, std::runtime_error);
}

TEST_F(GBMDisplayTest, create_display_kms_failure)
{
    using namespace testing;

    EXPECT_CALL(mock_drm, drmModeGetResources(_))
        .Times(Exactly(1))
        .WillOnce(Return(reinterpret_cast<drmModeRes*>(0)));

    EXPECT_CALL(mock_drm, drmModeFreeResources(_))
        .Times(Exactly(0));

    EXPECT_CALL(mock_drm, drmClose(_))
        .Times(Exactly(1));

    auto platform = std::make_shared<mgg::GBMPlatform>(std::make_shared<mtd::NullDisplayListener>());

    EXPECT_THROW({
        auto display = std::make_shared<mgg::GBMDisplay>(platform, mock_reporter);
    }, mir::Exception) << "Expected that c'tor of GBMDisplay throws";
}

TEST_F(GBMDisplayTest, create_display_gbm_failure)
{
    using namespace testing;

    EXPECT_CALL(mock_gbm, gbm_create_device(_))
        .Times(Exactly(1))
        .WillOnce(Return(reinterpret_cast<gbm_device*>(0)));

    EXPECT_CALL(mock_gbm, gbm_device_destroy(_))
        .Times(Exactly(0));

    EXPECT_CALL(mock_drm, drmClose(_))
        .Times(Exactly(1));

    EXPECT_THROW({
        auto platform = std::make_shared<mgg::GBMPlatform>(std::make_shared<mtd::NullDisplayListener>());
    }, std::runtime_error) << "Expected c'tor of GBMDisplay to throw an exception";
}

TEST_F(GBMDisplayTest, post_update)
{
    using namespace testing;

    setup_post_update_expectations();

    {
        InSequence s;

        /* Flip the new FB */
        EXPECT_CALL(mock_drm, drmModePageFlip(mock_drm.fake_drm.fd,
                                              mock_drm.fake_drm.encoders[1].crtc_id,
                                              fake.fb_id2,
                                              _, _))
            .Times(Exactly(1))
            .WillOnce(Return(0));

        /* Release the current FB */
        EXPECT_CALL(mock_gbm, gbm_surface_release_buffer(mock_gbm.fake_gbm.surface, fake.bo1))
            .Times(Exactly(1));

        /* Release the new FB (at destruction time) */
        EXPECT_CALL(mock_gbm, gbm_surface_release_buffer(mock_gbm.fake_gbm.surface, fake.bo2))
            .Times(Exactly(1));
    }


    EXPECT_NO_THROW(
    {
<<<<<<< HEAD
        auto platform = std::make_shared<mgg::GBMPlatform>();
=======
        auto platform = std::make_shared<mgg::GBMPlatform>(std::make_shared<mtd::NullDisplayListener>());
>>>>>>> b40daf16
        auto display = std::make_shared<mgg::GBMDisplay>(platform, mock_reporter);
        EXPECT_TRUE(display->post_update());
    });
}

TEST_F(GBMDisplayTest, post_update_flip_failure)
{
    using namespace testing;

    setup_post_update_expectations();

    {
        InSequence s;

        /* New FB flip failure */
        EXPECT_CALL(mock_drm, drmModePageFlip(mock_drm.fake_drm.fd,
                                              mock_drm.fake_drm.encoders[1].crtc_id,
                                              fake.fb_id2,
                                              _, _))
            .Times(Exactly(1))
            .WillOnce(Return(-1));

        /* Release the new (not flipped) BO */
        EXPECT_CALL(mock_gbm, gbm_surface_release_buffer(mock_gbm.fake_gbm.surface, fake.bo2))
            .Times(Exactly(1));

        /* Release the current FB (at destruction time) */
        EXPECT_CALL(mock_gbm, gbm_surface_release_buffer(mock_gbm.fake_gbm.surface, fake.bo1))
            .Times(Exactly(1));
    }

    EXPECT_NO_THROW(
    {
<<<<<<< HEAD
        auto platform = std::make_shared<mgg::GBMPlatform>();
=======
        auto platform = std::make_shared<mgg::GBMPlatform>(std::make_shared<mtd::NullDisplayListener>());
>>>>>>> b40daf16
        auto display = std::make_shared<mgg::GBMDisplay>(platform, mock_reporter);
        EXPECT_FALSE(display->post_update());
    });
}

TEST_F(GBMDisplayTest, successful_creation_of_display_reports_successful_setup_of_native_resources)
{
    using namespace ::testing;

    EXPECT_CALL(
        *mock_reporter,
        report_successful_setup_of_native_resources()).Times(Exactly(1));
    EXPECT_CALL(
        *mock_reporter,
        report_successful_egl_make_current_on_construction()).Times(Exactly(1));

    EXPECT_CALL(
        *mock_reporter,
        report_successful_egl_buffer_swap_on_construction()).Times(Exactly(1));

    EXPECT_CALL(
        *mock_reporter,
        report_successful_drm_mode_set_crtc_on_construction()).Times(Exactly(1));

    EXPECT_CALL(
        *mock_reporter,
        report_successful_display_construction()).Times(Exactly(1));

    EXPECT_NO_THROW(
    {
<<<<<<< HEAD
        auto platform = std::make_shared<mgg::GBMPlatform>();
=======
        auto platform = std::make_shared<mgg::GBMPlatform>(std::make_shared<mtd::NullDisplayListener>());
>>>>>>> b40daf16
        auto display = std::make_shared<mgg::GBMDisplay>(platform, mock_reporter);
    });
}

TEST_F(GBMDisplayTest, outputs_correct_string_for_successful_setup_of_native_resources)
{
    using namespace ::testing;
<<<<<<< HEAD

    auto platform = std::make_shared<mgg::GBMPlatform>();
=======
    
    auto platform = std::make_shared<mgg::GBMPlatform>(std::make_shared<mtd::NullDisplayListener>());
>>>>>>> b40daf16
    auto logger = std::make_shared<MockLogger>();

    auto reporter = std::make_shared<mgg::GBMDisplayReporter>(logger);
    auto display = std::make_shared<mgg::GBMDisplay>(platform, mock_reporter);

    EXPECT_CALL(
        *logger,
        log(Eq(ml::Logger::informational),
            StrEq("Successfully setup native resources."),
            StrEq("GBMDisplay"))).Times(Exactly(1));

    reporter->report_successful_setup_of_native_resources();
}

TEST_F(GBMDisplayTest, outputs_correct_string_for_successful_egl_make_current_on_construction)
{
    using namespace ::testing;

    auto platform = std::make_shared<mgg::GBMPlatform>(std::make_shared<mtd::NullDisplayListener>());
    auto logger = std::make_shared<MockLogger>();

    auto reporter = std::make_shared<mgg::GBMDisplayReporter>(logger);
    auto display = std::make_shared<mgg::GBMDisplay>(platform, mock_reporter);

    EXPECT_CALL(
        *logger,
        log(Eq(ml::Logger::informational),
            StrEq("Successfully made egl context current on construction."),
            StrEq("GBMDisplay"))).Times(Exactly(1));

    reporter->report_successful_egl_make_current_on_construction();
}

TEST_F(GBMDisplayTest, outputs_correct_string_for_successful_egl_buffer_swap_on_construction)
{
    using namespace ::testing;

<<<<<<< HEAD
    auto platform = std::make_shared<mgg::GBMPlatform>();
=======
    auto platform = std::make_shared<mgg::GBMPlatform>(std::make_shared<mtd::NullDisplayListener>());
>>>>>>> b40daf16
    auto logger = std::make_shared<MockLogger>();

    auto reporter = std::make_shared<mgg::GBMDisplayReporter>(logger);
    auto display = std::make_shared<mgg::GBMDisplay>(platform, mock_reporter);

    EXPECT_CALL(
        *logger,
        log(Eq(ml::Logger::informational),
            StrEq("Successfully performed egl buffer swap on construction."),
            StrEq("GBMDisplay"))).Times(Exactly(1));

    reporter->report_successful_egl_buffer_swap_on_construction();
}

TEST_F(GBMDisplayTest, outputs_correct_string_for_successful_drm_mode_set_crtc_on_construction)
{
    using namespace ::testing;
<<<<<<< HEAD

    auto platform = std::make_shared<mgg::GBMPlatform>();
=======
    
    auto platform = std::make_shared<mgg::GBMPlatform>(std::make_shared<mtd::NullDisplayListener>());
>>>>>>> b40daf16
    auto logger = std::make_shared<MockLogger>();

    auto reporter = std::make_shared<mgg::GBMDisplayReporter>(logger);
    auto display = std::make_shared<mgg::GBMDisplay>(platform, mock_reporter);

    EXPECT_CALL(
        *logger,
        log(Eq(ml::Logger::informational),
            StrEq("Successfully performed drm mode setup on construction."),
            StrEq("GBMDisplay"))).Times(Exactly(1));

    reporter->report_successful_drm_mode_set_crtc_on_construction();
}

TEST_F(GBMDisplayTest, constructor_throws_if_egl_mesa_drm_image_not_supported)
{
    using namespace ::testing;

    const char* egl_exts = "EGL_KHR_image EGL_KHR_image_base";

    EXPECT_CALL(mock_egl, eglQueryString(_,EGL_EXTENSIONS))
    .WillOnce(Return(egl_exts));

    EXPECT_THROW(
    {
        auto platform = std::make_shared<mgg::GBMPlatform>(std::make_shared<mtd::NullDisplayListener>());
        auto display = std::make_shared<mgg::GBMDisplay>(platform, mock_reporter);
    }, mir::Exception);
}

TEST_F(GBMDisplayTest, constructor_throws_if_gl_oes_image_not_supported)
{
    using namespace ::testing;

    const char* gl_exts = "GL_OES_texture_npot GL_OES_blend_func_separate";

    EXPECT_CALL(mock_gl, glGetString(GL_EXTENSIONS))
    .WillOnce(Return(reinterpret_cast<const GLubyte*>(gl_exts)));

    EXPECT_THROW(
    {
        auto platform = std::make_shared<mgg::GBMPlatform>(std::make_shared<mtd::NullDisplayListener>());
        auto display = std::make_shared<mgg::GBMDisplay>(platform, mock_reporter);
    }, mir::Exception);
}<|MERGE_RESOLUTION|>--- conflicted
+++ resolved
@@ -336,11 +336,8 @@
 
     EXPECT_NO_THROW(
     {
-<<<<<<< HEAD
-        auto platform = std::make_shared<mgg::GBMPlatform>();
-=======
-        auto platform = std::make_shared<mgg::GBMPlatform>(std::make_shared<mtd::NullDisplayListener>());
->>>>>>> b40daf16
+
+        auto platform = std::make_shared<mgg::GBMPlatform>(std::make_shared<mtd::NullDisplayListener>());
         auto display = std::make_shared<mgg::GBMDisplay>(platform, mock_reporter);
         EXPECT_TRUE(display->post_update());
     });
@@ -374,11 +371,7 @@
 
     EXPECT_NO_THROW(
     {
-<<<<<<< HEAD
-        auto platform = std::make_shared<mgg::GBMPlatform>();
-=======
-        auto platform = std::make_shared<mgg::GBMPlatform>(std::make_shared<mtd::NullDisplayListener>());
->>>>>>> b40daf16
+        auto platform = std::make_shared<mgg::GBMPlatform>(std::make_shared<mtd::NullDisplayListener>());
         auto display = std::make_shared<mgg::GBMDisplay>(platform, mock_reporter);
         EXPECT_FALSE(display->post_update());
     });
@@ -409,11 +402,7 @@
 
     EXPECT_NO_THROW(
     {
-<<<<<<< HEAD
-        auto platform = std::make_shared<mgg::GBMPlatform>();
-=======
-        auto platform = std::make_shared<mgg::GBMPlatform>(std::make_shared<mtd::NullDisplayListener>());
->>>>>>> b40daf16
+        auto platform = std::make_shared<mgg::GBMPlatform>(std::make_shared<mtd::NullDisplayListener>());
         auto display = std::make_shared<mgg::GBMDisplay>(platform, mock_reporter);
     });
 }
@@ -421,13 +410,8 @@
 TEST_F(GBMDisplayTest, outputs_correct_string_for_successful_setup_of_native_resources)
 {
     using namespace ::testing;
-<<<<<<< HEAD
-
-    auto platform = std::make_shared<mgg::GBMPlatform>();
-=======
-    
+
     auto platform = std::make_shared<mgg::GBMPlatform>(std::make_shared<mtd::NullDisplayListener>());
->>>>>>> b40daf16
     auto logger = std::make_shared<MockLogger>();
 
     auto reporter = std::make_shared<mgg::GBMDisplayReporter>(logger);
@@ -465,11 +449,7 @@
 {
     using namespace ::testing;
 
-<<<<<<< HEAD
-    auto platform = std::make_shared<mgg::GBMPlatform>();
-=======
     auto platform = std::make_shared<mgg::GBMPlatform>(std::make_shared<mtd::NullDisplayListener>());
->>>>>>> b40daf16
     auto logger = std::make_shared<MockLogger>();
 
     auto reporter = std::make_shared<mgg::GBMDisplayReporter>(logger);
@@ -487,13 +467,8 @@
 TEST_F(GBMDisplayTest, outputs_correct_string_for_successful_drm_mode_set_crtc_on_construction)
 {
     using namespace ::testing;
-<<<<<<< HEAD
-
-    auto platform = std::make_shared<mgg::GBMPlatform>();
-=======
-    
+
     auto platform = std::make_shared<mgg::GBMPlatform>(std::make_shared<mtd::NullDisplayListener>());
->>>>>>> b40daf16
     auto logger = std::make_shared<MockLogger>();
 
     auto reporter = std::make_shared<mgg::GBMDisplayReporter>(logger);
