/*
 * Copyright © 2012 Canonical Ltd.
 *
 * This program is free software: you can redistribute it and/or modify
 * it under the terms of the GNU General Public License version 3 as
 * published by the Free Software Foundation.
 *
 * This program is distributed in the hope that it will be useful,
 * but WITHOUT ANY WARRANTY; without even the implied warranty of
 * MERCHANTABILITY or FITNESS FOR A PARTICULAR PURPOSE.  See the
 * GNU General Public License for more details.
 *
 * You should have received a copy of the GNU General Public License
 * along with this program.  If not, see <http://www.gnu.org/licenses/>.
 *
 * Authored by: Kevin DuBois <kevin.dubois@canonical.com>
 */

#include "mir/graphics/android/android_alloc_adaptor.h"

#include "mir_test/mock_android_alloc_device.h"
#include "mir_test/mock_alloc_adaptor.h"

#include <gtest/gtest.h>
#include <gmock/gmock.h>

namespace mg = mir::graphics;
namespace mga = mir::graphics::android;
namespace mc = mir::compositor;
namespace geom = mir::geometry;


class AdaptorICSTest : public ::testing::Test
{
protected:
    virtual void SetUp()
    {
        using namespace testing;
        mock_alloc_device = std::shared_ptr<MockAllocDevice> (new MockAllocDevice());
        native_handle = mock_alloc_device->buffer_handle; 

        alloc_adaptor = std::shared_ptr<mga::AndroidAllocAdaptor> (new mga::AndroidAllocAdaptor(mock_alloc_device));

        /* set up common defaults */
<<<<<<< HEAD
        pf = mc::PixelFormat::rgba_8888;
        size = geom::Size{geom::Width{300}, geom::Height{200}};
=======
        pf = geom::PixelFormat::rgba_8888;
        width = geom::Width(300);
        height = geom::Height(200);
>>>>>>> 56d56c9b
        usage = mga::BufferUsage::use_hardware;

        stride = geom::Stride(300*4);

        EXPECT_CALL(*mock_alloc_device, alloc_interface(_,_,_,_,_,_,_))
            .Times(AtLeast(0));
        EXPECT_CALL(*mock_alloc_device, free_interface(_,_))
            .Times(AtLeast(0));
    }

    native_handle_t* native_handle;
    std::shared_ptr<MockAllocDevice> mock_alloc_device;
    std::shared_ptr<mga::AndroidAllocAdaptor> alloc_adaptor;

<<<<<<< HEAD
    mc::PixelFormat pf;
    geom::Size size;
=======
    geom::PixelFormat pf;
    geom::Width width;
    geom::Height height;
>>>>>>> 56d56c9b
    geom::Stride stride;
    std::shared_ptr<mga::AndroidBufferHandle> buffer_data;
    mga::BufferUsage usage;
};

TEST_F(AdaptorICSTest, resource_type_test_fail_ret)
{
    using namespace testing;
    EXPECT_CALL(*mock_alloc_device, alloc_interface( _, _, _, _, _, _, _))
    .WillOnce(DoAll(
                  SetArgPointee<5>(mock_alloc_device->buffer_handle),
                  SetArgPointee<6>(size.width.as_uint32_t()*4),
                  Return(-1)));

    buffer_data = alloc_adaptor->alloc_buffer(size, pf, usage );
    EXPECT_EQ(buffer_data.get(), (mga::AndroidBufferHandle*) NULL);
}

TEST_F(AdaptorICSTest, resource_type_test_fail_stride)
{
    using namespace testing;
    EXPECT_CALL(*mock_alloc_device, alloc_interface( _, _, _, _, _, _, _))
    .WillOnce(DoAll(
                  SetArgPointee<5>((native_handle_t*) &native_handle),
                  SetArgPointee<6>(0),
                  Return(0)));

    buffer_data = alloc_adaptor->alloc_buffer(size, pf, usage );
    EXPECT_EQ(buffer_data.get(), (mga::AndroidBufferHandle*) NULL);
}

TEST_F(AdaptorICSTest, resource_type_test_fail_null_handle)
{
    using namespace testing;
    EXPECT_CALL(*mock_alloc_device, alloc_interface( _, _, _, _, _, _, _))
    .WillOnce(DoAll(
                  SetArgPointee<5>((native_handle_t*)NULL),
                  SetArgPointee<6>(size.width.as_uint32_t()*4),
                  Return(0)));

    buffer_data = alloc_adaptor->alloc_buffer(size, pf, usage );
    EXPECT_EQ(buffer_data.get(), (mga::AndroidBufferHandle*) NULL);
}

TEST_F(AdaptorICSTest, resource_type_test_success_ret)
{
    using namespace testing;

    EXPECT_CALL(*mock_alloc_device, alloc_interface( _, _, _, _, _, _, _));
    EXPECT_CALL(*mock_alloc_device, free_interface( _, _) );

    buffer_data = alloc_adaptor->alloc_buffer(size, pf, usage );
    EXPECT_NE(buffer_data.get(), (mga::AndroidBufferHandle*) NULL);
}

TEST_F(AdaptorICSTest, resource_type_test_proper_alloc_is_used)
{
    using namespace testing;

    EXPECT_CALL(*mock_alloc_device, alloc_interface( mock_alloc_device.get(), _, _, _, _, _, _));
    EXPECT_CALL(*mock_alloc_device, free_interface( mock_alloc_device.get(), _) );

    alloc_adaptor->alloc_buffer(size, pf, usage );
}

TEST_F(AdaptorICSTest, resource_type_test_deleter_deletes_correct_handle)
{
    using namespace testing;

    EXPECT_CALL(*mock_alloc_device, alloc_interface( _, _, _, _, _, _, _))
    .WillOnce(DoAll(
                  SetArgPointee<5>(native_handle),
                  SetArgPointee<6>(size.width.as_uint32_t()*4),
                  Return(0)));
    EXPECT_CALL(*mock_alloc_device, free_interface( _, native_handle) );

    alloc_adaptor->alloc_buffer(size, pf, usage );
}

TEST_F(AdaptorICSTest, adaptor_gralloc_format_conversion_rgba8888)
{
    using namespace testing;

    EXPECT_CALL(*mock_alloc_device, alloc_interface( _, _, _, HAL_PIXEL_FORMAT_RGBA_8888, _, _, _));
    EXPECT_CALL(*mock_alloc_device, free_interface( _, _) );

    alloc_adaptor->alloc_buffer(size, pf, usage );
}

TEST_F(AdaptorICSTest, adaptor_gralloc_dimension_conversion)
{
    using namespace testing;
    int w = (int) size.width.as_uint32_t();
    int h = (int) size.height.as_uint32_t();
    EXPECT_CALL(*mock_alloc_device, alloc_interface( _, w, h, _, _, _, _));
    EXPECT_CALL(*mock_alloc_device, free_interface( _, _) );

    alloc_adaptor->alloc_buffer(size, pf, usage );
}

TEST_F(AdaptorICSTest, adaptor_gralloc_usage_conversion)
{
    using namespace testing;
    EXPECT_CALL(*mock_alloc_device, alloc_interface( _, _, _, _,
                (GRALLOC_USAGE_HW_TEXTURE | GRALLOC_USAGE_HW_RENDER), _, _));
    EXPECT_CALL(*mock_alloc_device, free_interface( _, _) );

    alloc_adaptor->alloc_buffer(size, pf, usage );
}

TEST_F(AdaptorICSTest, handle_size_is_correct)
{
    using namespace testing;
    EXPECT_CALL(*mock_alloc_device, alloc_interface( _, _, _, _, _, _, _));
    EXPECT_CALL(*mock_alloc_device, free_interface( _, _) );

    auto handle = alloc_adaptor->alloc_buffer(size, pf, usage );
    EXPECT_EQ(handle->size(), size);
}

TEST_F(AdaptorICSTest, handle_usage_is_correct)
{
    using namespace testing;
    EXPECT_CALL(*mock_alloc_device, alloc_interface( _, _, _, _, _, _, _));
    EXPECT_CALL(*mock_alloc_device, free_interface( _, _) );

    auto handle = alloc_adaptor->alloc_buffer(size, pf, usage );
    EXPECT_EQ(handle->usage(), usage);
}

TEST_F(AdaptorICSTest, handle_format_is_correct)
{
    using namespace testing;
    EXPECT_CALL(*mock_alloc_device, alloc_interface( _, _, _, _, _, _, _));
    EXPECT_CALL(*mock_alloc_device, free_interface( _, _) );

    auto handle = alloc_adaptor->alloc_buffer(size, pf, usage );
    EXPECT_EQ(handle->format(), pf);
}

TEST_F(AdaptorICSTest, handle_stride_is_correct)
{
    using namespace testing;
    EXPECT_CALL(*mock_alloc_device, alloc_interface( _, _, _, _, _, _, _));
    EXPECT_CALL(*mock_alloc_device, free_interface( _, _) );

    auto handle = alloc_adaptor->alloc_buffer(size, pf, usage );
    EXPECT_EQ((int) handle->stride().as_uint32_t(), mock_alloc_device->fake_stride);
}

TEST_F(AdaptorICSTest, handle_buffer_is_correct)
{
    using namespace testing;
    EXPECT_CALL(*mock_alloc_device, alloc_interface( _, _, _, _, _, _, _));
    EXPECT_CALL(*mock_alloc_device, free_interface( _, _) );

    auto handle = alloc_adaptor->alloc_buffer(size, pf, usage );
    ANativeWindowBuffer *buffer_cast = (ANativeWindowBuffer*) handle->get_egl_client_buffer();

    EXPECT_EQ(buffer_cast->handle, mock_alloc_device->buffer_handle);
}

TEST_F(AdaptorICSTest, handle_buffer_pf_is_converted_to_android_rgba_8888)
{
    using namespace testing;
    EXPECT_CALL(*mock_alloc_device, alloc_interface( _, _, _, _, _, _, _));
    EXPECT_CALL(*mock_alloc_device, free_interface( _, _) );

    auto handle = alloc_adaptor->alloc_buffer(size, pf, usage );
    ANativeWindowBuffer *buffer_cast = (ANativeWindowBuffer*) handle->get_egl_client_buffer();

    EXPECT_EQ(buffer_cast->format, HAL_PIXEL_FORMAT_RGBA_8888);
}

TEST_F(AdaptorICSTest, handle_buffer_usage_is_converted_to_android_use_hw)
{
    using namespace testing;
    EXPECT_CALL(*mock_alloc_device, alloc_interface( _, _, _, _, _, _, _));
    EXPECT_CALL(*mock_alloc_device, free_interface( _, _) );

    auto handle = alloc_adaptor->alloc_buffer(size, pf, usage );
    ANativeWindowBuffer *buffer_cast = (ANativeWindowBuffer*) handle->get_egl_client_buffer();

    EXPECT_EQ((unsigned int) buffer_cast->usage, (GRALLOC_USAGE_HW_TEXTURE | GRALLOC_USAGE_HW_RENDER));
}

TEST_F(AdaptorICSTest, handle_has_reffable_incref)
{
    using namespace testing;

    struct android_native_base_t *native_base=NULL; 
    auto handle = alloc_adaptor->alloc_buffer(size, pf, usage );
    ANativeWindowBuffer *buffer_cast = (ANativeWindowBuffer*) handle->get_egl_client_buffer();

    ASSERT_NE( (void (*)(android_native_base_t*)) NULL, buffer_cast->common.incRef);
    EXPECT_NO_THROW({
        buffer_cast->common.incRef(native_base);
    }); 
}

TEST_F(AdaptorICSTest, handle_has_reffable_decref)
{
    using namespace testing;

    struct android_native_base_t *native_base=NULL; 
    auto handle = alloc_adaptor->alloc_buffer(size, pf, usage );
    ANativeWindowBuffer *buffer_cast = (ANativeWindowBuffer*) handle->get_egl_client_buffer();
  
    ASSERT_NE( (void (*)(android_native_base_t*)) NULL, buffer_cast->common.decRef);
    EXPECT_NO_THROW({
        buffer_cast->common.decRef(native_base);
    }); 
}

TEST_F(AdaptorICSTest, handle_has_right_magic)
{
    using namespace testing;
    int magic = ANDROID_NATIVE_MAKE_CONSTANT('_','b','f','r');  /* magic value shared by JB and ICS */

    auto handle = alloc_adaptor->alloc_buffer(size, pf, usage );
    ANativeWindowBuffer *buffer_cast = (ANativeWindowBuffer*) handle->get_egl_client_buffer();
  
    EXPECT_EQ( buffer_cast->common.magic, magic);
}

TEST_F(AdaptorICSTest, handle_has_version)
{
    using namespace testing;
    int version = 96;  /* version value shared by JB and ICS */

    auto handle = alloc_adaptor->alloc_buffer(size, pf, usage );
    ANativeWindowBuffer *buffer_cast = (ANativeWindowBuffer*) handle->get_egl_client_buffer();
  
    EXPECT_EQ( buffer_cast->common.version, version);
}<|MERGE_RESOLUTION|>--- conflicted
+++ resolved
@@ -42,14 +42,8 @@
         alloc_adaptor = std::shared_ptr<mga::AndroidAllocAdaptor> (new mga::AndroidAllocAdaptor(mock_alloc_device));
 
         /* set up common defaults */
-<<<<<<< HEAD
-        pf = mc::PixelFormat::rgba_8888;
+        pf = geom::PixelFormat::rgba_8888;
         size = geom::Size{geom::Width{300}, geom::Height{200}};
-=======
-        pf = geom::PixelFormat::rgba_8888;
-        width = geom::Width(300);
-        height = geom::Height(200);
->>>>>>> 56d56c9b
         usage = mga::BufferUsage::use_hardware;
 
         stride = geom::Stride(300*4);
@@ -64,14 +58,8 @@
     std::shared_ptr<MockAllocDevice> mock_alloc_device;
     std::shared_ptr<mga::AndroidAllocAdaptor> alloc_adaptor;
 
-<<<<<<< HEAD
-    mc::PixelFormat pf;
+    geom::PixelFormat pf;
     geom::Size size;
-=======
-    geom::PixelFormat pf;
-    geom::Width width;
-    geom::Height height;
->>>>>>> 56d56c9b
     geom::Stride stride;
     std::shared_ptr<mga::AndroidBufferHandle> buffer_data;
     mga::BufferUsage usage;
