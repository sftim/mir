--- conflicted
+++ resolved
@@ -40,14 +40,8 @@
         mock_alloc_device = std::make_shared<mga::MockAllocAdaptor>(mock_buffer_handle);
 
         /* set up common defaults */
-<<<<<<< HEAD
-        pf = mc::PixelFormat::rgba_8888;
+        pf = geom::PixelFormat::rgba_8888;
         size = geom::Size{geom::Width{300}, geom::Height{200}};
-=======
-        pf = geom::PixelFormat::rgba_8888;
-        width = geom::Width(300);
-        height = geom::Height(200);
->>>>>>> 56d56c9b
 
         EXPECT_CALL(*mock_alloc_device, alloc_buffer( _, _, _))
             .Times(AtLeast(0));
@@ -55,14 +49,8 @@
 
     std::shared_ptr<mga::MockAllocAdaptor> mock_alloc_device;
     std::shared_ptr<mga::MockBufferHandle> mock_buffer_handle;
-<<<<<<< HEAD
-    mc::PixelFormat pf;
+    geom::PixelFormat pf;
     geom::Size size;
-=======
-    geom::PixelFormat pf;
-    geom::Width width;
-    geom::Height height;
->>>>>>> 56d56c9b
 };
 
 
