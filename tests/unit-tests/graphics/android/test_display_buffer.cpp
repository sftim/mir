/*
 * Copyright © 2013 Canonical Ltd.
 *
 * This program is free software: you can redistribute it and/or modify
 * it under the terms of the GNU General Public License version 3 as
 * published by the Free Software Foundation.
 *
 * This program is distributed in the hope that it will be useful,
 * but WITHOUT ANY WARRANTY; without even the implied warranty of
 * MERCHANTABILITY or FITNESS FOR A PARTICULAR PURPOSE.  See the
 * GNU General Public License for more details.
 *
 * You should have received a copy of the GNU General Public License
 * along with this program.  If not, see <http://www.gnu.org/licenses/>.
 *
 * Authored by: Kevin DuBois <kevin.dubois@canonical.com>
 */

#include "src/platforms/android/display_buffer.h"
#include "src/platforms/android/gl_context.h"
#include "src/platforms/android/android_format_conversion-inl.h"
#include "mir_test_doubles/mock_display_device.h"
#include "mir_test_doubles/mock_display_report.h"
#include "mir_test_doubles/stub_renderable.h"
#include "mir_test_doubles/mock_egl.h"
#include "mir_test_doubles/mock_gl.h"
#include "mir/graphics/android/mir_native_window.h"
#include "mir_test_doubles/stub_driver_interpreter.h"
#include "mir_test_doubles/stub_display_buffer.h"
#include "mir_test_doubles/stub_buffer.h"
#include "mir_test_doubles/stub_gl_config.h"
#include "mir_test_doubles/mock_framebuffer_bundle.h"
#include "mir_test_doubles/stub_gl_program_factory.h"
#include <memory>

namespace geom=mir::geometry;
namespace mg=mir::graphics;
namespace mga=mir::graphics::android;
namespace mtd=mir::test::doubles;

namespace
{
struct DisplayBuffer : public ::testing::Test
{
    testing::NiceMock<mtd::MockEGL> mock_egl;
    testing::NiceMock<mtd::MockGL> mock_gl;
    mtd::StubGLProgramFactory stub_program_factory;

    int visual_id{5};
    EGLConfig dummy_config{mock_egl.fake_configs[0]};
    EGLDisplay dummy_display{mock_egl.fake_egl_display};
    EGLContext dummy_context{mock_egl.fake_egl_context};
    mtd::StubGLConfig stub_gl_config;
    testing::NiceMock<mtd::MockDisplayReport> mock_display_report;
    std::shared_ptr<mga::GLContext> gl_context{
        std::make_shared<mga::PbufferGLContext>(
            mga::to_mir_format(mock_egl.fake_visual_id), stub_gl_config, mock_display_report)};
    std::shared_ptr<mtd::StubBuffer> stub_buffer{
        std::make_shared<testing::NiceMock<mtd::StubBuffer>>()};
    std::shared_ptr<ANativeWindow> native_window{
        std::make_shared<mg::android::MirNativeWindow>(
            std::make_shared<mtd::StubDriverInterpreter>())};
    std::shared_ptr<mtd::MockDisplayDevice> mock_display_device{
        std::make_shared<testing::NiceMock<mtd::MockDisplayDevice>>()};
    geom::Size const display_size{433,232};
    double const refresh_rate{60.0};
<<<<<<< HEAD
    std::unique_ptr<mga::LayerList> list{
        new mga::LayerList(std::make_shared<mga::IntegerSourceCrop>(), {})};
=======
    std::shared_ptr<mtd::MockFBBundle> mock_fb_bundle{
        std::make_shared<testing::NiceMock<mtd::MockFBBundle>>(
            display_size, refresh_rate, mir_pixel_format_abgr_8888)};
    MirOrientation orientation{mir_orientation_normal};
    mga::DisplayBuffer db{
        mock_fb_bundle,
        mock_display_device,
        native_window,
        *gl_context,
        stub_program_factory,
        orientation,
        mga::OverlayOptimization::enabled};
>>>>>>> 6655b98b
};
}

TEST_F(DisplayBuffer, can_post_update_with_gl_only)
{
<<<<<<< HEAD
    using namespace testing;
    EXPECT_CALL(*mock_display_device, commit(
        mga::DisplayName::primary, Ref(*list), true, _, _));

    mga::DisplayBuffer db(
        std::move(list), mock_fb_bundle, mock_display_device, native_window, *gl_context, stub_program_factory, mga::OverlayOptimization::enabled);

=======
    EXPECT_CALL(*mock_display_device, post_gl(testing::_));
>>>>>>> 6655b98b
    db.gl_swap_buffers();
    db.flip();
}

TEST_F(DisplayBuffer, posts_overlay_list_returns_display_device_decision)
{
    using namespace testing;
    mg::RenderableList renderlist{
        std::make_shared<mtd::StubRenderable>(),
        std::make_shared<mtd::StubRenderable>()};

    EXPECT_CALL(*mock_display_device, compatible_renderlist(Ref(renderlist)))
        .Times(2)
        .WillOnce(Return(true))
        .WillOnce(Return(false));

<<<<<<< HEAD
    mga::DisplayBuffer db(
        std::move(list), mock_fb_bundle, mock_display_device, native_window, *gl_context, stub_program_factory, mga::OverlayOptimization::enabled);
=======
>>>>>>> 6655b98b
    EXPECT_TRUE(db.post_renderables_if_optimizable(renderlist)); 
    EXPECT_FALSE(db.post_renderables_if_optimizable(renderlist)); 
}

<<<<<<< HEAD
TEST_F(DisplayBuffer, defaults_to_normal_orientation)
{
    mga::DisplayBuffer db(
        std::move(list), mock_fb_bundle, mock_display_device, native_window, *gl_context, stub_program_factory, mga::OverlayOptimization::enabled);

    EXPECT_EQ(mir_orientation_normal, db.orientation());
}

TEST_F(DisplayBuffer, orientation_is_passed_through)
{
    mga::DisplayBuffer db(
        std::move(list), mock_fb_bundle, mock_display_device, native_window, *gl_context, stub_program_factory, mga::OverlayOptimization::enabled);

    for (auto const& ori : {mir_orientation_normal,
                            mir_orientation_left,
                            mir_orientation_right,
                            mir_orientation_inverted})
    {
        auto config = db.configuration();
        config.orientation = ori;
        db.configure(config);
        EXPECT_EQ(ori, db.orientation());
    }
}

TEST_F(DisplayBuffer, rotation_transposes_dimensions)
{
    using namespace testing;

    int const width = 123;
    int const height = 456;
    geom::Size const normal{width, height};
    geom::Size const transposed{height, width};

    EXPECT_CALL(*mock_fb_bundle, fb_size())
        .WillRepeatedly(Return(normal));

    mga::DisplayBuffer db(
        std::move(list), mock_fb_bundle, mock_display_device, native_window, *gl_context, stub_program_factory, mga::OverlayOptimization::enabled);

    EXPECT_EQ(normal, db.view_area().size);
=======
TEST_F(DisplayBuffer, rotation_transposes_dimensions_and_reports_correctly)
{
    geom::Size const transposed{display_size.height.as_int(), display_size.width.as_int()};
    mga::DisplayBuffer inv_db(
        mock_fb_bundle,
        mock_display_device,
        native_window,
        *gl_context,
        stub_program_factory,
        mir_orientation_inverted,
        mga::OverlayOptimization::enabled);
    mga::DisplayBuffer left_db(
        mock_fb_bundle,
        mock_display_device,
        native_window,
        *gl_context,
        stub_program_factory,
        mir_orientation_left,
        mga::OverlayOptimization::enabled);
    mga::DisplayBuffer right_db(
        mock_fb_bundle,
        mock_display_device,
        native_window,
        *gl_context,
        stub_program_factory,
        mir_orientation_right,
        mga::OverlayOptimization::enabled);
>>>>>>> 6655b98b

    EXPECT_EQ(display_size, db.view_area().size);
    EXPECT_EQ(db.orientation(), mir_orientation_normal);

    EXPECT_EQ(display_size, inv_db.view_area().size);
    EXPECT_EQ(inv_db.orientation(), mir_orientation_inverted);

    EXPECT_EQ(transposed, left_db.view_area().size);
    EXPECT_EQ(left_db.orientation(), mir_orientation_left);

    EXPECT_EQ(transposed, right_db.view_area().size);
    EXPECT_EQ(right_db.orientation(), mir_orientation_right);
}

TEST_F(DisplayBuffer, reports_correct_size)
{
<<<<<<< HEAD
    mga::DisplayBuffer db(
        std::move(list), mock_fb_bundle, mock_display_device, native_window, *gl_context, stub_program_factory, mga::OverlayOptimization::enabled);

=======
>>>>>>> 6655b98b
    auto view_area = db.view_area();
    geom::Point origin_pt{geom::X{0}, geom::Y{0}};
    EXPECT_EQ(display_size, view_area.size);
    EXPECT_EQ(origin_pt, view_area.top_left);
}

TEST_F(DisplayBuffer, creates_egl_context_from_shared_context)
{
    using namespace testing;
    EGLint const expected_attr[] = { EGL_CONTEXT_CLIENT_VERSION, 2, EGL_NONE };

    EXPECT_CALL(mock_egl, eglCreateContext(
        dummy_display, _, dummy_context, mtd::AttrMatches(expected_attr)))
        .Times(1)
        .WillOnce(Return(mock_egl.fake_egl_context));
    EXPECT_CALL(mock_egl, eglCreateWindowSurface(
        dummy_display, _, native_window.get(), NULL))
        .Times(1)
        .WillOnce(Return(mock_egl.fake_egl_surface));
    EXPECT_CALL(mock_egl, eglDestroySurface(dummy_display, mock_egl.fake_egl_surface))
        .Times(AtLeast(1));
    EXPECT_CALL(mock_egl, eglDestroyContext(dummy_display, mock_egl.fake_egl_context))
        .Times(AtLeast(1));

<<<<<<< HEAD
    mga::DisplayBuffer db(
        std::move(list), mock_fb_bundle, mock_display_device, native_window, *gl_context, stub_program_factory, mga::OverlayOptimization::enabled);
=======
    mga::DisplayBuffer db{
        mock_fb_bundle,
        mock_display_device,
        native_window,
        *gl_context,
        stub_program_factory,
        orientation,
        mga::OverlayOptimization::enabled};
>>>>>>> 6655b98b
    testing::Mock::VerifyAndClearExpectations(&mock_egl);
}

TEST_F(DisplayBuffer, fails_on_egl_resource_creation)
{
    using namespace testing;
    EXPECT_CALL(mock_egl, eglCreateContext(_,_,_,_))
        .Times(2)
        .WillOnce(Return(EGL_NO_CONTEXT))
        .WillOnce(Return(mock_egl.fake_egl_context));
    EXPECT_CALL(mock_egl, eglCreateWindowSurface(_,_,_,_))
        .Times(1)
        .WillOnce(Return(EGL_NO_SURFACE));

    EXPECT_THROW({
        mga::DisplayBuffer db(
<<<<<<< HEAD
            std::move(list), mock_fb_bundle, mock_display_device, native_window, *gl_context, stub_program_factory, mga::OverlayOptimization::enabled);
    }, std::runtime_error);

    list.reset(new mga::LayerList(std::make_shared<mga::IntegerSourceCrop>(), {}));
    EXPECT_THROW(
    {
        mga::DisplayBuffer db(
            std::move(list), mock_fb_bundle, mock_display_device, native_window, *gl_context, stub_program_factory, mga::OverlayOptimization::enabled);
=======
            mock_fb_bundle,
            mock_display_device,
            native_window,
            *gl_context,
            stub_program_factory,
            orientation,
            mga::OverlayOptimization::enabled);
    }, std::runtime_error);
    EXPECT_THROW({
        mga::DisplayBuffer db(
            mock_fb_bundle,
            mock_display_device,
            native_window,
            *gl_context,
            stub_program_factory,
            orientation,
            mga::OverlayOptimization::enabled);
>>>>>>> 6655b98b
    }, std::runtime_error);
}

TEST_F(DisplayBuffer, can_make_current)
{
<<<<<<< HEAD
    using namespace testing;
    EGLContext fake_ctxt = reinterpret_cast<EGLContext>(0x4422);
    EGLSurface fake_surf = reinterpret_cast<EGLSurface>(0x33984);
    ON_CALL(mock_egl, eglCreateContext(_,_,_,_))
        .WillByDefault(Return(fake_ctxt));
    ON_CALL(mock_egl, eglCreateWindowSurface(_,_,_,_))
        .WillByDefault(Return(fake_surf));

    mga::DisplayBuffer db(
        std::move(list), mock_fb_bundle, mock_display_device, native_window, *gl_context, stub_program_factory, mga::OverlayOptimization::enabled);
    
    EXPECT_CALL(mock_egl, eglMakeCurrent(dummy_display, fake_surf, fake_surf, fake_ctxt))
=======
    EXPECT_CALL(mock_egl, eglMakeCurrent(
        dummy_display, mock_egl.fake_egl_surface, mock_egl.fake_egl_surface, dummy_context))
>>>>>>> 6655b98b
        .Times(2)
        .WillOnce(testing::Return(EGL_TRUE))
        .WillOnce(testing::Return(EGL_FALSE));

    db.make_current();
    EXPECT_THROW({
        db.make_current();
    }, std::runtime_error);
}

TEST_F(DisplayBuffer, release_current)
{
<<<<<<< HEAD
    using namespace testing;
    mga::DisplayBuffer db(
        std::move(list), mock_fb_bundle, mock_display_device, native_window, *gl_context, stub_program_factory, mga::OverlayOptimization::enabled);

    EXPECT_CALL(mock_egl, eglMakeCurrent(dummy_display, EGL_NO_SURFACE, EGL_NO_SURFACE, EGL_NO_CONTEXT))
        .Times(1);
    db.release_current();
}

TEST_F(DisplayBuffer, sets_display_power_mode_to_on_at_start)
{
    mga::DisplayBuffer db(
        std::move(list), mock_fb_bundle, mock_display_device, native_window, *gl_context, stub_program_factory, mga::OverlayOptimization::enabled);
    auto config = db.configuration();
    EXPECT_EQ(mir_power_mode_on, config.power_mode);
}

TEST_F(DisplayBuffer, changes_display_power_mode)
{
    mga::DisplayBuffer db(
        std::move(list), mock_fb_bundle, mock_display_device, native_window, *gl_context, stub_program_factory, mga::OverlayOptimization::enabled);

    EXPECT_CALL(*mock_display_device, content_cleared());

    auto config = db.configuration();
    config.power_mode = mir_power_mode_off;
    db.configure(config);

    config = db.configuration();
    config.power_mode = mir_power_mode_on;
    db.configure(config); 
}

TEST_F(DisplayBuffer, power_mode_request_stored)
{
    mga::DisplayBuffer db(
        std::move(list), mock_fb_bundle, mock_display_device, native_window, *gl_context, stub_program_factory, mga::OverlayOptimization::enabled);

    EXPECT_CALL(*mock_display_device, content_cleared())
        .Times(3);

    auto config = db.configuration();
    EXPECT_EQ(config.power_mode, mir_power_mode_on);
    config.power_mode = mir_power_mode_off;
    db.configure(config);

    config = db.configuration();
    EXPECT_EQ(config.power_mode, mir_power_mode_off);
    config.power_mode = mir_power_mode_suspend;
    db.configure(config);

    config = db.configuration();
    EXPECT_EQ(config.power_mode, mir_power_mode_suspend);
    config.power_mode = mir_power_mode_standby;
    db.configure(config);

    config = db.configuration();
    EXPECT_EQ(config.power_mode, mir_power_mode_standby);
    config.power_mode = mir_power_mode_on;
    db.configure(config);
}

//configuration tests
//TODO: the list does not support fb target rotation yet
TEST_F(DisplayBuffer, display_orientation_not_supported)
{
    mga::DisplayBuffer db(
        std::move(list), mock_fb_bundle, mock_display_device, native_window, *gl_context, stub_program_factory, mga::OverlayOptimization::enabled);

    auto config = db.configuration();
    config.orientation = mir_orientation_left;
    db.configure(config); 

    config = db.configuration();
    EXPECT_EQ(mir_orientation_left, config.orientation);
}

TEST_F(DisplayBuffer, incorrect_display_configure_throws)
{
    mga::DisplayBuffer db(
        std::move(list), mock_fb_bundle, mock_display_device, native_window, *gl_context, stub_program_factory, mga::OverlayOptimization::enabled);
    auto config = db.configuration();
    //error
    config.current_format = mir_pixel_format_invalid;
    EXPECT_THROW({
        db.configure(config);
    }, std::runtime_error); 
}

TEST_F(DisplayBuffer, android_display_configuration_info)
{
    mga::DisplayBuffer db(
        std::move(list), mock_fb_bundle, mock_display_device, native_window, *gl_context, stub_program_factory, mga::OverlayOptimization::enabled);
    auto disp_conf = db.configuration();

    ASSERT_EQ(1u, disp_conf.modes.size());
    auto& disp_mode = disp_conf.modes[0];
    EXPECT_EQ(display_size, disp_mode.size);

    EXPECT_EQ(mg::DisplayConfigurationOutputId{1}, disp_conf.id);
    EXPECT_EQ(mg::DisplayConfigurationCardId{0}, disp_conf.card_id);
    EXPECT_TRUE(disp_conf.connected);
    EXPECT_TRUE(disp_conf.used);
    auto origin = geom::Point{0,0};
    EXPECT_EQ(origin, disp_conf.top_left);
    EXPECT_EQ(0, disp_conf.current_mode_index);

    EXPECT_EQ(refresh_rate, disp_mode.vrefresh_hz);
    //TODO fill physical_size_mm fields accordingly;
=======
    EXPECT_CALL(mock_egl, eglMakeCurrent(dummy_display, EGL_NO_SURFACE, EGL_NO_SURFACE, EGL_NO_CONTEXT));
    db.release_current();
}

TEST_F(DisplayBuffer, notifies_list_that_content_is_cleared)
{
    EXPECT_CALL(*mock_display_device, content_cleared())
        .Times(3);
    db.configure(mir_power_mode_off, mir_orientation_normal);
    db.configure(mir_power_mode_suspend, mir_orientation_normal);
    db.configure(mir_power_mode_standby, mir_orientation_normal);
    db.configure(mir_power_mode_on, mir_orientation_normal);
>>>>>>> 6655b98b
}

TEST_F(DisplayBuffer, does_not_use_alpha)
{
<<<<<<< HEAD
    mga::DisplayBuffer db(
        std::move(list), mock_fb_bundle, mock_display_device, native_window, *gl_context, stub_program_factory, mga::OverlayOptimization::enabled);

=======
>>>>>>> 6655b98b
    EXPECT_FALSE(db.uses_alpha());
}

TEST_F(DisplayBuffer, reject_list_if_option_disabled)
{
    using namespace testing;
    ON_CALL(*mock_display_device, compatible_renderlist(_))
        .WillByDefault(Return(true));

    mga::DisplayBuffer db(
<<<<<<< HEAD
        std::move(list), mock_fb_bundle, mock_display_device, native_window, *gl_context, stub_program_factory, mga::OverlayOptimization::disabled);
=======
        mock_fb_bundle,
        mock_display_device,
        native_window,
        *gl_context,
        stub_program_factory,
        orientation,
        mga::OverlayOptimization::disabled);
>>>>>>> 6655b98b

    mg::RenderableList renderlist{std::make_shared<mtd::StubRenderable>()};
    EXPECT_FALSE(db.post_renderables_if_optimizable(renderlist)); 
}<|MERGE_RESOLUTION|>--- conflicted
+++ resolved
@@ -64,15 +64,14 @@
         std::make_shared<testing::NiceMock<mtd::MockDisplayDevice>>()};
     geom::Size const display_size{433,232};
     double const refresh_rate{60.0};
-<<<<<<< HEAD
     std::unique_ptr<mga::LayerList> list{
         new mga::LayerList(std::make_shared<mga::IntegerSourceCrop>(), {})};
-=======
     std::shared_ptr<mtd::MockFBBundle> mock_fb_bundle{
         std::make_shared<testing::NiceMock<mtd::MockFBBundle>>(
             display_size, refresh_rate, mir_pixel_format_abgr_8888)};
     MirOrientation orientation{mir_orientation_normal};
     mga::DisplayBuffer db{
+        std::move(list),
         mock_fb_bundle,
         mock_display_device,
         native_window,
@@ -80,23 +79,27 @@
         stub_program_factory,
         orientation,
         mga::OverlayOptimization::enabled};
->>>>>>> 6655b98b
+
 };
 }
 
 TEST_F(DisplayBuffer, can_post_update_with_gl_only)
 {
-<<<<<<< HEAD
-    using namespace testing;
+    using namespace testing;
+    list.reset(new mga::LayerList(std::make_shared<mga::IntegerSourceCrop>(), {}));
     EXPECT_CALL(*mock_display_device, commit(
-        mga::DisplayName::primary, Ref(*list), true, _, _));
-
-    mga::DisplayBuffer db(
-        std::move(list), mock_fb_bundle, mock_display_device, native_window, *gl_context, stub_program_factory, mga::OverlayOptimization::enabled);
-
-=======
-    EXPECT_CALL(*mock_display_device, post_gl(testing::_));
->>>>>>> 6655b98b
+        mga::DisplayName::primary, Ref(*list), _, _));
+
+    mga::DisplayBuffer db{
+        std::move(list),
+        mock_fb_bundle,
+        mock_display_device,
+        native_window,
+        *gl_context,
+        stub_program_factory,
+        orientation,
+        mga::OverlayOptimization::enabled};
+
     db.gl_swap_buffers();
     db.flip();
 }
@@ -113,108 +116,36 @@
         .WillOnce(Return(true))
         .WillOnce(Return(false));
 
-<<<<<<< HEAD
-    mga::DisplayBuffer db(
-        std::move(list), mock_fb_bundle, mock_display_device, native_window, *gl_context, stub_program_factory, mga::OverlayOptimization::enabled);
-=======
->>>>>>> 6655b98b
     EXPECT_TRUE(db.post_renderables_if_optimizable(renderlist)); 
     EXPECT_FALSE(db.post_renderables_if_optimizable(renderlist)); 
 }
 
-<<<<<<< HEAD
 TEST_F(DisplayBuffer, defaults_to_normal_orientation)
 {
-    mga::DisplayBuffer db(
-        std::move(list), mock_fb_bundle, mock_display_device, native_window, *gl_context, stub_program_factory, mga::OverlayOptimization::enabled);
-
     EXPECT_EQ(mir_orientation_normal, db.orientation());
 }
 
-TEST_F(DisplayBuffer, orientation_is_passed_through)
-{
-    mga::DisplayBuffer db(
-        std::move(list), mock_fb_bundle, mock_display_device, native_window, *gl_context, stub_program_factory, mga::OverlayOptimization::enabled);
-
-    for (auto const& ori : {mir_orientation_normal,
-                            mir_orientation_left,
-                            mir_orientation_right,
-                            mir_orientation_inverted})
-    {
-        auto config = db.configuration();
-        config.orientation = ori;
-        db.configure(config);
-        EXPECT_EQ(ori, db.orientation());
-    }
-}
-
-TEST_F(DisplayBuffer, rotation_transposes_dimensions)
-{
-    using namespace testing;
-
-    int const width = 123;
-    int const height = 456;
-    geom::Size const normal{width, height};
-    geom::Size const transposed{height, width};
-
-    EXPECT_CALL(*mock_fb_bundle, fb_size())
-        .WillRepeatedly(Return(normal));
-
-    mga::DisplayBuffer db(
-        std::move(list), mock_fb_bundle, mock_display_device, native_window, *gl_context, stub_program_factory, mga::OverlayOptimization::enabled);
-
-    EXPECT_EQ(normal, db.view_area().size);
-=======
 TEST_F(DisplayBuffer, rotation_transposes_dimensions_and_reports_correctly)
 {
     geom::Size const transposed{display_size.height.as_int(), display_size.width.as_int()};
-    mga::DisplayBuffer inv_db(
-        mock_fb_bundle,
-        mock_display_device,
-        native_window,
-        *gl_context,
-        stub_program_factory,
-        mir_orientation_inverted,
-        mga::OverlayOptimization::enabled);
-    mga::DisplayBuffer left_db(
-        mock_fb_bundle,
-        mock_display_device,
-        native_window,
-        *gl_context,
-        stub_program_factory,
-        mir_orientation_left,
-        mga::OverlayOptimization::enabled);
-    mga::DisplayBuffer right_db(
-        mock_fb_bundle,
-        mock_display_device,
-        native_window,
-        *gl_context,
-        stub_program_factory,
-        mir_orientation_right,
-        mga::OverlayOptimization::enabled);
->>>>>>> 6655b98b
-
     EXPECT_EQ(display_size, db.view_area().size);
     EXPECT_EQ(db.orientation(), mir_orientation_normal);
-
-    EXPECT_EQ(display_size, inv_db.view_area().size);
-    EXPECT_EQ(inv_db.orientation(), mir_orientation_inverted);
-
-    EXPECT_EQ(transposed, left_db.view_area().size);
-    EXPECT_EQ(left_db.orientation(), mir_orientation_left);
-
-    EXPECT_EQ(transposed, right_db.view_area().size);
-    EXPECT_EQ(right_db.orientation(), mir_orientation_right);
+    db.configure(mir_power_mode_on, mir_orientation_inverted);
+
+    EXPECT_EQ(display_size, db.view_area().size);
+    EXPECT_EQ(db.orientation(), mir_orientation_inverted);
+    db.configure(mir_power_mode_on, mir_orientation_left);
+
+    EXPECT_EQ(transposed, db.view_area().size);
+    EXPECT_EQ(db.orientation(), mir_orientation_left);
+    db.configure(mir_power_mode_on, mir_orientation_right);
+
+    EXPECT_EQ(transposed, db.view_area().size);
+    EXPECT_EQ(db.orientation(), mir_orientation_right);
 }
 
 TEST_F(DisplayBuffer, reports_correct_size)
 {
-<<<<<<< HEAD
-    mga::DisplayBuffer db(
-        std::move(list), mock_fb_bundle, mock_display_device, native_window, *gl_context, stub_program_factory, mga::OverlayOptimization::enabled);
-
-=======
->>>>>>> 6655b98b
     auto view_area = db.view_area();
     geom::Point origin_pt{geom::X{0}, geom::Y{0}};
     EXPECT_EQ(display_size, view_area.size);
@@ -223,6 +154,8 @@
 
 TEST_F(DisplayBuffer, creates_egl_context_from_shared_context)
 {
+    testing::Mock::VerifyAndClearExpectations(&mock_egl);
+
     using namespace testing;
     EGLint const expected_attr[] = { EGL_CONTEXT_CLIENT_VERSION, 2, EGL_NONE };
 
@@ -239,11 +172,9 @@
     EXPECT_CALL(mock_egl, eglDestroyContext(dummy_display, mock_egl.fake_egl_context))
         .Times(AtLeast(1));
 
-<<<<<<< HEAD
-    mga::DisplayBuffer db(
-        std::move(list), mock_fb_bundle, mock_display_device, native_window, *gl_context, stub_program_factory, mga::OverlayOptimization::enabled);
-=======
     mga::DisplayBuffer db{
+        std::unique_ptr<mga::LayerList>(
+            new mga::LayerList(std::make_shared<mga::IntegerSourceCrop>(), {})),
         mock_fb_bundle,
         mock_display_device,
         native_window,
@@ -251,7 +182,6 @@
         stub_program_factory,
         orientation,
         mga::OverlayOptimization::enabled};
->>>>>>> 6655b98b
     testing::Mock::VerifyAndClearExpectations(&mock_egl);
 }
 
@@ -268,16 +198,8 @@
 
     EXPECT_THROW({
         mga::DisplayBuffer db(
-<<<<<<< HEAD
-            std::move(list), mock_fb_bundle, mock_display_device, native_window, *gl_context, stub_program_factory, mga::OverlayOptimization::enabled);
-    }, std::runtime_error);
-
-    list.reset(new mga::LayerList(std::make_shared<mga::IntegerSourceCrop>(), {}));
-    EXPECT_THROW(
-    {
-        mga::DisplayBuffer db(
-            std::move(list), mock_fb_bundle, mock_display_device, native_window, *gl_context, stub_program_factory, mga::OverlayOptimization::enabled);
-=======
+            std::unique_ptr<mga::LayerList>(
+                new mga::LayerList(std::make_shared<mga::IntegerSourceCrop>(), {})),
             mock_fb_bundle,
             mock_display_device,
             native_window,
@@ -286,8 +208,11 @@
             orientation,
             mga::OverlayOptimization::enabled);
     }, std::runtime_error);
+
     EXPECT_THROW({
         mga::DisplayBuffer db(
+            std::unique_ptr<mga::LayerList>(
+                new mga::LayerList(std::make_shared<mga::IntegerSourceCrop>(), {})),
             mock_fb_bundle,
             mock_display_device,
             native_window,
@@ -295,29 +220,14 @@
             stub_program_factory,
             orientation,
             mga::OverlayOptimization::enabled);
->>>>>>> 6655b98b
     }, std::runtime_error);
 }
 
 TEST_F(DisplayBuffer, can_make_current)
 {
-<<<<<<< HEAD
-    using namespace testing;
-    EGLContext fake_ctxt = reinterpret_cast<EGLContext>(0x4422);
-    EGLSurface fake_surf = reinterpret_cast<EGLSurface>(0x33984);
-    ON_CALL(mock_egl, eglCreateContext(_,_,_,_))
-        .WillByDefault(Return(fake_ctxt));
-    ON_CALL(mock_egl, eglCreateWindowSurface(_,_,_,_))
-        .WillByDefault(Return(fake_surf));
-
-    mga::DisplayBuffer db(
-        std::move(list), mock_fb_bundle, mock_display_device, native_window, *gl_context, stub_program_factory, mga::OverlayOptimization::enabled);
-    
-    EXPECT_CALL(mock_egl, eglMakeCurrent(dummy_display, fake_surf, fake_surf, fake_ctxt))
-=======
+    using namespace testing;
     EXPECT_CALL(mock_egl, eglMakeCurrent(
         dummy_display, mock_egl.fake_egl_surface, mock_egl.fake_egl_surface, dummy_context))
->>>>>>> 6655b98b
         .Times(2)
         .WillOnce(testing::Return(EGL_TRUE))
         .WillOnce(testing::Return(EGL_FALSE));
@@ -330,140 +240,12 @@
 
 TEST_F(DisplayBuffer, release_current)
 {
-<<<<<<< HEAD
-    using namespace testing;
-    mga::DisplayBuffer db(
-        std::move(list), mock_fb_bundle, mock_display_device, native_window, *gl_context, stub_program_factory, mga::OverlayOptimization::enabled);
-
-    EXPECT_CALL(mock_egl, eglMakeCurrent(dummy_display, EGL_NO_SURFACE, EGL_NO_SURFACE, EGL_NO_CONTEXT))
-        .Times(1);
-    db.release_current();
-}
-
-TEST_F(DisplayBuffer, sets_display_power_mode_to_on_at_start)
-{
-    mga::DisplayBuffer db(
-        std::move(list), mock_fb_bundle, mock_display_device, native_window, *gl_context, stub_program_factory, mga::OverlayOptimization::enabled);
-    auto config = db.configuration();
-    EXPECT_EQ(mir_power_mode_on, config.power_mode);
-}
-
-TEST_F(DisplayBuffer, changes_display_power_mode)
-{
-    mga::DisplayBuffer db(
-        std::move(list), mock_fb_bundle, mock_display_device, native_window, *gl_context, stub_program_factory, mga::OverlayOptimization::enabled);
-
-    EXPECT_CALL(*mock_display_device, content_cleared());
-
-    auto config = db.configuration();
-    config.power_mode = mir_power_mode_off;
-    db.configure(config);
-
-    config = db.configuration();
-    config.power_mode = mir_power_mode_on;
-    db.configure(config); 
-}
-
-TEST_F(DisplayBuffer, power_mode_request_stored)
-{
-    mga::DisplayBuffer db(
-        std::move(list), mock_fb_bundle, mock_display_device, native_window, *gl_context, stub_program_factory, mga::OverlayOptimization::enabled);
-
-    EXPECT_CALL(*mock_display_device, content_cleared())
-        .Times(3);
-
-    auto config = db.configuration();
-    EXPECT_EQ(config.power_mode, mir_power_mode_on);
-    config.power_mode = mir_power_mode_off;
-    db.configure(config);
-
-    config = db.configuration();
-    EXPECT_EQ(config.power_mode, mir_power_mode_off);
-    config.power_mode = mir_power_mode_suspend;
-    db.configure(config);
-
-    config = db.configuration();
-    EXPECT_EQ(config.power_mode, mir_power_mode_suspend);
-    config.power_mode = mir_power_mode_standby;
-    db.configure(config);
-
-    config = db.configuration();
-    EXPECT_EQ(config.power_mode, mir_power_mode_standby);
-    config.power_mode = mir_power_mode_on;
-    db.configure(config);
-}
-
-//configuration tests
-//TODO: the list does not support fb target rotation yet
-TEST_F(DisplayBuffer, display_orientation_not_supported)
-{
-    mga::DisplayBuffer db(
-        std::move(list), mock_fb_bundle, mock_display_device, native_window, *gl_context, stub_program_factory, mga::OverlayOptimization::enabled);
-
-    auto config = db.configuration();
-    config.orientation = mir_orientation_left;
-    db.configure(config); 
-
-    config = db.configuration();
-    EXPECT_EQ(mir_orientation_left, config.orientation);
-}
-
-TEST_F(DisplayBuffer, incorrect_display_configure_throws)
-{
-    mga::DisplayBuffer db(
-        std::move(list), mock_fb_bundle, mock_display_device, native_window, *gl_context, stub_program_factory, mga::OverlayOptimization::enabled);
-    auto config = db.configuration();
-    //error
-    config.current_format = mir_pixel_format_invalid;
-    EXPECT_THROW({
-        db.configure(config);
-    }, std::runtime_error); 
-}
-
-TEST_F(DisplayBuffer, android_display_configuration_info)
-{
-    mga::DisplayBuffer db(
-        std::move(list), mock_fb_bundle, mock_display_device, native_window, *gl_context, stub_program_factory, mga::OverlayOptimization::enabled);
-    auto disp_conf = db.configuration();
-
-    ASSERT_EQ(1u, disp_conf.modes.size());
-    auto& disp_mode = disp_conf.modes[0];
-    EXPECT_EQ(display_size, disp_mode.size);
-
-    EXPECT_EQ(mg::DisplayConfigurationOutputId{1}, disp_conf.id);
-    EXPECT_EQ(mg::DisplayConfigurationCardId{0}, disp_conf.card_id);
-    EXPECT_TRUE(disp_conf.connected);
-    EXPECT_TRUE(disp_conf.used);
-    auto origin = geom::Point{0,0};
-    EXPECT_EQ(origin, disp_conf.top_left);
-    EXPECT_EQ(0, disp_conf.current_mode_index);
-
-    EXPECT_EQ(refresh_rate, disp_mode.vrefresh_hz);
-    //TODO fill physical_size_mm fields accordingly;
-=======
     EXPECT_CALL(mock_egl, eglMakeCurrent(dummy_display, EGL_NO_SURFACE, EGL_NO_SURFACE, EGL_NO_CONTEXT));
     db.release_current();
 }
 
-TEST_F(DisplayBuffer, notifies_list_that_content_is_cleared)
-{
-    EXPECT_CALL(*mock_display_device, content_cleared())
-        .Times(3);
-    db.configure(mir_power_mode_off, mir_orientation_normal);
-    db.configure(mir_power_mode_suspend, mir_orientation_normal);
-    db.configure(mir_power_mode_standby, mir_orientation_normal);
-    db.configure(mir_power_mode_on, mir_orientation_normal);
->>>>>>> 6655b98b
-}
-
 TEST_F(DisplayBuffer, does_not_use_alpha)
 {
-<<<<<<< HEAD
-    mga::DisplayBuffer db(
-        std::move(list), mock_fb_bundle, mock_display_device, native_window, *gl_context, stub_program_factory, mga::OverlayOptimization::enabled);
-
-=======
->>>>>>> 6655b98b
     EXPECT_FALSE(db.uses_alpha());
 }
 
@@ -473,10 +255,10 @@
     ON_CALL(*mock_display_device, compatible_renderlist(_))
         .WillByDefault(Return(true));
 
+    mg::RenderableList renderlist{std::make_shared<mtd::StubRenderable>()};
     mga::DisplayBuffer db(
-<<<<<<< HEAD
-        std::move(list), mock_fb_bundle, mock_display_device, native_window, *gl_context, stub_program_factory, mga::OverlayOptimization::disabled);
-=======
+        std::unique_ptr<mga::LayerList>(
+            new mga::LayerList(std::make_shared<mga::IntegerSourceCrop>(), {})),
         mock_fb_bundle,
         mock_display_device,
         native_window,
@@ -484,8 +266,6 @@
         stub_program_factory,
         orientation,
         mga::OverlayOptimization::disabled);
->>>>>>> 6655b98b
-
-    mg::RenderableList renderlist{std::make_shared<mtd::StubRenderable>()};
+
     EXPECT_FALSE(db.post_renderables_if_optimizable(renderlist)); 
 }