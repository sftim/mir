/*
 * Copyright © 2014 Canonical Ltd.
 *
 * This program is free software: you can redistribute it and/or modify
 * it under the terms of the GNU General Public License version 3 as
 * published by the Free Software Foundation.
 *
 * This program is distributed in the hope that it will be useful,
 * but WITHOUT ANY WARRANTY; without even the implied warranty of
 * MERCHANTABILITY or FITNESS FOR A PARTICULAR PURPOSE.  See the
 * GNU General Public License for more details.
 *
 * You should have received a copy of the GNU General Public License
 * along with this program.  If not, see <http://www.gnu.org/licenses/>.
 *
 * Authored by: Kevin DuBois <kevin.dubois@canonical.com>
 */

#include "src/platforms/android/real_hwc_wrapper.h"
#include "src/platforms/android/hwc_report.h"
#include "src/platforms/android/hwc_common_device.h"
#include "mir_test_doubles/mock_hwc_composer_device_1.h"
#include "mir_test_doubles/mock_hwc_report.h"
#include <gmock/gmock.h>
#include <gtest/gtest.h>
#include <chrono>

namespace mga = mir::graphics::android;
namespace mtd = mir::test::doubles;
namespace geom = mir::geometry;
<<<<<<< HEAD
=======

>>>>>>> cb493631
struct HwcWrapper : public ::testing::Test
{
    HwcWrapper()
     : mock_device(std::make_shared<testing::NiceMock<mtd::MockHWCComposerDevice1>>()),
       mock_report(std::make_shared<testing::NiceMock<mtd::MockHwcReport>>()),
       virtual_display{nullptr},
       external_display{nullptr},
       primary_display{nullptr}
    {
    }

    int display_saving_fn(
        struct hwc_composer_device_1*, size_t sz, hwc_display_contents_1_t** displays)
    {
        switch (sz)
        {
            case 3:
                virtual_display = displays[2];
            case 2:
                external_display = displays[1];
            case 1:
                primary_display = displays[0];
            default:
                break;
        }
        return 0;
    }

    hwc_display_contents_1_t primary_list;
    hwc_display_contents_1_t external_list;
    hwc_display_contents_1_t virtual_list;
    std::shared_ptr<mtd::MockHWCComposerDevice1> const mock_device;
    std::shared_ptr<mtd::MockHwcReport> const mock_report;
    hwc_display_contents_1_t *virtual_display;
    hwc_display_contents_1_t *external_display;
    hwc_display_contents_1_t *primary_display;
};

TEST_F(HwcWrapper, submits_correct_prepare_parameters)
{
    using namespace testing;
    Sequence seq;
    EXPECT_CALL(*mock_report, report_list_submitted_to_prepare(Ref(primary_list)))
        .InSequence(seq);
    EXPECT_CALL(*mock_device, prepare_interface(mock_device.get(), 1, _))
        .InSequence(seq)
        .WillOnce(Invoke(this, &HwcWrapper::display_saving_fn));
    EXPECT_CALL(*mock_report, report_prepare_done(Ref(primary_list)))
        .InSequence(seq);

    mga::RealHwcWrapper wrapper(mock_device, mock_report);
    wrapper.prepare({{&primary_list, nullptr, nullptr}});

    EXPECT_EQ(&primary_list, primary_display);
    EXPECT_EQ(nullptr, virtual_display);
    EXPECT_EQ(nullptr, external_display);
}

TEST_F(HwcWrapper, submits_correct_prepare_parameters_with_external_display)
{
    using namespace testing;
    Sequence seq;
    EXPECT_CALL(*mock_report, report_list_submitted_to_prepare(Ref(primary_list)))
        .InSequence(seq);
    EXPECT_CALL(*mock_device, prepare_interface(mock_device.get(), 2, _))
        .InSequence(seq)
        .WillOnce(Invoke(this, &HwcWrapper::display_saving_fn));
    EXPECT_CALL(*mock_report, report_prepare_done(Ref(primary_list)))
        .InSequence(seq);

    mga::RealHwcWrapper wrapper(mock_device, mock_report);
    wrapper.prepare({{&primary_list, &external_list, nullptr}});

    EXPECT_EQ(&primary_list, primary_display);
    EXPECT_EQ(&external_list, external_display);
    EXPECT_EQ(nullptr, virtual_display);
}

TEST_F(HwcWrapper, throws_on_prepare_failure)
{
    using namespace testing;

    mga::RealHwcWrapper wrapper(mock_device, mock_report);

    EXPECT_CALL(*mock_device, prepare_interface(mock_device.get(), _, _))
        .Times(1)
        .WillOnce(Return(-1));

    EXPECT_THROW({
        wrapper.prepare({{&primary_list, nullptr, nullptr}});
    }, std::runtime_error);
}

TEST_F(HwcWrapper, submits_correct_set_parameters)
{
    using namespace testing;
    Sequence seq;
    EXPECT_CALL(*mock_report, report_set_list(Ref(primary_list)))
        .InSequence(seq);
    EXPECT_CALL(*mock_device, set_interface(mock_device.get(), 3, _))
        .InSequence(seq)
        .WillOnce(Invoke(this, &HwcWrapper::display_saving_fn));

    mga::RealHwcWrapper wrapper(mock_device, mock_report);
    wrapper.set({{&primary_list, &external_list, &virtual_list}});

    EXPECT_EQ(&primary_list, primary_display);
    EXPECT_EQ(&external_list, external_display);
    EXPECT_EQ(&virtual_list, virtual_display);
}

TEST_F(HwcWrapper, throws_on_set_failure)
{
    using namespace testing;

    mga::RealHwcWrapper wrapper(mock_device, mock_report);

    EXPECT_CALL(*mock_device, set_interface(mock_device.get(), _, _))
        .Times(1)
        .WillOnce(Return(-1));

    EXPECT_THROW({
        wrapper.set({{&primary_list, nullptr, nullptr}});
    }, std::runtime_error);
}

TEST_F(HwcWrapper, register_procs_registers_and_preserves_hooks_until_destruction)
{
    using namespace testing;
    auto procs = std::make_shared<mga::HWCCallbacks>();
    EXPECT_CALL(*mock_device, registerProcs_interface(
        mock_device.get(), reinterpret_cast<hwc_procs_t*>(procs.get())))
        .Times(1);

    auto use_count = procs.use_count();
    {
        mga::RealHwcWrapper wrapper(mock_device, mock_report);
        wrapper.register_hooks(procs);
        EXPECT_THAT(procs.use_count(), Eq(use_count+1));
    }
    EXPECT_THAT(procs.use_count(), Eq(use_count));
}

TEST_F(HwcWrapper, turns_display_on)
{
    using namespace testing;
    Sequence seq;
    EXPECT_CALL(*mock_device, blank_interface(mock_device.get(), HWC_DISPLAY_PRIMARY, 0))
        .InSequence(seq)
        .WillOnce(Return(0));
    EXPECT_CALL(*mock_report, report_display_on()) 
        .InSequence(seq);
    EXPECT_CALL(*mock_device, blank_interface(mock_device.get(), HWC_DISPLAY_EXTERNAL, 0))
        .InSequence(seq)
        .WillOnce(Return(-1));

    mga::RealHwcWrapper wrapper(mock_device, mock_report);
    wrapper.display_on(mga::DisplayName::primary);
    EXPECT_THROW({
        wrapper.display_on(mga::DisplayName::external);
    }, std::runtime_error);
}

TEST_F(HwcWrapper, turns_display_off)
{
    using namespace testing;
    Sequence seq;
    EXPECT_CALL(*mock_device, blank_interface(mock_device.get(), HWC_DISPLAY_PRIMARY, 1))
        .InSequence(seq)
        .WillOnce(Return(0));
    EXPECT_CALL(*mock_report, report_display_off()) 
        .InSequence(seq);
    EXPECT_CALL(*mock_device, blank_interface(mock_device.get(), HWC_DISPLAY_EXTERNAL, 1))
        .InSequence(seq)
        .WillOnce(Return(-1));

    mga::RealHwcWrapper wrapper(mock_device, mock_report);
    wrapper.display_off(mga::DisplayName::primary);
    EXPECT_THROW({
        wrapper.display_off(mga::DisplayName::external);
    }, std::runtime_error);
}

TEST_F(HwcWrapper, turns_vsync_on)
{
    using namespace testing;
    Sequence seq;
    EXPECT_CALL(*mock_device, eventControl_interface(mock_device.get(), HWC_DISPLAY_EXTERNAL, HWC_EVENT_VSYNC, 1))
        .InSequence(seq)
        .WillOnce(Return(0));
    EXPECT_CALL(*mock_report, report_vsync_on()) 
        .InSequence(seq);
    EXPECT_CALL(*mock_device, eventControl_interface(mock_device.get(), HWC_DISPLAY_PRIMARY, HWC_EVENT_VSYNC, 1))
        .InSequence(seq)
        .WillOnce(Return(-1));

    mga::RealHwcWrapper wrapper(mock_device, mock_report);
    wrapper.vsync_signal_on(mga::DisplayName::external);
    EXPECT_THROW({
        wrapper.vsync_signal_on(mga::DisplayName::primary);
    }, std::runtime_error);
}

TEST_F(HwcWrapper, turns_vsync_off)
{
    using namespace testing;
    Sequence seq;
    EXPECT_CALL(*mock_device, eventControl_interface(mock_device.get(), HWC_DISPLAY_EXTERNAL, HWC_EVENT_VSYNC, 0))
        .InSequence(seq)
        .WillOnce(Return(0));
    EXPECT_CALL(*mock_report, report_vsync_off()) 
        .InSequence(seq);
    EXPECT_CALL(*mock_device, eventControl_interface(mock_device.get(), HWC_DISPLAY_PRIMARY, HWC_EVENT_VSYNC, 0))
        .InSequence(seq)
        .WillOnce(Return(-1));

    mga::RealHwcWrapper wrapper(mock_device, mock_report);
    wrapper.vsync_signal_off(mga::DisplayName::external);
    EXPECT_THROW({
        wrapper.vsync_signal_off(mga::DisplayName::primary);
    }, std::runtime_error);
}

<<<<<<< HEAD
TEST_F(HwcWrapper, queries_display_properties)
{
    using namespace testing;
    geom::Size px_size {343, 254};
    geom::Size dpi_mm {343, 254};
    auto hwc_config = 0xA1;
    std::chrono::milliseconds vrefresh_period{16};

    EXPECT_CALL(*mock_device, getDisplayConfigs_interface(
        mock_device.get(), HWC_DISPLAY_PRIMARY, _, Pointee(1)))
            .WillOnce(DoAll(SetArgPointee<2>(hwc_config), Return(0)));
    EXPECT_CALL(*mock_device, getDisplayAttributes_interface(
        mock_device.get(), HWC_DISPLAY_PRIMARY, hwc_config, _, _))
            .WillOnce(Invoke([&]
            (struct hwc_composer_device_1*, int, uint32_t,
             const uint32_t* attribute_list, int32_t* values) -> int
            {
                int i = 0;
                while(attribute_list[i] != HWC_DISPLAY_NO_ATTRIBUTE)
                {
                    switch(attribute_list[i])
                    {
                        case HWC_DISPLAY_WIDTH:
                            values[i] = px_size.width.as_int();
                            break;
                        case HWC_DISPLAY_HEIGHT:
                            values[i] = px_size.height.as_int();
                            break;
                        case HWC_DISPLAY_VSYNC_PERIOD:
                            values[i] = std::chrono::duration_cast<std::chrono::nanoseconds>(vrefresh_period).count();
                            break;
                        case HWC_DISPLAY_DPI_X:
                            values[i] = dpi_mm.width.as_int();
                            break;
                        case HWC_DISPLAY_DPI_Y:
                            values[i] = dpi_mm.height.as_int();
                            break;
                        default:
                            break;
                    }
                    i++;
                }

                //the attribute list should be at least this long, as some qcom drivers always deref attribute_list[5]
                EXPECT_EQ(5, i);
                return 0;
            }));

    auto vrefresh_hz = 1000.0 / vrefresh_period.count();
    mga::RealHwcWrapper wrapper(mock_device, mock_report);
    auto attribs = wrapper.display_attribs(mga::DisplayName::primary);
    EXPECT_THAT(attribs.pixel_size, Eq(px_size));
    EXPECT_THAT(attribs.dpi_mm, Eq(dpi_mm));
    EXPECT_THAT(attribs.vrefresh_hz, Eq(vrefresh_hz));
}

//apparently this can happen if the display is in the 'unplugged state'
TEST_F(HwcWrapper, test_hwc_device_display_config_failure_throws)
{
    using namespace testing;
    EXPECT_CALL(*mock_device, getDisplayConfigs_interface(mock_device.get(),HWC_DISPLAY_PRIMARY,_,_))
        .WillOnce(Return(-1));

    EXPECT_THROW({
        mga::RealHwcWrapper wrapper(mock_device, mock_report);
        wrapper.display_attribs(mga::DisplayName::primary);
    }, std::runtime_error);
=======
TEST_F(HwcWrapper, accesses_display_config)
{
    using namespace testing;
    std::array<uint32_t, 3> id_array{ 5u, 7u, 10u };
    std::vector<mga::ConfigId> ids{id_array.size()};
    auto array_it = id_array.begin();
    for( auto& id : ids )
        id = mga::ConfigId{*array_it++};

    EXPECT_CALL(*mock_device, getDisplayConfigs_interface(
        mock_device.get(), HWC_DISPLAY_PRIMARY, _, Pointee(Gt(0))))
            .WillOnce(DoAll(
                SetArrayArgument<2>(id_array.begin(), id_array.end()),
                SetArgPointee<3>(id_array.size()),
                Return(0)))
            .WillOnce(Return(-1));

    mga::RealHwcWrapper wrapper(mock_device, mock_report);
    EXPECT_THAT(wrapper.display_configs(mga::DisplayName::primary), Eq(ids));
    EXPECT_THAT(wrapper.display_configs(mga::DisplayName::primary), IsEmpty());
}

TEST_F(HwcWrapper, calls_access_functions)
{
    uint32_t* attributes{nullptr};
    int32_t* values{nullptr};
    mga::ConfigId hwc_config{3};

    EXPECT_CALL(*mock_device, getDisplayAttributes_interface(
        mock_device.get(), HWC_DISPLAY_PRIMARY, hwc_config.as_value(), attributes, values));

    mga::RealHwcWrapper wrapper(mock_device, mock_report);
    wrapper.display_attributes(mga::DisplayName::primary, hwc_config, attributes, values);
>>>>>>> cb493631
}<|MERGE_RESOLUTION|>--- conflicted
+++ resolved
@@ -23,15 +23,11 @@
 #include "mir_test_doubles/mock_hwc_report.h"
 #include <gmock/gmock.h>
 #include <gtest/gtest.h>
-#include <chrono>
 
 namespace mga = mir::graphics::android;
 namespace mtd = mir::test::doubles;
 namespace geom = mir::geometry;
-<<<<<<< HEAD
-=======
-
->>>>>>> cb493631
+
 struct HwcWrapper : public ::testing::Test
 {
     HwcWrapper()
@@ -255,75 +251,6 @@
     }, std::runtime_error);
 }
 
-<<<<<<< HEAD
-TEST_F(HwcWrapper, queries_display_properties)
-{
-    using namespace testing;
-    geom::Size px_size {343, 254};
-    geom::Size dpi_mm {343, 254};
-    auto hwc_config = 0xA1;
-    std::chrono::milliseconds vrefresh_period{16};
-
-    EXPECT_CALL(*mock_device, getDisplayConfigs_interface(
-        mock_device.get(), HWC_DISPLAY_PRIMARY, _, Pointee(1)))
-            .WillOnce(DoAll(SetArgPointee<2>(hwc_config), Return(0)));
-    EXPECT_CALL(*mock_device, getDisplayAttributes_interface(
-        mock_device.get(), HWC_DISPLAY_PRIMARY, hwc_config, _, _))
-            .WillOnce(Invoke([&]
-            (struct hwc_composer_device_1*, int, uint32_t,
-             const uint32_t* attribute_list, int32_t* values) -> int
-            {
-                int i = 0;
-                while(attribute_list[i] != HWC_DISPLAY_NO_ATTRIBUTE)
-                {
-                    switch(attribute_list[i])
-                    {
-                        case HWC_DISPLAY_WIDTH:
-                            values[i] = px_size.width.as_int();
-                            break;
-                        case HWC_DISPLAY_HEIGHT:
-                            values[i] = px_size.height.as_int();
-                            break;
-                        case HWC_DISPLAY_VSYNC_PERIOD:
-                            values[i] = std::chrono::duration_cast<std::chrono::nanoseconds>(vrefresh_period).count();
-                            break;
-                        case HWC_DISPLAY_DPI_X:
-                            values[i] = dpi_mm.width.as_int();
-                            break;
-                        case HWC_DISPLAY_DPI_Y:
-                            values[i] = dpi_mm.height.as_int();
-                            break;
-                        default:
-                            break;
-                    }
-                    i++;
-                }
-
-                //the attribute list should be at least this long, as some qcom drivers always deref attribute_list[5]
-                EXPECT_EQ(5, i);
-                return 0;
-            }));
-
-    auto vrefresh_hz = 1000.0 / vrefresh_period.count();
-    mga::RealHwcWrapper wrapper(mock_device, mock_report);
-    auto attribs = wrapper.display_attribs(mga::DisplayName::primary);
-    EXPECT_THAT(attribs.pixel_size, Eq(px_size));
-    EXPECT_THAT(attribs.dpi_mm, Eq(dpi_mm));
-    EXPECT_THAT(attribs.vrefresh_hz, Eq(vrefresh_hz));
-}
-
-//apparently this can happen if the display is in the 'unplugged state'
-TEST_F(HwcWrapper, test_hwc_device_display_config_failure_throws)
-{
-    using namespace testing;
-    EXPECT_CALL(*mock_device, getDisplayConfigs_interface(mock_device.get(),HWC_DISPLAY_PRIMARY,_,_))
-        .WillOnce(Return(-1));
-
-    EXPECT_THROW({
-        mga::RealHwcWrapper wrapper(mock_device, mock_report);
-        wrapper.display_attribs(mga::DisplayName::primary);
-    }, std::runtime_error);
-=======
 TEST_F(HwcWrapper, accesses_display_config)
 {
     using namespace testing;
@@ -357,5 +284,4 @@
 
     mga::RealHwcWrapper wrapper(mock_device, mock_report);
     wrapper.display_attributes(mga::DisplayName::primary, hwc_config, attributes, values);
->>>>>>> cb493631
 }