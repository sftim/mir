--- conflicted
+++ resolved
@@ -238,13 +238,7 @@
 TEST_F(AndroidDisplayTest, test_dpms_configuration_changes_reach_device)
 {
     using namespace testing;
-<<<<<<< HEAD
     auto mock_display_device = std::make_shared<NiceMock<mtd::MockDisplayDevice>>();
-    ON_CALL(*mock_display_device, display_format())
-        .WillByDefault(Return(geom::PixelFormat::abgr_8888));
-=======
-    auto mock_display_device = std::make_shared<mtd::MockDisplayDevice>();
->>>>>>> c60f650f
     Sequence seq;
     EXPECT_CALL(*mock_display_device, mode(mir_power_mode_on))
         .InSequence(seq);
