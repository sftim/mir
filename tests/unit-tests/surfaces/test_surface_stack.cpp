/*
 * Copyright © 2012 Canonical Ltd.
 *
 * This program is free software: you can redistribute it and/or modify
 * it under the terms of the GNU General Public License version 3 as
 * published by the Free Software Foundation.
 *
 * This program is distributed in the hope that it will be useful,
 * but WITHOUT ANY WARRANTY; without even the implied warranty of
 * MERCHANTABILITY or FITNESS FOR A PARTICULAR PURPOSE.  See the
 * GNU General Public License for more details.
 *
 * You should have received a copy of the GNU General Public License
 * along with this program.  If not, see <http://www.gnu.org/licenses/>.
 *
 * Authored by: Thomas Voss <thomas.voss@canonical.com>
 */

#include "mir/surfaces/surface_stack.h"
#include "mir/compositor/buffer_bundle_surfaces.h"
#include "mir/surfaces/buffer_bundle_factory.h"
#include "src/server/compositor/buffer_swapper_master.h"
#include "mir/compositor/buffer_properties.h"
#include "mir/compositor/renderables.h"
#include "mir/geometry/rectangle.h"
#include "mir/shell/surface_creation_parameters.h"
#include "mir/surfaces/surface_stack.h"
#include "mir/graphics/renderer.h"
#include "mir/surfaces/surface.h"
#include "mir/input/input_channel_factory.h"
#include "mir/input/input_channel.h"
#include "mir_test_doubles/mock_renderable.h"
#include "mir_test_doubles/mock_surface_renderer.h"
#include "mir_test_doubles/stub_input_registrar.h"
#include "mir_test_doubles/mock_input_registrar.h"
#include "mir_test/fake_shared.h"

#include <gmock/gmock.h>
#include <gtest/gtest.h>
#include "mir_test/gmock_fixes.h"

#include <memory>

namespace mc = mir::compositor;
namespace mg = mir::graphics;
namespace ms = mir::surfaces;
namespace msh = mir::shell;
namespace mf = mir::frontend;
namespace mi = mir::input;
namespace geom = mir::geometry;
namespace mt = mir::test;
namespace mtd = mir::test::doubles;

namespace
{

class NullBufferSwapper : public mc::BufferSwapperMaster
{
public:
    virtual std::shared_ptr<mc::Buffer> client_acquire() { return std::shared_ptr<mc::Buffer>(); }
    virtual void client_release(std::shared_ptr<mc::Buffer> const&) {}
    virtual std::shared_ptr<mc::Buffer> compositor_acquire(){ return std::shared_ptr<mc::Buffer>(); };
    virtual void compositor_release(std::shared_ptr<mc::Buffer> const&){}
    virtual void force_client_completion() {}
    virtual void end_responsibility(std::vector<std::shared_ptr<mc::Buffer>>&, size_t&) {};
    virtual void change_swapper(std::function<std::shared_ptr<mc::BufferSwapper>
                                     (std::vector<std::shared_ptr<mc::Buffer>>&, size_t&)>) {}
};

struct MockBufferBundleFactory : public ms::BufferBundleFactory
{
    MockBufferBundleFactory()
    {
        using namespace ::testing;

        ON_CALL(
            *this,
            create_buffer_bundle(_))
                .WillByDefault(
                    Return(
                        std::shared_ptr<ms::BufferBundle>(
                                new mc::BufferBundleSurfaces(
                                std::unique_ptr<mc::BufferSwapperMaster>(new NullBufferSwapper())))));
    }

    MOCK_METHOD1(
        create_buffer_bundle,
        std::shared_ptr<ms::BufferBundle>(mc::BufferProperties const&));
};

struct MockFilterForRenderables : public mc::FilterForRenderables
{
    // Can not mock operator overload so need to forward
    MOCK_METHOD1(filter, bool(mg::Renderable&));
    bool operator()(mg::Renderable& r)
    {
        return filter(r);
    }
};

struct MockOperatorForRenderables : public mc::OperatorForRenderables
{
    MockOperatorForRenderables(mg::Renderer *renderer) :
        renderer(renderer)
    {
    }

    MOCK_METHOD1(renderable_operator, void(mg::Renderable&));
    void operator()(mg::Renderable& r)
    {
        // We just use this for expectations
        renderable_operator(r);
        renderer->render([] (std::shared_ptr<void> const&) {}, r);
    }
    mg::Renderer* renderer;
};

<<<<<<< HEAD
static ms::DepthId const default_depth{0};
=======
struct StubInputChannelFactory : public mi::InputChannelFactory
{
    std::shared_ptr<mi::InputChannel> make_input_channel()
    {
        return std::shared_ptr<mi::InputChannel>();
    }
};

struct StubInputChannel : public mi::InputChannel
{
    StubInputChannel(int server_fd, int client_fd)
        : s_fd(server_fd),
          c_fd(client_fd)
    {
    }
    
    int client_fd() const
    {
        return c_fd;
    }
    int server_fd() const
    {
        return s_fd;
    }

    int const s_fd;    
    int const c_fd;
};

struct MockInputChannelFactory : public mi::InputChannelFactory
{
    MOCK_METHOD0(make_input_channel, std::shared_ptr<mi::InputChannel>());
};
>>>>>>> 1246a182

}

TEST(
    SurfaceStack,
    surface_creation_destruction_creates_and_destroys_buffer_bundle)
{
    using namespace ::testing;

    std::unique_ptr<mc::BufferSwapperMaster> swapper_handle;
    mc::BufferBundleSurfaces buffer_bundle(std::move(swapper_handle));
    MockBufferBundleFactory buffer_bundle_factory;
    StubInputChannelFactory input_factory;
    mtd::StubInputRegistrar input_registrar;

    EXPECT_CALL(
        buffer_bundle_factory,
        create_buffer_bundle(_))
            .Times(AtLeast(1));

    ms::SurfaceStack stack(mt::fake_shared(buffer_bundle_factory), 
        mt::fake_shared(input_factory), mt::fake_shared(input_registrar));
    std::weak_ptr<ms::Surface> surface = stack.create_surface(
<<<<<<< HEAD
        mf::a_surface().of_size(geom::Size{geom::Width{1024}, geom::Height{768}}), default_depth);
=======
        msh::a_surface().of_size(geom::Size{geom::Width{1024}, geom::Height{768}}));
>>>>>>> 1246a182

    stack.destroy_surface(surface);
}

/* FIXME: This test doesn't do what it says! */
TEST(
    SurfaceStack,
    scenegraph_query_locks_the_stack)
{
    using namespace ::testing;

    MockBufferBundleFactory buffer_bundle_factory;
    StubInputChannelFactory input_factory;
    mtd::StubInputRegistrar input_registrar;
    mtd::MockSurfaceRenderer renderer;
    MockFilterForRenderables filter;
    MockOperatorForRenderables renderable_operator(&renderer);

    EXPECT_CALL(filter, filter(_)).Times(0);
    EXPECT_CALL(renderable_operator, renderable_operator(_)).Times(0);
    EXPECT_CALL(
        buffer_bundle_factory,
        create_buffer_bundle(_)).Times(0);
    EXPECT_CALL(renderer, render(_,_)).Times(0);

    ms::SurfaceStack stack(mt::fake_shared(buffer_bundle_factory), 
        mt::fake_shared(input_factory), mt::fake_shared(input_registrar));

    {
        stack.for_each_if(filter, renderable_operator);
    }
}

/* FIXME: Why is this test working in terms of a renderer which is unrelated
   to the functionality of SurfaceStack? */
TEST(
    SurfaceStack,
    view_applies_renderer_to_all_surfaces_in_view)
{
    using namespace ::testing;

    MockBufferBundleFactory buffer_bundle_factory;
    StubInputChannelFactory input_factory;
    mtd::StubInputRegistrar input_registrar;

    EXPECT_CALL(
        buffer_bundle_factory,
        create_buffer_bundle(_)).Times(AtLeast(1));

    ms::SurfaceStack stack(mt::fake_shared(buffer_bundle_factory), 
        mt::fake_shared(input_factory), mt::fake_shared(input_registrar));

    auto surface1 = stack.create_surface(
<<<<<<< HEAD
        mf::a_surface().of_size(geom::Size{geom::Width{1024}, geom::Height{768}}), default_depth);
    auto surface2 = stack.create_surface(
        mf::a_surface().of_size(geom::Size{geom::Width{1024}, geom::Height{768}}), default_depth);
    auto surface3 = stack.create_surface(
        mf::a_surface().of_size(geom::Size{geom::Width{1024}, geom::Height{768}}), default_depth);
=======
        msh::a_surface().of_size(geom::Size{geom::Width{1024}, geom::Height{768}}));
    auto surface2 = stack.create_surface(
        msh::a_surface().of_size(geom::Size{geom::Width{1024}, geom::Height{768}}));
    auto surface3 = stack.create_surface(
        msh::a_surface().of_size(geom::Size{geom::Width{1024}, geom::Height{768}}));
>>>>>>> 1246a182

    mtd::MockSurfaceRenderer renderer;
    MockFilterForRenderables filter;
    MockOperatorForRenderables renderable_operator(&renderer);

    ON_CALL(filter, filter(_)).WillByDefault(Return(true));
    ON_CALL(filter, filter(Ref(*surface3.lock()))).WillByDefault(Return(false));

    EXPECT_CALL(filter, filter(_)).Times(3);
    EXPECT_CALL(renderable_operator, renderable_operator(_)).Times(2);

    EXPECT_CALL(renderer,
                render(_,Ref(*surface1.lock()))).Times(Exactly(1));
    EXPECT_CALL(renderer,
                render(_,Ref(*surface2.lock()))).Times(Exactly(1));

    stack.for_each_if(filter, renderable_operator);
}

TEST(
    SurfaceStack,
    test_stacking_order)
{
    using namespace ::testing;

    MockBufferBundleFactory buffer_bundle_factory;
    StubInputChannelFactory input_factory;
    mtd::StubInputRegistrar input_registrar;

    EXPECT_CALL(
        buffer_bundle_factory,
        create_buffer_bundle(_)).Times(AtLeast(1));

    ms::SurfaceStack stack(mt::fake_shared(buffer_bundle_factory), 
        mt::fake_shared(input_factory), mt::fake_shared(input_registrar));

    auto surface1 = stack.create_surface(
<<<<<<< HEAD
        mf::a_surface().of_size(geom::Size{geom::Width{1024}, geom::Height{768}}), default_depth);
    auto surface2 = stack.create_surface(
        mf::a_surface().of_size(geom::Size{geom::Width{1024}, geom::Height{768}}), default_depth);
    auto surface3 = stack.create_surface(
        mf::a_surface().of_size(geom::Size{geom::Width{1024}, geom::Height{768}}), default_depth);
=======
        msh::a_surface().of_size(geom::Size{geom::Width{1024}, geom::Height{768}}));
    auto surface2 = stack.create_surface(
        msh::a_surface().of_size(geom::Size{geom::Width{1024}, geom::Height{768}}));
    auto surface3 = stack.create_surface(
        msh::a_surface().of_size(geom::Size{geom::Width{1024}, geom::Height{768}}));
>>>>>>> 1246a182

    mtd::MockSurfaceRenderer renderer;
    MockFilterForRenderables filter;
    MockOperatorForRenderables renderable_operator(&renderer);

    ON_CALL(filter, filter(_)).WillByDefault(Return(true));
    EXPECT_CALL(renderer, render(_,_)).Times(3);
    EXPECT_CALL(filter, filter(_)).Times(3);

    {
      InSequence seq;
      EXPECT_CALL(renderable_operator, renderable_operator(Ref(*surface3.lock()))).Times(1);
      EXPECT_CALL(renderable_operator, renderable_operator(Ref(*surface2.lock()))).Times(1);
      EXPECT_CALL(renderable_operator, renderable_operator(Ref(*surface1.lock()))).Times(1);
    }

    stack.for_each_if(filter, renderable_operator);
}

TEST(SurfaceStack, created_buffer_bundle_uses_requested_surface_parameters)
{
    using namespace ::testing;

    std::unique_ptr<mc::BufferSwapper> swapper_handle;
    MockBufferBundleFactory buffer_bundle_factory;
    StubInputChannelFactory input_factory;
    mtd::StubInputRegistrar input_registrar;


    geom::Size const size{geom::Size{geom::Width{1024}, geom::Height{768}}};
    geom::PixelFormat const format{geom::PixelFormat::bgr_888};
    mc::BufferUsage const usage{mc::BufferUsage::software};

    EXPECT_CALL(buffer_bundle_factory,
                create_buffer_bundle(AllOf(
                    Field(&mc::BufferProperties::size, size),
                    Field(&mc::BufferProperties::format, format),
                    Field(&mc::BufferProperties::usage, usage))))
        .Times(AtLeast(1));

    ms::SurfaceStack stack(mt::fake_shared(buffer_bundle_factory), 
        mt::fake_shared(input_factory), mt::fake_shared(input_registrar));
    std::weak_ptr<ms::Surface> surface = stack.create_surface(
<<<<<<< HEAD
        mf::a_surface().of_size(size).of_buffer_usage(usage).of_pixel_format(format), default_depth);
=======
        msh::a_surface().of_size(size).of_buffer_usage(usage).of_pixel_format(format));
>>>>>>> 1246a182

    stack.destroy_surface(surface);
}

namespace
{

struct StubBufferBundleFactory : public ms::BufferBundleFactory
{
    std::shared_ptr<ms::BufferBundle> create_buffer_bundle(mc::BufferProperties const&)
    {
        return std::make_shared<mc::BufferBundleSurfaces>(
            std::unique_ptr<mc::BufferSwapperMaster>(new NullBufferSwapper()));
    }
};

class MockCallback
{
public:
    MOCK_METHOD0(call, void());
};

}

TEST(SurfaceStack, create_surface_notifies_changes)
{
    using namespace ::testing;

    MockCallback mock_cb;

    EXPECT_CALL(mock_cb, call()).Times(1);

    ms::SurfaceStack stack{std::make_shared<StubBufferBundleFactory>(),
        std::make_shared<StubInputChannelFactory>(),
            std::make_shared<mtd::StubInputRegistrar>()};
    stack.set_change_callback(std::bind(&MockCallback::call, &mock_cb));

    std::weak_ptr<ms::Surface> surface = stack.create_surface(
<<<<<<< HEAD
        mf::a_surface().of_size(geom::Size{geom::Width{1024}, geom::Height{768}}), default_depth);
=======
        msh::a_surface().of_size(geom::Size{geom::Width{1024}, geom::Height{768}}));
>>>>>>> 1246a182
}

TEST(SurfaceStack, destroy_surface_notifies_changes)
{
    using namespace ::testing;

    MockCallback mock_cb;

    EXPECT_CALL(mock_cb, call()).Times(1);

    ms::SurfaceStack stack{std::make_shared<StubBufferBundleFactory>(),
        std::make_shared<StubInputChannelFactory>(),
            std::make_shared<mtd::StubInputRegistrar>()};
    stack.set_change_callback(std::bind(&MockCallback::call, &mock_cb));

    std::weak_ptr<ms::Surface> surface = stack.create_surface(
<<<<<<< HEAD
        mf::a_surface().of_size(geom::Size{geom::Width{1024}, geom::Height{768}}), default_depth);
=======
        msh::a_surface().of_size(geom::Size{geom::Width{1024}, geom::Height{768}}));
>>>>>>> 1246a182

    Mock::VerifyAndClearExpectations(&mock_cb);
    EXPECT_CALL(mock_cb, call()).Times(1);

    stack.destroy_surface(surface);
}

<<<<<<< HEAD
TEST(SurfaceStack, surfaces_are_emitted_by_layer)
{
    using namespace ::testing;

    ms::SurfaceStack stack{std::make_shared<StubBufferBundleFactory>()};
    mtd::MockSurfaceRenderer renderer;
    MockFilterForRenderables filter;
    MockOperatorForRenderables renderable_operator(&renderer);

    auto surface1 = stack.create_surface(mf::a_surface(), ms::DepthId{0});
    auto surface2 = stack.create_surface(mf::a_surface(), ms::DepthId{1});
    auto surface3 = stack.create_surface(mf::a_surface(), ms::DepthId{0});
    
    {
        InSequence seq;

        EXPECT_CALL(filter, filter(Ref(*surface3.lock()))).Times(1)
            .WillOnce(Return(false));
        EXPECT_CALL(filter, filter(Ref(*surface1.lock()))).Times(1)
            .WillOnce(Return(false));                                  
        EXPECT_CALL(filter, filter(Ref(*surface2.lock()))).Times(1)
            .WillOnce(Return(false));
    }
    
    stack.for_each_if(filter, renderable_operator);
=======
TEST(SurfaceStack, surface_is_created_at_requested_position)
{
    using namespace ::testing;
    
    geom::Point const requested_top_left{geom::X{50},
                                         geom::Y{17}};
    geom::Size const requested_size{geom::Width{1024}, 
                                    geom::Height{768}};
    
    ms::SurfaceStack stack{std::make_shared<StubBufferBundleFactory>(),
        std::make_shared<StubInputChannelFactory>(),
            std::make_shared<mtd::StubInputRegistrar>()};
    
    auto s = stack.create_surface(
        msh::a_surface().of_size(requested_size).of_position(requested_top_left));
    
    {
        auto surface = s.lock();
        EXPECT_EQ(requested_top_left, surface->top_left());
    }
}

TEST(SurfaceStack, input_registrar_is_notified_of_surfaces)
{
    using namespace ::testing;

    mtd::MockInputRegistrar registrar;
    EXPECT_CALL(registrar, input_surface_opened(_)).Times(1);
    EXPECT_CALL(registrar, input_surface_closed(_)).Times(1);

    ms::SurfaceStack stack{std::make_shared<StubBufferBundleFactory>(),
        std::make_shared<StubInputChannelFactory>(),
            mt::fake_shared(registrar)};
    
    auto s = stack.create_surface(msh::a_surface());
    stack.destroy_surface(s);
}

TEST(SurfaceStack, surface_receives_fds_from_input_channel_factory)
{
    using namespace ::testing;

    int const server_input_fd = 11;
    int const client_input_fd = 7;
    
    mtd::StubInputRegistrar registrar;
    StubInputChannel input_channel(server_input_fd, client_input_fd);
    MockInputChannelFactory input_factory;
    
    EXPECT_CALL(input_factory, make_input_channel()).Times(1).WillOnce(Return(mt::fake_shared(input_channel)));
    ms::SurfaceStack stack{std::make_shared<StubBufferBundleFactory>(),
        mt::fake_shared(input_factory),
            std::make_shared<mtd::StubInputRegistrar>()};

    auto surface = stack.create_surface(msh::a_surface()).lock();
    EXPECT_EQ(server_input_fd, surface->server_input_fd());
    EXPECT_EQ(client_input_fd, surface->client_input_fd());
>>>>>>> 1246a182
}<|MERGE_RESOLUTION|>--- conflicted
+++ resolved
@@ -115,9 +115,6 @@
     mg::Renderer* renderer;
 };
 
-<<<<<<< HEAD
-static ms::DepthId const default_depth{0};
-=======
 struct StubInputChannelFactory : public mi::InputChannelFactory
 {
     std::shared_ptr<mi::InputChannel> make_input_channel()
@@ -151,7 +148,8 @@
 {
     MOCK_METHOD0(make_input_channel, std::shared_ptr<mi::InputChannel>());
 };
->>>>>>> 1246a182
+
+static ms::DepthId const default_depth{0};
 
 }
 
@@ -175,11 +173,7 @@
     ms::SurfaceStack stack(mt::fake_shared(buffer_bundle_factory), 
         mt::fake_shared(input_factory), mt::fake_shared(input_registrar));
     std::weak_ptr<ms::Surface> surface = stack.create_surface(
-<<<<<<< HEAD
-        mf::a_surface().of_size(geom::Size{geom::Width{1024}, geom::Height{768}}), default_depth);
-=======
-        msh::a_surface().of_size(geom::Size{geom::Width{1024}, geom::Height{768}}));
->>>>>>> 1246a182
+        msh::a_surface().of_size(geom::Size{geom::Width{1024}, geom::Height{768}}), default_depth);
 
     stack.destroy_surface(surface);
 }
@@ -233,19 +227,11 @@
         mt::fake_shared(input_factory), mt::fake_shared(input_registrar));
 
     auto surface1 = stack.create_surface(
-<<<<<<< HEAD
-        mf::a_surface().of_size(geom::Size{geom::Width{1024}, geom::Height{768}}), default_depth);
+        msh::a_surface().of_size(geom::Size{geom::Width{1024}, geom::Height{768}}), default_depth);
     auto surface2 = stack.create_surface(
-        mf::a_surface().of_size(geom::Size{geom::Width{1024}, geom::Height{768}}), default_depth);
+        msh::a_surface().of_size(geom::Size{geom::Width{1024}, geom::Height{768}}), default_depth);
     auto surface3 = stack.create_surface(
-        mf::a_surface().of_size(geom::Size{geom::Width{1024}, geom::Height{768}}), default_depth);
-=======
-        msh::a_surface().of_size(geom::Size{geom::Width{1024}, geom::Height{768}}));
-    auto surface2 = stack.create_surface(
-        msh::a_surface().of_size(geom::Size{geom::Width{1024}, geom::Height{768}}));
-    auto surface3 = stack.create_surface(
-        msh::a_surface().of_size(geom::Size{geom::Width{1024}, geom::Height{768}}));
->>>>>>> 1246a182
+        msh::a_surface().of_size(geom::Size{geom::Width{1024}, geom::Height{768}}), default_depth);
 
     mtd::MockSurfaceRenderer renderer;
     MockFilterForRenderables filter;
@@ -283,19 +269,11 @@
         mt::fake_shared(input_factory), mt::fake_shared(input_registrar));
 
     auto surface1 = stack.create_surface(
-<<<<<<< HEAD
-        mf::a_surface().of_size(geom::Size{geom::Width{1024}, geom::Height{768}}), default_depth);
+        msh::a_surface().of_size(geom::Size{geom::Width{1024}, geom::Height{768}}), default_depth);
     auto surface2 = stack.create_surface(
-        mf::a_surface().of_size(geom::Size{geom::Width{1024}, geom::Height{768}}), default_depth);
+        msh::a_surface().of_size(geom::Size{geom::Width{1024}, geom::Height{768}}), default_depth);
     auto surface3 = stack.create_surface(
-        mf::a_surface().of_size(geom::Size{geom::Width{1024}, geom::Height{768}}), default_depth);
-=======
-        msh::a_surface().of_size(geom::Size{geom::Width{1024}, geom::Height{768}}));
-    auto surface2 = stack.create_surface(
-        msh::a_surface().of_size(geom::Size{geom::Width{1024}, geom::Height{768}}));
-    auto surface3 = stack.create_surface(
-        msh::a_surface().of_size(geom::Size{geom::Width{1024}, geom::Height{768}}));
->>>>>>> 1246a182
+        msh::a_surface().of_size(geom::Size{geom::Width{1024}, geom::Height{768}}), default_depth);
 
     mtd::MockSurfaceRenderer renderer;
     MockFilterForRenderables filter;
@@ -339,11 +317,7 @@
     ms::SurfaceStack stack(mt::fake_shared(buffer_bundle_factory), 
         mt::fake_shared(input_factory), mt::fake_shared(input_registrar));
     std::weak_ptr<ms::Surface> surface = stack.create_surface(
-<<<<<<< HEAD
-        mf::a_surface().of_size(size).of_buffer_usage(usage).of_pixel_format(format), default_depth);
-=======
-        msh::a_surface().of_size(size).of_buffer_usage(usage).of_pixel_format(format));
->>>>>>> 1246a182
+        msh::a_surface().of_size(size).of_buffer_usage(usage).of_pixel_format(format), default_depth);
 
     stack.destroy_surface(surface);
 }
@@ -382,11 +356,7 @@
     stack.set_change_callback(std::bind(&MockCallback::call, &mock_cb));
 
     std::weak_ptr<ms::Surface> surface = stack.create_surface(
-<<<<<<< HEAD
-        mf::a_surface().of_size(geom::Size{geom::Width{1024}, geom::Height{768}}), default_depth);
-=======
-        msh::a_surface().of_size(geom::Size{geom::Width{1024}, geom::Height{768}}));
->>>>>>> 1246a182
+        msh::a_surface().of_size(geom::Size{geom::Width{1024}, geom::Height{768}}), default_depth);
 }
 
 TEST(SurfaceStack, destroy_surface_notifies_changes)
@@ -403,11 +373,7 @@
     stack.set_change_callback(std::bind(&MockCallback::call, &mock_cb));
 
     std::weak_ptr<ms::Surface> surface = stack.create_surface(
-<<<<<<< HEAD
-        mf::a_surface().of_size(geom::Size{geom::Width{1024}, geom::Height{768}}), default_depth);
-=======
-        msh::a_surface().of_size(geom::Size{geom::Width{1024}, geom::Height{768}}));
->>>>>>> 1246a182
+        msh::a_surface().of_size(geom::Size{geom::Width{1024}, geom::Height{768}}), default_depth);
 
     Mock::VerifyAndClearExpectations(&mock_cb);
     EXPECT_CALL(mock_cb, call()).Times(1);
@@ -415,20 +381,21 @@
     stack.destroy_surface(surface);
 }
 
-<<<<<<< HEAD
 TEST(SurfaceStack, surfaces_are_emitted_by_layer)
 {
     using namespace ::testing;
 
-    ms::SurfaceStack stack{std::make_shared<StubBufferBundleFactory>()};
+    ms::SurfaceStack stack{std::make_shared<StubBufferBundleFactory>(),
+        std::make_shared<StubInputChannelFactory>(),
+            std::make_shared<mtd::StubInputRegistrar>()};
     mtd::MockSurfaceRenderer renderer;
     MockFilterForRenderables filter;
     MockOperatorForRenderables renderable_operator(&renderer);
 
-    auto surface1 = stack.create_surface(mf::a_surface(), ms::DepthId{0});
-    auto surface2 = stack.create_surface(mf::a_surface(), ms::DepthId{1});
-    auto surface3 = stack.create_surface(mf::a_surface(), ms::DepthId{0});
-    
+    auto surface1 = stack.create_surface(msh::a_surface(), ms::DepthId{0});
+    auto surface2 = stack.create_surface(msh::a_surface(), ms::DepthId{1});
+    auto surface3 = stack.create_surface(msh::a_surface(), ms::DepthId{0});
+
     {
         InSequence seq;
 
@@ -439,13 +406,13 @@
         EXPECT_CALL(filter, filter(Ref(*surface2.lock()))).Times(1)
             .WillOnce(Return(false));
     }
-    
+
     stack.for_each_if(filter, renderable_operator);
-=======
+}
+
 TEST(SurfaceStack, surface_is_created_at_requested_position)
 {
     using namespace ::testing;
-    
     geom::Point const requested_top_left{geom::X{50},
                                          geom::Y{17}};
     geom::Size const requested_size{geom::Width{1024}, 
@@ -456,12 +423,13 @@
             std::make_shared<mtd::StubInputRegistrar>()};
     
     auto s = stack.create_surface(
-        msh::a_surface().of_size(requested_size).of_position(requested_top_left));
+        msh::a_surface().of_size(requested_size).of_position(requested_top_left), default_depth);
     
     {
         auto surface = s.lock();
         EXPECT_EQ(requested_top_left, surface->top_left());
     }
+    
 }
 
 TEST(SurfaceStack, input_registrar_is_notified_of_surfaces)
@@ -476,7 +444,7 @@
         std::make_shared<StubInputChannelFactory>(),
             mt::fake_shared(registrar)};
     
-    auto s = stack.create_surface(msh::a_surface());
+    auto s = stack.create_surface(msh::a_surface(), default_depth);
     stack.destroy_surface(s);
 }
 
@@ -496,8 +464,7 @@
         mt::fake_shared(input_factory),
             std::make_shared<mtd::StubInputRegistrar>()};
 
-    auto surface = stack.create_surface(msh::a_surface()).lock();
+    auto surface = stack.create_surface(msh::a_surface(), default_depth).lock();
     EXPECT_EQ(server_input_fd, surface->server_input_fd());
     EXPECT_EQ(client_input_fd, surface->client_input_fd());
->>>>>>> 1246a182
 }