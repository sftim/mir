--- conflicted
+++ resolved
@@ -57,27 +57,15 @@
     virtual void SetUp()
     {
         surface_name = "test_surfaceA";
-<<<<<<< HEAD
-        pf = mc::PixelFormat::rgba_8888;
+        pf = geom::PixelFormat::rgba_8888;
         size = geom::Size{geom::Width{43}, geom::Height{420}};
-=======
-        pf = geom::PixelFormat::rgba_8888;
-        width = geom::Width(43);
-        height = geom::Height(420);
->>>>>>> 56d56c9b
         mock_buffer_bundle = std::make_shared<mc::MockBufferBundle>();
     }
 
     std::string surface_name;
     std::shared_ptr<mc::MockBufferBundle> mock_buffer_bundle;
-<<<<<<< HEAD
-    mc::PixelFormat pf;
+    geom::PixelFormat pf;
     geom::Size size;
-=======
-    geom::PixelFormat pf;
-    geom::Width width;
-    geom::Height height;
->>>>>>> 56d56c9b
 };
 }
 
