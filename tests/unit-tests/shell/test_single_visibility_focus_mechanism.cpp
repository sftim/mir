/*
 * Copyright © 2012 Canonical Ltd.
 *
 * This program is free software: you can redistribute it and/or modify
 * it under the terms of the GNU General Public License version 3 as
 * published by the Free Software Foundation.
 *
 * This program is distributed in the hope that it will be useful,
 * but WITHOUT ANY WARRANTY; without even the implied warranty of
 * MERCHANTABILITY or FITNESS FOR A PARTICULAR PURPOSE.  See the
 * GNU General Public License for more details.
 *
 * You should have received a copy of the GNU General Public License
 * along with this program.  If not, see <http://www.gnu.org/licenses/>.
 *
 * Authored By: Robert Carr <racarr@canonical.com>
 */

#include "mir/surfaces/buffer_bundle.h"
#include "mir/shell/application_session.h"
#include "mir/shell/default_session_container.h"
#include "mir/shell/registration_order_focus_sequence.h"
#include "mir/shell/single_visibility_focus_mechanism.h"
#include "mir/shell/session.h"
#include "mir/frontend/surface_creation_parameters.h"
#include "mir/surfaces/surface.h"
#include "mir_test_doubles/mock_buffer_bundle.h"
#include "mir_test/fake_shared.h"
#include "mir_test_doubles/mock_surface_factory.h"
#include "mir_test_doubles/stub_surface.h"
#include "mir_test_doubles/mock_surface.h"
#include "mir_test_doubles/stub_surface_builder.h"

#include <gmock/gmock.h>
#include <gtest/gtest.h>
#include <string>

namespace mc = mir::compositor;
namespace msh = mir::shell;
namespace ms = mir::surfaces;
namespace mf = mir::frontend;
namespace mt = mir::test;
namespace mtd = mir::test::doubles;

struct MockShellSession : public msh::Session
{
    MOCK_METHOD1(create_surface, mf::SurfaceId(mf::SurfaceCreationParameters const&));
    MOCK_METHOD1(destroy_surface, void(mf::SurfaceId));
    MOCK_CONST_METHOD1(get_surface, std::shared_ptr<mf::Surface>(mf::SurfaceId));

    MOCK_CONST_METHOD0(default_surface, std::shared_ptr<msh::Surface>());

    MOCK_CONST_METHOD0(name, std::string());
    MOCK_METHOD0(force_requests_to_complete, void());

    MOCK_METHOD0(hide, void());
    MOCK_METHOD0(show, void());

    MOCK_METHOD3(configure_surface, int(mf::SurfaceId, MirSurfaceAttrib, int));
};

TEST(SingleVisibilityFocusMechanism, mechanism_sets_visibility)
{
    using namespace ::testing;

<<<<<<< HEAD
    MockShellSession app1, app2, app3;
    msh::SessionContainer model;
=======
    NiceMock<mtd::MockInputFocusSelector> input_focus_selector;

    NiceMock<MockShellSession> app1, app2, app3;
    msh::DefaultSessionContainer model;
>>>>>>> fd6f932e

    ON_CALL(app1, default_surface()).WillByDefault(Return(std::shared_ptr<msh::Surface>()));
    ON_CALL(app2, default_surface()).WillByDefault(Return(std::shared_ptr<msh::Surface>()));
    ON_CALL(app3, default_surface()).WillByDefault(Return(std::shared_ptr<msh::Surface>()));

    msh::SingleVisibilityFocusMechanism focus_mechanism(mt::fake_shared(model));

    EXPECT_CALL(app1, show()).Times(1);
    EXPECT_CALL(app2, hide()).Times(1);
    EXPECT_CALL(app3, hide()).Times(1);

    EXPECT_CALL(app1, name()).Times(AnyNumber());
    EXPECT_CALL(app2, name()).Times(AnyNumber());
    EXPECT_CALL(app3, name()).Times(AnyNumber());

    model.insert_session(mt::fake_shared(app1));
    model.insert_session(mt::fake_shared(app2));
    model.insert_session(mt::fake_shared(app3));

    focus_mechanism.set_focus_to(mt::fake_shared(app1));
}
<<<<<<< HEAD
=======

TEST(SingleVisibilityFocusMechanism, mechanism_sets_input_focus_from_default_surface)
{
    using namespace ::testing;

    mtd::MockInputFocusSelector input_focus_selector;
    msh::DefaultSessionContainer model;
    auto session = std::make_shared<NiceMock<MockShellSession>>();
    auto surface = std::make_shared<mtd::MockSurface>(std::make_shared<mtd::StubSurfaceBuilder>());

    msh::SingleVisibilityFocusMechanism focus_mechanism(mt::fake_shared(model), mt::fake_shared(input_focus_selector));

    EXPECT_CALL(*session, default_surface()).Times(1).WillOnce(Return(surface));

    EXPECT_CALL(input_focus_selector, set_input_focus_to(Eq(session), Eq(surface))).Times(1);

    model.insert_session(session);
    focus_mechanism.set_focus_to(session);
}
>>>>>>> fd6f932e
<|MERGE_RESOLUTION|>--- conflicted
+++ resolved
@@ -63,15 +63,8 @@
 {
     using namespace ::testing;
 
-<<<<<<< HEAD
-    MockShellSession app1, app2, app3;
-    msh::SessionContainer model;
-=======
-    NiceMock<mtd::MockInputFocusSelector> input_focus_selector;
-
     NiceMock<MockShellSession> app1, app2, app3;
     msh::DefaultSessionContainer model;
->>>>>>> fd6f932e
 
     ON_CALL(app1, default_surface()).WillByDefault(Return(std::shared_ptr<msh::Surface>()));
     ON_CALL(app2, default_surface()).WillByDefault(Return(std::shared_ptr<msh::Surface>()));
@@ -92,26 +85,4 @@
     model.insert_session(mt::fake_shared(app3));
 
     focus_mechanism.set_focus_to(mt::fake_shared(app1));
-}
-<<<<<<< HEAD
-=======
-
-TEST(SingleVisibilityFocusMechanism, mechanism_sets_input_focus_from_default_surface)
-{
-    using namespace ::testing;
-
-    mtd::MockInputFocusSelector input_focus_selector;
-    msh::DefaultSessionContainer model;
-    auto session = std::make_shared<NiceMock<MockShellSession>>();
-    auto surface = std::make_shared<mtd::MockSurface>(std::make_shared<mtd::StubSurfaceBuilder>());
-
-    msh::SingleVisibilityFocusMechanism focus_mechanism(mt::fake_shared(model), mt::fake_shared(input_focus_selector));
-
-    EXPECT_CALL(*session, default_surface()).Times(1).WillOnce(Return(surface));
-
-    EXPECT_CALL(input_focus_selector, set_input_focus_to(Eq(session), Eq(surface))).Times(1);
-
-    model.insert_session(session);
-    focus_mechanism.set_focus_to(session);
-}
->>>>>>> fd6f932e
+}