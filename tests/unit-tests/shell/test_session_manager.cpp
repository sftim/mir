--- conflicted
+++ resolved
@@ -60,14 +60,6 @@
     MOCK_CONST_METHOD0(default_focus, std::shared_ptr<mf::Session>());
 };
 
-<<<<<<< HEAD
-=======
-struct MockFocusSetter: public msh::FocusSetter
-{
-    MOCK_METHOD1(set_focus_to, void(std::shared_ptr<mf::Session> const&));
-};
-
->>>>>>> 94626566
 struct SessionManagerSetup : public testing::Test
 {
     SessionManagerSetup()
@@ -178,10 +170,10 @@
     std::shared_ptr<ms::BufferBundle> buffer_bundle(new mtd::NullBufferBundle());
     std::shared_ptr<ms::Surface> dummy_surface(
         std::make_shared<ms::Surface>(
-            msh::a_surface().name,
+            mf::a_surface().name,
             buffer_bundle));
     ON_CALL(surface_factory, create_surface(_)).WillByDefault(
-        Return(std::make_shared<ms::BasicProxySurface>(dummy_surface)));
+        Return(std::make_shared<msh::Surface>(dummy_surface)));
 
     
     // Once for session creation and once for surface creation
@@ -194,5 +186,5 @@
     }
     
     auto session1 = session_manager.open_session("Weather Report");
-    session_manager.create_surface_for(session1, msh::a_surface());
-}+    session_manager.create_surface_for(session1, mf::a_surface());
+}
