/*
 * Copyright © 2012 Canonical Ltd.
 *
 * This program is free software: you can redistribute it and/or modify
 * it under the terms of the GNU General Public License version 3 as
 * published by the Free Software Foundation.
 *
 * This program is distributed in the hope that it will be useful,
 * but WITHOUT ANY WARRANTY; without even the implied warranty of
 * MERCHANTABILITY or FITNESS FOR A PARTICULAR PURPOSE.  See the
 * GNU General Public License for more details.
 *
 * You should have received a copy of the GNU General Public License
 * along with this program.  If not, see <http://www.gnu.org/licenses/>.
 *
 * Authored by: Thomas Voss <thomas.voss@canonical.com>
 */

#include "mir/surfaces/buffer_bundle.h"
#include "mir/shell/focus_sequence.h"
#include "mir/shell/session_manager.h"
#include "mir/shell/default_session_container.h"
#include "mir/shell/session.h"
#include "mir/shell/input_target_listener.h"
#include "mir/frontend/surface_creation_parameters.h"
#include "mir/surfaces/surface.h"
#include "mir/input/input_channel.h"

#include "mir_test/fake_shared.h"
#include "mir_test_doubles/mock_buffer_bundle.h"
#include "mir_test_doubles/mock_surface_factory.h"
#include "mir_test_doubles/mock_focus_setter.h"
#include "mir_test_doubles/null_buffer_bundle.h"
#include "mir_test_doubles/stub_surface_builder.h"
#include "mir_test_doubles/stub_input_target_listener.h"
#include "mir_test_doubles/mock_input_target_listener.h"

#include "mir/shell/surface.h"

#include <gmock/gmock.h>
#include <gtest/gtest.h>

namespace mc = mir::compositor;
namespace mf = mir::frontend;
namespace msh = mir::shell;
namespace ms = mir::surfaces;
namespace mi = mir::input;
namespace geom = mir::geometry;
namespace mt = mir::test;
namespace mtd = mir::test::doubles;

namespace
{
struct MockSessionContainer : public msh::DefaultSessionContainer
{
    MOCK_METHOD1(insert_session, void(std::shared_ptr<msh::Session> const&));
    MOCK_METHOD1(remove_session, void(std::shared_ptr<msh::Session> const&));
    MOCK_METHOD0(lock, void());
    MOCK_METHOD0(unlock, void());
    ~MockSessionContainer() noexcept {}
};

struct MockFocusSequence : public msh::FocusSequence
{
    MOCK_CONST_METHOD1(successor_of, std::shared_ptr<msh::Session>(std::shared_ptr<msh::Session> const&));
    MOCK_CONST_METHOD1(predecessor_of, std::shared_ptr<msh::Session>(std::shared_ptr<msh::Session> const&));
    MOCK_CONST_METHOD0(default_focus, std::shared_ptr<msh::Session>());
};

struct SessionManagerSetup : public testing::Test
{
    SessionManagerSetup()
      : session_manager(mt::fake_shared(surface_factory),
                        mt::fake_shared(container),
                        mt::fake_shared(focus_sequence),
                        mt::fake_shared(focus_setter),
                        mt::fake_shared(input_target_listener))
    {
    }

    mtd::StubSurfaceBuilder surface_builder;
    mtd::MockSurfaceFactory surface_factory;
    testing::NiceMock<MockSessionContainer> container;    // Inelegant but some tests need a stub
    MockFocusSequence focus_sequence;
    testing::NiceMock<mtd::MockFocusSetter> focus_setter; // Inelegant but some tests need a stub
    mtd::StubInputTargetListener input_target_listener;

    msh::SessionManager session_manager;
};

}

TEST_F(SessionManagerSetup, open_and_close_session)
{
    using namespace ::testing;

    EXPECT_CALL(container, insert_session(_)).Times(1);
    EXPECT_CALL(container, remove_session(_)).Times(1);
    EXPECT_CALL(focus_setter, set_focus_to(_));
    EXPECT_CALL(focus_setter, set_focus_to(std::shared_ptr<msh::Session>())).Times(1);

    EXPECT_CALL(focus_sequence, default_focus()).WillOnce(Return((std::shared_ptr<msh::Session>())));

    auto session = session_manager.open_session("Visual Basic Studio");
    session_manager.close_session(session);
}

TEST_F(SessionManagerSetup, closing_session_removes_surfaces)
{
    using namespace ::testing;

    EXPECT_CALL(surface_factory, create_surface(_)).Times(1);

    std::shared_ptr<mi::InputChannel> null_input_channel;
    ON_CALL(surface_factory, create_surface(_)).WillByDefault(
       Return(std::make_shared<msh::Surface>(
           mt::fake_shared(surface_builder),
           mf::a_surface(),
           null_input_channel)));

    EXPECT_CALL(container, insert_session(_)).Times(1);
    EXPECT_CALL(container, remove_session(_)).Times(1);

    EXPECT_CALL(focus_setter, set_focus_to(_)).Times(1);
    EXPECT_CALL(focus_setter, set_focus_to(std::shared_ptr<msh::Session>())).Times(1);

    EXPECT_CALL(focus_sequence, default_focus()).WillOnce(Return((std::shared_ptr<msh::Session>())));

    auto session = session_manager.open_session("Visual Basic Studio");
    session->create_surface(mf::a_surface().of_size(geom::Size{geom::Width{1024}, geom::Height{768}}));

    session_manager.close_session(session);
}

TEST_F(SessionManagerSetup, new_applications_receive_focus)
{
    using namespace ::testing;
    std::shared_ptr<msh::Session> new_session;

    EXPECT_CALL(container, insert_session(_)).Times(1);
    EXPECT_CALL(focus_setter, set_focus_to(_)).WillOnce(SaveArg<0>(&new_session));

    auto session = session_manager.open_session("Visual Basic Studio");
    EXPECT_EQ(session, new_session);
}

TEST_F(SessionManagerSetup, apps_selected_by_id_receive_focus)
{
    using namespace ::testing;

    auto session1 = session_manager.open_session("Visual Basic Studio");
    auto session2 = session_manager.open_session("IntelliJ IDEA");

    session_manager.tag_session_with_lightdm_id(session1, 1);

    EXPECT_CALL(focus_setter, set_focus_to(Eq(session1)));
    session_manager.focus_session_with_lightdm_id(1);
}

TEST_F(SessionManagerSetup, closing_apps_selected_by_id_changes_focus)
{
    using namespace ::testing;

    auto session1 = session_manager.open_session("Visual Basic Studio");
    auto session2 = session_manager.open_session("IntelliJ IDEA");

    auto shell_session1 = std::dynamic_pointer_cast<msh::Session>(session1);
    auto shell_session2 = std::dynamic_pointer_cast<msh::Session>(session2);

    session_manager.tag_session_with_lightdm_id(session1, 1);
    session_manager.focus_session_with_lightdm_id(1);

    EXPECT_CALL(focus_sequence, default_focus()).WillOnce(Return(shell_session2));
    EXPECT_CALL(focus_setter, set_focus_to(Eq(shell_session2)));

    session_manager.close_session(session1);
}

TEST_F(SessionManagerSetup, create_surface_for_session_forwards_and_then_focuses_session)
{
    using namespace ::testing;
    std::shared_ptr<mi::InputChannel> null_input_channel;
    ON_CALL(surface_factory, create_surface(_)).WillByDefault(
        Return(std::make_shared<msh::Surface>(
            mt::fake_shared(surface_builder),
            mf::a_surface(),
            null_input_channel)));

    // Once for session creation and once for surface creation
    {
        InSequence seq;

        EXPECT_CALL(focus_setter, set_focus_to(_)).Times(1); // Session creation
        EXPECT_CALL(surface_factory, create_surface(_)).Times(1);
        EXPECT_CALL(focus_setter, set_focus_to(_)).Times(1); // Post Surface creation
    }

    auto session1 = session_manager.open_session("Weather Report");
    session_manager.create_surface_for(session1, mf::a_surface());
}

namespace
{

struct SessionManagerInputTargetListenerSetup : public testing::Test
{
    SessionManagerInputTargetListenerSetup()
      : session_manager(mt::fake_shared(surface_factory),
                        mt::fake_shared(container),
                        mt::fake_shared(focus_sequence),
                        mt::fake_shared(focus_setter),
                        mt::fake_shared(input_target_listener))
    {
    }

    mtd::StubSurfaceBuilder surface_builder;
    mtd::MockSurfaceFactory surface_factory;
    testing::NiceMock<MockSessionContainer> container;    // Inelegant but some tests need a stub
    testing::NiceMock<MockFocusSequence> focus_sequence;
    testing::NiceMock<mtd::MockFocusSetter> focus_setter; // Inelegant but some tests need a stub
    mtd::MockInputTargetListener input_target_listener;

    msh::SessionManager session_manager;
};

}

TEST_F(SessionManagerInputTargetListenerSetup, listener_is_notified_of_session_and_surfacelifecycle)
{
    using namespace ::testing;

    std::shared_ptr<mi::InputChannel> null_input_channel;
    ON_CALL(surface_factory, create_surface(_)).WillByDefault(
       Return(std::make_shared<msh::Surface>(
           mt::fake_shared(surface_builder),
           mf::a_surface(),
           null_input_channel)));
<<<<<<< HEAD
=======
    EXPECT_CALL(surface_factory, create_surface(_)).Times(1);
>>>>>>> bc2e871a

    EXPECT_CALL(focus_sequence, default_focus()).WillOnce(Return((std::shared_ptr<msh::Session>())));
    {
        InSequence seq;

        EXPECT_CALL(input_target_listener, input_application_opened(_))
            .Times(1);
        EXPECT_CALL(input_target_listener, input_surface_opened(_, _)).Times(1);
        EXPECT_CALL(input_target_listener, focus_changed(_)).Times(1);
        EXPECT_CALL(input_target_listener, input_surface_closed(_)).Times(1);
        EXPECT_CALL(input_target_listener, input_application_closed(_))
            .Times(1);
        EXPECT_CALL(input_target_listener, focus_cleared()).Times(1);
    }

    {
        auto session = session_manager.open_session("test");
        auto surf = session_manager.create_surface_for(session, mf::a_surface());
        session->destroy_surface(surf);
        session_manager.close_session(session);
    }
}<|MERGE_RESOLUTION|>--- conflicted
+++ resolved
@@ -235,10 +235,7 @@
            mt::fake_shared(surface_builder),
            mf::a_surface(),
            null_input_channel)));
-<<<<<<< HEAD
-=======
     EXPECT_CALL(surface_factory, create_surface(_)).Times(1);
->>>>>>> bc2e871a
 
     EXPECT_CALL(focus_sequence, default_focus()).WillOnce(Return((std::shared_ptr<msh::Session>())));
     {
