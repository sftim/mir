--- conflicted
+++ resolved
@@ -60,11 +60,8 @@
 struct ClientBuffers : public Test
 {
     testing::NiceMock<mtd::MockEventSink> mock_sink;
-<<<<<<< HEAD
     mf::BufferStreamId stream_id{44};
     mf::BufferStreamId expected_stream_id{-1};
-=======
->>>>>>> 61fbd005
     mg::BufferProperties properties{geom::Size{42,43}, mir_pixel_format_abgr_8888, mg::BufferUsage::hardware};
     MockBufferAllocator mock_allocator;
     StubBufferAllocator stub_allocator;
@@ -77,15 +74,9 @@
     auto stub_buffer = std::make_shared<mtd::StubBuffer>();
     EXPECT_CALL(mock_allocator, alloc_buffer(Ref(properties)))
         .WillOnce(Return(stub_buffer));
-<<<<<<< HEAD
     EXPECT_CALL(mock_sink, send_buffer(expected_stream_id, Ref(*stub_buffer), mg::BufferIpcMsgType::full_msg));
-    mc::BufferMap map{stream_id, mt::fake_shared(mock_sink), mt::fake_shared(mock_allocator)};
+    mc::BufferMap map{mt::fake_shared(mock_sink), mt::fake_shared(mock_allocator)};
     EXPECT_THAT(map.add_buffer(properties), Eq(stub_buffer->id()));
-=======
-    EXPECT_CALL(mock_sink, send_buffer(stream_id, Ref(*stub_buffer), mg::BufferIpcMsgType::full_msg));
-    mc::BufferMap map{mt::fake_shared(mock_sink), mt::fake_shared(mock_allocator)};
-    EXPECT_THAT(map.add_buffer(properties, stream_id), Eq(stub_buffer->id()));
->>>>>>> 61fbd005
 }
 
 TEST_F(ClientBuffers, access_of_nonexistent_buffer_throws)
