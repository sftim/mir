--- conflicted
+++ resolved
@@ -304,15 +304,8 @@
         .Times(1);
     EXPECT_CALL(display_buffer, post_update())
         .Times(1);
-<<<<<<< HEAD
-
-    auto report = std::make_shared<mtd::MockCompositorReport>();
-    EXPECT_CALL(*report, began_frame(_));
-    EXPECT_CALL(*report, finished_frame(false,_));
-=======
     EXPECT_CALL(*report, finished_frame(false,_))
         .Times(1);
->>>>>>> c6810331
 
     mc::DefaultDisplayBufferCompositor compositor(
         display_buffer,
