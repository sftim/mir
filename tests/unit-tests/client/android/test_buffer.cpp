/*
 * Copyright © 2012 Canonical Ltd.
 *
 * This program is free software: you can redistribute it and/or modify
 * it under the terms of the GNU General Public License version 3 as
 * published by the Free Software Foundation.
 *
 * This program is distributed in the hope that it will be useful,
 * but WITHOUT ANY WARRANTY; without even the implied warranty of
 * MERCHANTABILITY or FITNESS FOR A PARTICULAR PURPOSE.  See the
 * GNU General Public License for more details.
 *
 * You should have received a copy of the GNU General Public License
 * along with this program.  If not, see <http://www.gnu.org/licenses/>.
 *
 * Authored by: Kevin DuBois <kevin.dubois@canonical.com>
 */

#include "mir_test_doubles/mock_buffer_registrar.h"
#include "mir_test_doubles/mock_android_native_buffer.h"
#include "src/client/android/buffer.h"
#include "mir_toolkit/mir_client_library.h"

#include <memory>
#include <algorithm>
#include <hardware/gralloc.h>
#include <gtest/gtest.h>
#include <gmock/gmock.h>

namespace mtd = mir::test::doubles;
namespace mcla = mir::client::android;
namespace mg = mir::graphics;
namespace mga = mir::graphics::android;
namespace geom = mir::geometry;

struct AndroidClientBuffer : public ::testing::Test
{
    AndroidClientBuffer() :
        mock_registrar{std::make_shared<testing::NiceMock<mtd::MockBufferRegistrar>>()},
        native_handle{std::make_shared<native_handle_t>()},
        mock_native_buffer{std::make_shared<mtd::MockAndroidNativeBuffer>(size)}
    {
        ON_CALL(*mock_registrar, register_buffer(testing::_, testing::_))
            .WillByDefault(testing::Return(mock_native_buffer));
        package.height = height.as_int();
        package.width = width.as_int();
        package.stride = stride.as_int();
    }

    geom::Height const height{124};
    geom::Width const width{248};
    geom::Size const size{width, height};
    geom::Stride const stride{66};
    MirPixelFormat const pf{mir_pixel_format_abgr_8888};
    std::shared_ptr<mtd::MockBufferRegistrar> const mock_registrar;
    std::shared_ptr<native_handle_t const> const native_handle;
    std::shared_ptr<mtd::MockAndroidNativeBuffer> const mock_native_buffer;
    MirBufferPackage package;
};

TEST_F(AndroidClientBuffer, registers_native_handle_with_correct_size)
{
    EXPECT_CALL(*mock_registrar, register_buffer(testing::_, testing::_))
        .WillOnce(testing::Return(mock_native_buffer));

    mcla::Buffer buffer(mock_registrar, package, pf);
    EXPECT_EQ(size, buffer.size());
    EXPECT_EQ(pf, buffer.pixel_format());
    EXPECT_EQ(stride, buffer.stride());
}

TEST_F(AndroidClientBuffer, packs_memory_region_correctly)
{
    using namespace testing;
    geom::Rectangle rect{{0,0}, size};
    std::shared_ptr<char> empty_char = std::make_shared<char>();
<<<<<<< HEAD
    EXPECT_CALL(*mock_registrar, secure_for_cpu(
        std::dynamic_pointer_cast<mg::NativeBuffer>(mock_native_buffer),rect))
=======
    EXPECT_CALL(*mock_registrar, secure_for_cpu(Eq(mock_native_buffer),rect))
>>>>>>> 3348e793
        .Times(1)
        .WillOnce(Return(empty_char));

    mcla::Buffer buffer(mock_registrar, package, pf);
    auto region = buffer.secure_for_cpu_write();
    EXPECT_EQ(empty_char, region->vaddr);
    EXPECT_EQ(width, region->width);
    EXPECT_EQ(height, region->height);
    EXPECT_EQ(stride, region->stride);
    EXPECT_EQ(pf, region->format);
}

<<<<<<< HEAD
TEST_F(AndroidClientBuffer, update_from_package_merges_fence_in_when_present)
{
    mga::NativeFence fake_fence{213};
    EXPECT_CALL(*mock_native_buffer, update_usage(fake_fence, mga::BufferAccess::read))
        .Times(1);
    mcla::Buffer buffer(mock_registrar, package, pf);

    package.data_items = 1;
    package.fd_items = 1;
    package.data[0] = static_cast<int>(mga::BufferFlag::fenced);
    package.fd[0] = fake_fence;
    buffer.update_from(package);
 
    package.data[0] = static_cast<int>(mga::BufferFlag::unfenced);
    buffer.update_from(package);
}

TEST_F(AndroidClientBuffer, fences_can_be_extracted)
{
    mga::NativeFence fake_fence{213};
    EXPECT_CALL(*mock_native_buffer, update_usage(fake_fence, mga::BufferAccess::read))
        .Times(1);
    mcla::Buffer buffer(mock_registrar, package, pf);

    package.data_items = 1;
    package.fd_items = 1;
    package.data[0] = static_cast<int>(mga::BufferFlag::fenced);
    package.fd[0] = fake_fence;
    buffer.update_from(package);
 
    package.data[0] = static_cast<int>(mga::BufferFlag::unfenced);
    buffer.update_from(package);
=======
TEST_F(AndroidClientBuffer, fills_update_msg)
{
    using namespace testing;
    using mir::graphics::android::BufferFlag;
    int stub_fence{44};
    int invalid_fence{-1};

    EXPECT_CALL(*mock_native_buffer, copy_fence())
        .Times(2)
        .WillOnce(Return(stub_fence))
        .WillOnce(Return(invalid_fence));

    MirBufferPackage msg;
    mcla::Buffer buffer(mock_registrar, package, pf);

    buffer.fill_update_msg(msg);

    EXPECT_THAT(msg.data_items, Eq(1));
    EXPECT_THAT(msg.data[0], Eq(static_cast<int>(BufferFlag::fenced)));
    EXPECT_THAT(msg.fd_items, Eq(1));
    EXPECT_THAT(msg.fd[0], Eq(stub_fence));

    buffer.fill_update_msg(msg);

    EXPECT_THAT(msg.data_items, Eq(1));
    EXPECT_THAT(msg.data[0], Eq(static_cast<int>(BufferFlag::unfenced)));
    EXPECT_THAT(msg.fd_items, Eq(0));
>>>>>>> 3348e793
}<|MERGE_RESOLUTION|>--- conflicted
+++ resolved
@@ -74,12 +74,7 @@
     using namespace testing;
     geom::Rectangle rect{{0,0}, size};
     std::shared_ptr<char> empty_char = std::make_shared<char>();
-<<<<<<< HEAD
-    EXPECT_CALL(*mock_registrar, secure_for_cpu(
-        std::dynamic_pointer_cast<mg::NativeBuffer>(mock_native_buffer),rect))
-=======
     EXPECT_CALL(*mock_registrar, secure_for_cpu(Eq(mock_native_buffer),rect))
->>>>>>> 3348e793
         .Times(1)
         .WillOnce(Return(empty_char));
 
@@ -92,7 +87,6 @@
     EXPECT_EQ(pf, region->format);
 }
 
-<<<<<<< HEAD
 TEST_F(AndroidClientBuffer, update_from_package_merges_fence_in_when_present)
 {
     mga::NativeFence fake_fence{213};
@@ -125,7 +119,8 @@
  
     package.data[0] = static_cast<int>(mga::BufferFlag::unfenced);
     buffer.update_from(package);
-=======
+}
+
 TEST_F(AndroidClientBuffer, fills_update_msg)
 {
     using namespace testing;
@@ -153,5 +148,4 @@
     EXPECT_THAT(msg.data_items, Eq(1));
     EXPECT_THAT(msg.data[0], Eq(static_cast<int>(BufferFlag::unfenced)));
     EXPECT_THAT(msg.fd_items, Eq(0));
->>>>>>> 3348e793
 }