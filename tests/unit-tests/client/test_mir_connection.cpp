--- conflicted
+++ resolved
@@ -62,19 +62,6 @@
 
 namespace
 {
-
-<<<<<<< HEAD
-struct RenderSurfaceCallback
-{
-    static void created(MirRenderSurface* s, void *client_context)
-    {
-        auto const context = reinterpret_cast<RenderSurfaceCallback*>(client_context);
-        context->invoked = true;
-        context->resulting_surface = s;
-    }
-    bool invoked = false;
-    MirRenderSurface* resulting_surface = nullptr;
-=======
 template<class T>
 struct Callback
 {
@@ -86,9 +73,9 @@
     }
     bool invoked{false};
     T* result{nullptr};
->>>>>>> 3b34baab
-};
-
+};
+
+using RenderSurfaceCallback = Callback<MirRenderSurface>;
 using PresentationChainCallback = Callback<MirPresentationChain>;
 using BufferStreamCallback = Callback<MirBufferStream>;
 
@@ -766,15 +753,9 @@
     auto actual_rs = connection->connection_surface_map()->render_surface(native_window);
 
     EXPECT_TRUE(callback.invoked);
-<<<<<<< HEAD
-    ASSERT_TRUE(callback.resulting_surface);
+    ASSERT_THAT(callback.result, NotNull());
     EXPECT_THAT(actual_rs->get_error_message(),
         StrEq("Error creating MirRenderSurface: " + error_msg));
-=======
-    ASSERT_THAT(callback.result, NotNull());
-    EXPECT_THAT(mir_presentation_chain_get_error_message(callback.result),
-        StrEq("Error creating MirPresentationChain: " + error_msg));
->>>>>>> 3b34baab
 }
 
 TEST_F(MirConnectionTest, callback_is_still_invoked_after_creation_exception_and_error_surface_created)
@@ -790,15 +771,9 @@
     auto actual_rs = connection->connection_surface_map()->render_surface(native_window);
 
     EXPECT_TRUE(callback.invoked);
-<<<<<<< HEAD
-    ASSERT_TRUE(callback.resulting_surface);
+    ASSERT_THAT(callback.result, NotNull());
     EXPECT_THAT(actual_rs->get_error_message(),
         StrEq("Error creating MirRenderSurface: no ID in response (disconnected?)"));
-=======
-    ASSERT_THAT(callback.result, NotNull());
-    EXPECT_THAT(mir_presentation_chain_get_error_message(callback.result),
-        StrEq("Error creating MirPresentationChain: no ID in response"));
->>>>>>> 3b34baab
 }
 
 namespace
@@ -824,32 +799,19 @@
     auto actual_rs = connection->connection_surface_map()->render_surface(native_window);
 
     EXPECT_TRUE(callback.invoked);
-<<<<<<< HEAD
-    ASSERT_TRUE(callback.resulting_surface);
+    ASSERT_THAT(callback.result, NotNull());
 
     mp::BufferStreamId expected_request;
     expected_request.set_value(actual_rs->stream_id().as_value());
-=======
-    ASSERT_THAT(callback.result, NotNull());
-
-    mp::BufferStreamId expected_request;
-    expected_request.set_value(
-        static_cast<MirPresentationChain*>(callback.result)->rpc_id());
->>>>>>> 3b34baab
 
     EXPECT_CALL(*mock_channel, buffer_stream_release(ReleaseRequestHasId(expected_request)))
         .Times(1);
 
-<<<<<<< HEAD
     connection->release_render_surface_with_content(native_window);
-=======
-    connection->release_presentation_chain(callback.result);
->>>>>>> 3b34baab
 }
 
 TEST_F(MirConnectionTest, release_error_chain_doesnt_call_server)
 {
-<<<<<<< HEAD
 
     RenderSurfaceCallback callback;
     EXPECT_CALL(*mock_channel, on_buffer_stream_create(_,_))
@@ -860,28 +822,12 @@
     auto native_window = connection->create_render_surface_with_content(
         { 1, 1 }, &RenderSurfaceCallback::created, &callback);
     auto actual_rs = connection->connection_surface_map()->render_surface(native_window);
-=======
-    PresentationChainCallback callback;
-    connection->create_presentation_chain(
-        &PresentationChainCallback::created, &callback);
+
     EXPECT_TRUE(callback.invoked);
     ASSERT_THAT(callback.result, NotNull());
-
-    mp::BufferStreamId expected_request;
-    expected_request.set_value(
-        static_cast<MirPresentationChain*>(callback.result)->rpc_id());
->>>>>>> 3b34baab
-
-    EXPECT_TRUE(callback.invoked);
-    ASSERT_TRUE(callback.resulting_surface);
     EXPECT_CALL(*mock_channel, buffer_stream_release(_))
         .Times(0);
-<<<<<<< HEAD
     connection->release_render_surface_with_content(native_window);
-=======
-
-    connection->release_presentation_chain(callback.result);
->>>>>>> 3b34baab
 }
 
 TEST_F(MirConnectionTest, can_alloc_buffer_from_connection)
