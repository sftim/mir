/*
 * Copyright © 2012 Canonical Ltd.
 *
 * This program is free software: you can redistribute it and/or modify
 * it under the terms of the GNU General Public License version 3 as
 * published by the Free Software Foundation.
 *
 * This program is distributed in the hope that it will be useful,
 * but WITHOUT ANY WARRANTY; without even the implied warranty of
 * MERCHANTABILITY or FITNESS FOR A PARTICULAR PURPOSE.  See the
 * GNU General Public License for more details.
 *
 * You should have received a copy of the GNU General Public License
 * along with this program.  If not, see <http://www.gnu.org/licenses/>.
 *
 * Authored by: Alexandros Frantzis <alexandros.frantzis@canonical.com>
 */

#include "mir/surfaces/buffer_stream.h"
#include "mir/graphics/graphic_buffer_allocator.h"
#include "mir/frontend/session_mediator_report.h"
#include "mir/frontend/session_mediator.h"
#include "mir/frontend/resource_cache.h"
#include "mir/shell/application_session.h"
#include "mir/graphics/display.h"
#include "mir/graphics/display_configuration.h"
#include "mir/graphics/platform.h"
#include "mir/graphics/platform_ipc_package.h"
#include "mir/surfaces/surface.h"
#include "mir_test_doubles/mock_display.h"
#include "mir_test_doubles/mock_display_changer.h"
#include "mir_test_doubles/null_display.h"
<<<<<<< HEAD
#include "mir_test_doubles/null_event_sink.h"
=======
#include "mir_test_doubles/null_display_changer.h"
>>>>>>> ba8bdebf
#include "mir_test_doubles/mock_display.h"
#include "mir_test_doubles/mock_shell.h"
#include "mir_test_doubles/mock_frontend_surface.h"
#include "mir_test_doubles/mock_buffer.h"
#include "mir_test_doubles/stub_session.h"
#include "mir_test_doubles/stub_surface_builder.h"
#include "mir_test_doubles/stub_display_configuration.h"
#include "mir_test/display_config_matchers.h"
#include "mir_test/fake_shared.h"
#include "mir/frontend/event_sink.h"
#include "mir/shell/surface.h"

#include <gtest/gtest.h>
#include <gmock/gmock.h>

#include <stdexcept>

namespace mf = mir::frontend;
namespace mg = mir::graphics;
namespace mc = mir::compositor;
namespace ms = mir::surfaces;
namespace geom = mir::geometry;
namespace mp = mir::protobuf;
namespace msh = mir::shell;
namespace mt = mir::test;
namespace mtd = mt::doubles;

namespace
{
struct StubConfig : public mtd::NullDisplayConfig
{
    StubConfig(std::shared_ptr<mg::DisplayConfigurationOutput> const& conf)
       : outputs{conf, conf}
    {
    }
    virtual void for_each_output(std::function<void(mg::DisplayConfigurationOutput const&)> f) const override
    {
        for(auto const& disp : outputs)
        {
            f(*disp);
        }
    }

    std::vector<std::shared_ptr<mg::DisplayConfigurationOutput>> outputs;
};

struct MockConfig : public mg::DisplayConfiguration
{
    MOCK_CONST_METHOD1(for_each_card, void(std::function<void(mg::DisplayConfigurationCard const&)>));
    MOCK_CONST_METHOD1(for_each_output, void(std::function<void(mg::DisplayConfigurationOutput const&)>));
    MOCK_METHOD4(configure_output, void(mg::DisplayConfigurationOutputId, bool, geom::Point, size_t));
};

}

namespace
{
class StubbedSession : public mtd::StubSession
{
public:
    StubbedSession()
    {
        using namespace ::testing;

        mock_surface = std::make_shared<mtd::MockFrontendSurface>();
        mock_buffer = std::make_shared<NiceMock<mtd::MockBuffer>>(geom::Size(), geom::Stride(), geom::PixelFormat());

        EXPECT_CALL(*mock_surface, size()).Times(AnyNumber()).WillRepeatedly(Return(geom::Size()));
        EXPECT_CALL(*mock_surface, pixel_format()).Times(AnyNumber()).WillRepeatedly(Return(geom::PixelFormat()));
        EXPECT_CALL(*mock_surface, advance_client_buffer()).Times(AnyNumber()).WillRepeatedly(Return(mock_buffer));

        EXPECT_CALL(*mock_surface, supports_input()).Times(AnyNumber()).WillRepeatedly(Return(true));
        EXPECT_CALL(*mock_surface, client_input_fd()).Times(AnyNumber()).WillRepeatedly(Return(testing_client_input_fd));
    }

    std::shared_ptr<mf::Surface> get_surface(mf::SurfaceId /* surface */) const
    {
        return mock_surface;
    }

    mtd::StubSurfaceBuilder surface_builder;
    std::shared_ptr<mtd::MockFrontendSurface> mock_surface;
    std::shared_ptr<mtd::MockBuffer> mock_buffer;
    static int const testing_client_input_fd;
};

int const StubbedSession::testing_client_input_fd{11};

class MockGraphicBufferAllocator : public mg::GraphicBufferAllocator
{
public:
    MockGraphicBufferAllocator()
    {
        ON_CALL(*this, supported_pixel_formats())
            .WillByDefault(testing::Return(std::vector<geom::PixelFormat>()));
    }

    std::shared_ptr<mg::Buffer> alloc_buffer(mg::BufferProperties const&)
    {
        return std::shared_ptr<mg::Buffer>();
    }

    MOCK_METHOD0(supported_pixel_formats, std::vector<geom::PixelFormat>());
    ~MockGraphicBufferAllocator() noexcept {}
};

class MockPlatform : public mg::Platform
{
 public:
    MockPlatform()
    {
        using namespace testing;
        ON_CALL(*this, create_buffer_allocator(_))
            .WillByDefault(Return(std::shared_ptr<mg::GraphicBufferAllocator>()));
        ON_CALL(*this, create_display(_))
            .WillByDefault(Return(std::make_shared<mtd::NullDisplay>()));
        ON_CALL(*this, get_ipc_package())
            .WillByDefault(Return(std::make_shared<mg::PlatformIPCPackage>()));
    }

    MOCK_METHOD1(create_buffer_allocator, std::shared_ptr<mg::GraphicBufferAllocator>(std::shared_ptr<mg::BufferInitializer> const&));
    MOCK_METHOD1(create_display,
                 std::shared_ptr<mg::Display>(
                     std::shared_ptr<mg::DisplayConfigurationPolicy> const&));
    MOCK_METHOD0(get_ipc_package, std::shared_ptr<mg::PlatformIPCPackage>());
    MOCK_METHOD0(create_internal_client, std::shared_ptr<mg::InternalClient>());
    MOCK_CONST_METHOD2(fill_ipc_package, void(std::shared_ptr<mg::BufferIPCPacker> const&,
                                              std::shared_ptr<mg::Buffer> const&));
};

struct SessionMediatorTest : public ::testing::Test
{
    SessionMediatorTest()
        : shell{std::make_shared<testing::NiceMock<mtd::MockShell>>()},
          graphics_platform{std::make_shared<testing::NiceMock<MockPlatform>>()},
          graphics_changer{std::make_shared<mtd::NullDisplayChanger>()},
          buffer_allocator{std::make_shared<testing::NiceMock<MockGraphicBufferAllocator>>()},
          report{std::make_shared<mf::NullSessionMediatorReport>()},
          resource_cache{std::make_shared<mf::ResourceCache>()},
          mediator{shell, graphics_platform, graphics_changer,
                   buffer_allocator, report, 
                   std::make_shared<mtd::NullEventSink>(),
                   resource_cache},
          stubbed_session{std::make_shared<StubbedSession>()},
          null_callback{google::protobuf::NewPermanentCallback(google::protobuf::DoNothing)}
    {
        using namespace ::testing;

        ON_CALL(*shell, open_session(_, _)).WillByDefault(Return(stubbed_session));
        ON_CALL(*shell, create_surface_for(_, _)).WillByDefault(Return(mf::SurfaceId{1}));
    }

    std::shared_ptr<testing::NiceMock<mtd::MockShell>> const shell;
    std::shared_ptr<MockPlatform> const graphics_platform;
    std::shared_ptr<msh::DisplayChanger> const graphics_changer;
    std::shared_ptr<testing::NiceMock<MockGraphicBufferAllocator>> const buffer_allocator;
    std::shared_ptr<mf::SessionMediatorReport> const report;
    std::shared_ptr<mf::ResourceCache> const resource_cache;
    mf::SessionMediator mediator;
    std::shared_ptr<StubbedSession> const stubbed_session;

    std::unique_ptr<google::protobuf::Closure> null_callback;
};
}

TEST_F(SessionMediatorTest, disconnect_releases_session)
{
    using namespace ::testing;

    mp::ConnectParameters connect_parameters;
    mp::Connection connection;

    EXPECT_CALL(*shell, close_session(_)).Times(1);

    mediator.connect(nullptr, &connect_parameters, &connection, null_callback.get());
    mediator.disconnect(nullptr, nullptr, nullptr, null_callback.get());
}

TEST_F(SessionMediatorTest, calling_methods_before_connect_throws)
{
    EXPECT_THROW({
        mp::SurfaceParameters request;
        mp::Surface response;

        mediator.create_surface(nullptr, &request, &response, null_callback.get());
    }, std::logic_error);

    EXPECT_THROW({
        mp::SurfaceId request;
        mp::Buffer response;

        mediator.next_buffer(nullptr, &request, &response, null_callback.get());
    }, std::logic_error);

    EXPECT_THROW({
        mp::SurfaceId request;

        mediator.release_surface(nullptr, &request, nullptr, null_callback.get());
    }, std::logic_error);

    EXPECT_THROW({
        mp::DRMMagic request;
        mp::DRMAuthMagicStatus response;

        mediator.drm_auth_magic(nullptr, &request, &response, null_callback.get());
    }, std::logic_error);

    EXPECT_THROW({
        mediator.disconnect(nullptr, nullptr, nullptr, null_callback.get());
    }, std::logic_error);
}

TEST_F(SessionMediatorTest, calling_methods_after_connect_works)
{
    mp::ConnectParameters connect_parameters;
    mp::Connection connection;

    mediator.connect(nullptr, &connect_parameters, &connection, null_callback.get());

    {
        mp::SurfaceParameters request;
        mp::Surface response;

        mediator.create_surface(nullptr, &request, &response, null_callback.get());
    }
    {
        mp::SurfaceId request;
        mp::Buffer response;

        mediator.next_buffer(nullptr, &request, &response, null_callback.get());
    }
    {
        mp::SurfaceId request;

        mediator.release_surface(nullptr, &request, nullptr, null_callback.get());
    }

    mediator.disconnect(nullptr, nullptr, nullptr, null_callback.get());
}

TEST_F(SessionMediatorTest, calling_methods_after_disconnect_throws)
{
    mp::ConnectParameters connect_parameters;
    mp::Connection connection;

    mediator.connect(nullptr, &connect_parameters, &connection, null_callback.get());

    mediator.disconnect(nullptr, nullptr, nullptr, null_callback.get());

    EXPECT_THROW({
        mp::SurfaceParameters surface_parameters;
        mp::Surface surface;

        mediator.create_surface(nullptr, &surface_parameters, &surface, null_callback.get());
    }, std::logic_error);

    EXPECT_THROW({
        mp::SurfaceId request;
        mp::Buffer response;

        mediator.next_buffer(nullptr, &request, &response, null_callback.get());
    }, std::logic_error);

    EXPECT_THROW({
        mp::SurfaceId request;

        mediator.release_surface(nullptr, &request, nullptr, null_callback.get());
    }, std::logic_error);

    EXPECT_THROW({
        mp::DRMMagic request;
        mp::DRMAuthMagicStatus response;

        mediator.drm_auth_magic(nullptr, &request, &response, null_callback.get());
    }, std::logic_error);

    EXPECT_THROW({
        mediator.disconnect(nullptr, nullptr, nullptr, null_callback.get());
    }, std::logic_error);
}

TEST_F(SessionMediatorTest, can_reconnect_after_disconnect)
{
    mp::ConnectParameters connect_parameters;
    mp::Connection connection;

    mediator.connect(nullptr, &connect_parameters, &connection, null_callback.get());

    mediator.disconnect(nullptr, nullptr, nullptr, null_callback.get());

    mediator.connect(nullptr, &connect_parameters, &connection, null_callback.get());
}

TEST_F(SessionMediatorTest, connect_packs_display_output)
{
    using namespace testing;
    geom::Size sz{1022, 2411};

    mtd::StubDisplayConfig config;

    auto mock_display = std::make_shared<mtd::MockDisplayChanger>();
    EXPECT_CALL(*mock_display, active_configuration())
        .Times(1)
        .WillOnce(Return(mt::fake_shared(config)));
    mf::SessionMediator mediator(
        shell, graphics_platform, mock_display,
        buffer_allocator, report, 
<<<<<<< HEAD
        std::make_shared<mtd::NullEventSink>(),
        resource_cache};
=======
        std::make_shared<NullEventSink>(),
        resource_cache);
>>>>>>> ba8bdebf

    mp::ConnectParameters connect_parameters;
    mp::Connection connection;
    connection.clear_platform();
    connection.clear_display_info();
    connection.clear_display_output();

    mediator.connect(nullptr, &connect_parameters, &connection, null_callback.get());

    EXPECT_THAT(connection, mt::ProtobufConfigMatches(config.outputs));
}

TEST_F(SessionMediatorTest, creating_surface_packs_response_with_input_fds)
{
    mp::ConnectParameters connect_parameters;
    mp::Connection connection;

    mediator.connect(nullptr, &connect_parameters, &connection, null_callback.get());

    {
        mp::SurfaceParameters request;
        mp::Surface response;

        mediator.create_surface(nullptr, &request, &response, null_callback.get());
        EXPECT_EQ(StubbedSession::testing_client_input_fd, response.fd(0));
    }

    mediator.disconnect(nullptr, nullptr, nullptr, null_callback.get());
}

TEST_F(SessionMediatorTest, no_input_channel_is_nonfatal)
{
    mp::ConnectParameters connect_parameters;
    mp::Connection connection;
    EXPECT_CALL(*stubbed_session->mock_surface, supports_input())
        .Times(1)
        .WillOnce(testing::Return(false));
    EXPECT_CALL(*stubbed_session->mock_surface, client_input_fd())
        .Times(0);

    mediator.connect(nullptr, &connect_parameters, &connection, null_callback.get());

    {
        mp::SurfaceParameters request;
        mp::Surface response;

        mediator.create_surface(nullptr, &request, &response, null_callback.get());
    }

    mediator.disconnect(nullptr, nullptr, nullptr, null_callback.get());
}

TEST_F(SessionMediatorTest, session_only_sends_needed_buffers)
{
    using namespace testing;

    mp::ConnectParameters connect_parameters;
    mp::Connection connection;

    mediator.connect(nullptr, &connect_parameters, &connection, null_callback.get());

    {
        EXPECT_CALL(*stubbed_session->mock_buffer, id())
            .WillOnce(Return(mg::BufferID{4}))
            .WillOnce(Return(mg::BufferID{5}))
            .WillOnce(Return(mg::BufferID{4}))
            .WillOnce(Return(mg::BufferID{5}));

        mp::Surface surface_response;
        mp::SurfaceId buffer_request;
        mp::Buffer buffer_response[3];

        std::shared_ptr<mg::Buffer> tmp_buffer = stubbed_session->mock_buffer;
        EXPECT_CALL(*graphics_platform, fill_ipc_package(_, tmp_buffer))
            .Times(2);

        mp::SurfaceParameters surface_request;
        mediator.create_surface(nullptr, &surface_request, &surface_response, null_callback.get());
        mediator.next_buffer(nullptr, &buffer_request, &buffer_response[0], null_callback.get());
        mediator.next_buffer(nullptr, &buffer_request, &buffer_response[1], null_callback.get());
        mediator.next_buffer(nullptr, &buffer_request, &buffer_response[2], null_callback.get());
    }

    mediator.disconnect(nullptr, nullptr, nullptr, null_callback.get());
}

TEST_F(SessionMediatorTest, buffer_resource_held_over_call)
{
    using namespace testing;

    auto stub_buffer1 = std::make_shared<mtd::StubBuffer>();
    auto stub_buffer2 = std::make_shared<mtd::StubBuffer>();

    mp::ConnectParameters connect_parameters;
    mp::Connection connection;

    mediator.connect(nullptr, &connect_parameters, &connection, null_callback.get());
    mp::Surface surface_response;
    mp::SurfaceId buffer_request;
    mp::Buffer buffer_response;
    mp::SurfaceParameters surface_request;

    EXPECT_CALL(*stubbed_session->mock_surface, advance_client_buffer())
        .Times(2)
        .WillOnce(Return(stub_buffer1))
        .WillOnce(Return(stub_buffer2));
 
    auto refcount = stub_buffer1.use_count();
    mediator.create_surface(nullptr, &surface_request, &surface_response, null_callback.get());
    EXPECT_EQ(refcount+1, stub_buffer1.use_count());

    auto refcount2 = stub_buffer2.use_count();
    mediator.next_buffer(nullptr, &buffer_request, &buffer_response, null_callback.get());
    EXPECT_EQ(refcount, stub_buffer1.use_count());
    EXPECT_EQ(refcount2+1, stub_buffer2.use_count());

    mediator.disconnect(nullptr, nullptr, nullptr, null_callback.get());
}

TEST_F(SessionMediatorTest, display_config_request)
{
    using namespace testing;
    mp::ConnectParameters connect_parameters;
    mp::Connection connection;

    bool used0 = false, used1 = true;
    geom::Point pt0{44,22}, pt1{3,2};
    size_t mode_index0 = 1, mode_index1 = 3; 
    mg::DisplayConfigurationOutputId id0{6}, id1{3};

    NiceMock<MockConfig> mock_display_config;
    auto mock_display_selector = std::make_shared<mtd::MockDisplayChanger>();

    Sequence seq;
    EXPECT_CALL(*mock_display_selector, active_configuration())
        .InSequence(seq)
        .WillOnce(Return(mt::fake_shared(mock_display_config))); 
    EXPECT_CALL(*mock_display_selector, active_configuration())
        .InSequence(seq)
        .WillOnce(Return(mt::fake_shared(mock_display_config))); 
    EXPECT_CALL(mock_display_config, configure_output(id0, used0, pt0, mode_index0))
        .InSequence(seq);
    EXPECT_CALL(mock_display_config, configure_output(id1, used1, pt1, mode_index1))
        .InSequence(seq);
    EXPECT_CALL(*mock_display_selector, configure(_,_))
        .InSequence(seq);
 
    mf::SessionMediator session_mediator{
            shell, graphics_platform, mock_display_selector,
            buffer_allocator, report, std::make_shared<NullEventSink>(), resource_cache};

    session_mediator.connect(nullptr, &connect_parameters, &connection, null_callback.get());

    mp::Void ignored;
    mp::DisplayConfiguration configuration; 
    auto disp0 = configuration.add_display_output();
    disp0->set_output_id(id0.as_value());
    disp0->set_used(used0);
    disp0->set_position_x(pt0.x.as_uint32_t());
    disp0->set_position_y(pt0.y.as_uint32_t());
    disp0->set_current_mode(mode_index0);

    auto disp1 = configuration.add_display_output();
    disp1->set_output_id(id1.as_value());
    disp1->set_used(used1);
    disp1->set_position_x(pt1.x.as_uint32_t());
    disp1->set_position_y(pt1.y.as_uint32_t());
    disp1->set_current_mode(mode_index1);

    session_mediator.configure_display(nullptr, &configuration, &ignored, null_callback.get());

    session_mediator.disconnect(nullptr, nullptr, nullptr, null_callback.get());
}<|MERGE_RESOLUTION|>--- conflicted
+++ resolved
@@ -30,11 +30,8 @@
 #include "mir_test_doubles/mock_display.h"
 #include "mir_test_doubles/mock_display_changer.h"
 #include "mir_test_doubles/null_display.h"
-<<<<<<< HEAD
 #include "mir_test_doubles/null_event_sink.h"
-=======
 #include "mir_test_doubles/null_display_changer.h"
->>>>>>> ba8bdebf
 #include "mir_test_doubles/mock_display.h"
 #include "mir_test_doubles/mock_shell.h"
 #include "mir_test_doubles/mock_frontend_surface.h"
@@ -342,13 +339,8 @@
     mf::SessionMediator mediator(
         shell, graphics_platform, mock_display,
         buffer_allocator, report, 
-<<<<<<< HEAD
         std::make_shared<mtd::NullEventSink>(),
-        resource_cache};
-=======
-        std::make_shared<NullEventSink>(),
         resource_cache);
->>>>>>> ba8bdebf
 
     mp::ConnectParameters connect_parameters;
     mp::Connection connection;
@@ -498,7 +490,7 @@
  
     mf::SessionMediator session_mediator{
             shell, graphics_platform, mock_display_selector,
-            buffer_allocator, report, std::make_shared<NullEventSink>(), resource_cache};
+            buffer_allocator, report, std::make_shared<mtd::NullEventSink>(), resource_cache};
 
     session_mediator.connect(nullptr, &connect_parameters, &connection, null_callback.get());
 
