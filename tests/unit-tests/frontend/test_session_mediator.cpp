/*
 * Copyright © 2012-2014 Canonical Ltd.
 *
 * This program is free software: you can redistribute it and/or modify
 * it under the terms of the GNU General Public License version 3 as
 * published by the Free Software Foundation.
 *
 * This program is distributed in the hope that it will be useful,
 * but WITHOUT ANY WARRANTY; without even the implied warranty of
 * MERCHANTABILITY or FITNESS FOR A PARTICULAR PURPOSE.  See the
 * GNU General Public License for more details.
 *
 * You should have received a copy of the GNU General Public License
 * along with this program.  If not, see <http://www.gnu.org/licenses/>.
 *
 * Authored by: Alexandros Frantzis <alexandros.frantzis@canonical.com>
 */

#include "mir/compositor/buffer_stream.h"
#include "src/server/frontend/session_mediator.h"
#include "src/server/report/null_report_factory.h"
#include "src/server/frontend/resource_cache.h"
#include "src/server/frontend/surface_tracker.h"
#include "src/server/scene/application_session.h"
#include "mir/graphics/display.h"
#include "mir/graphics/display_configuration.h"
#include "mir/graphics/platform.h"
#include "mir/graphics/platform_ipc_package.h"
#include "mir/graphics/buffer_ipc_message.h"
#include "mir/input/cursor_images.h"
#include "mir/graphics/platform_ipc_operations.h"
#include "src/server/scene/basic_surface.h"
#include "mir_test_doubles/mock_display.h"
#include "mir_test_doubles/mock_display_changer.h"
#include "mir_test_doubles/null_display.h"
#include "mir_test_doubles/null_event_sink.h"
#include "mir_test_doubles/null_display_changer.h"
#include "mir_test_doubles/mock_display.h"
#include "mir_test_doubles/mock_shell.h"
#include "mir_test_doubles/mock_frontend_surface.h"
#include "mir_test_doubles/stub_buffer.h"
#include "mir_test_doubles/mock_buffer.h"
#include "mir_test_doubles/stub_session.h"
#include "mir_test_doubles/stub_display_configuration.h"
#include "mir_test_doubles/stub_buffer_allocator.h"
#include "mir_test_doubles/null_screencast.h"
#include "mir_test/display_config_matchers.h"
#include "mir_test/fake_shared.h"
#include "mir/frontend/connector.h"
#include "mir/frontend/event_sink.h"

#include "gmock_set_arg.h"
#include <gtest/gtest.h>
#include <gmock/gmock.h>

#include <stdexcept>

namespace mf = mir::frontend;
namespace mg = mir::graphics;
namespace mc = mir::compositor;
namespace ms = mir::scene;
namespace geom = mir::geometry;
namespace mp = mir::protobuf;
namespace msh = mir::shell;
namespace mt = mir::test;
namespace mtd = mt::doubles;
namespace mr = mir::report;

namespace
{

struct MockResourceCache : public mf::MessageResourceCache
{
    MOCK_METHOD2(save_resource, void(google::protobuf::Message*, std::shared_ptr<void> const&));
    MOCK_METHOD2(save_fd, void(google::protobuf::Message*, mir::Fd const&));
    MOCK_METHOD1(free_resource, void(google::protobuf::Message*));
};

struct StubConfig : public mtd::NullDisplayConfiguration
{
    StubConfig(std::shared_ptr<mg::DisplayConfigurationOutput> const& conf)
       : outputs{conf, conf}
    {
    }
    virtual void for_each_output(std::function<void(mg::DisplayConfigurationOutput const&)> f) const override
    {
        for(auto const& disp : outputs)
        {
            f(*disp);
        }
    }

    std::vector<std::shared_ptr<mg::DisplayConfigurationOutput>> outputs;
};

struct MockConfig : public mg::DisplayConfiguration
{
    MOCK_CONST_METHOD1(for_each_card, void(std::function<void(mg::DisplayConfigurationCard const&)>));
    MOCK_CONST_METHOD1(for_each_output, void(std::function<void(mg::DisplayConfigurationOutput const&)>));
    MOCK_METHOD1(for_each_output, void(std::function<void(mg::UserDisplayConfigurationOutput&)>));
};

struct MockConnector : public mf::Connector
{
public:
    void start() override {}
    void stop() override {}

    int client_socket_fd() const override { return 0; }

    MOCK_CONST_METHOD1(client_socket_fd, int (std::function<void(std::shared_ptr<mf::Session> const&)> const&));
};

struct MockBufferPacker : public mg::PlatformIpcOperations
{
    MockBufferPacker()
    {
        using namespace testing;
<<<<<<< HEAD
        ON_CALL(*this, get_ipc_package())
=======
        ON_CALL(*this, connection_ipc_package())
>>>>>>> ed368c2b
            .WillByDefault(Return(std::make_shared<mg::PlatformIPCPackage>()));
    }
    MOCK_CONST_METHOD3(pack_buffer,
        void(mg::BufferIpcMessage&, mg::Buffer const&, mg::BufferIpcMsgType));
    MOCK_CONST_METHOD2(unpack_buffer,
        void(mg::BufferIpcMessage&, mg::Buffer const&));
<<<<<<< HEAD
    MOCK_METHOD0(get_ipc_package, std::shared_ptr<mg::PlatformIPCPackage>());
=======
    MOCK_METHOD0(connection_ipc_package, std::shared_ptr<mg::PlatformIPCPackage>());
>>>>>>> ed368c2b
};

class StubbedSession : public mtd::StubSession
{
public:
    StubbedSession() :
        last_surface_id{0}
    {
    }

    std::shared_ptr<mf::Surface> get_surface(mf::SurfaceId surface) const
    {
        if (mock_surfaces.find(surface) == mock_surfaces.end())
            BOOST_THROW_EXCEPTION(std::logic_error("Invalid SurfaceId"));
        return mock_surfaces.at(surface);
    }

    std::shared_ptr<mtd::MockFrontendSurface> mock_surface_at(mf::SurfaceId id)
    {
        if (mock_surfaces.end() == mock_surfaces.find(id))
        {
            mock_surfaces[id] = create_mock_surface(); 
        }
        return mock_surfaces.at(id);
    }

    std::shared_ptr<mtd::MockFrontendSurface> create_mock_surface()
    {
        auto surface = std::make_shared<testing::NiceMock<mtd::MockFrontendSurface>>(testing_client_input_fd);
        auto buffer1 = std::make_shared<mtd::StubBuffer>();
        auto buffer2 = std::make_shared<mtd::StubBuffer>();
        ON_CALL(*surface, swap_buffers(testing::_,testing::_))
            .WillByDefault(testing::Invoke(
            [buffer1, buffer2](mg::Buffer* b, std::function<void(mg::Buffer* new_buffer)> complete)
            {
                if ((!b) || (b == buffer1.get()))
                    complete(buffer2.get());
                if (b == buffer2.get())
                    complete(buffer1.get()); 
            }));
        return surface;
    }

    mf::SurfaceId create_surface(ms::SurfaceCreationParameters const& /* params */) override
    {
        mf::SurfaceId id{last_surface_id};
        if (mock_surfaces.end() == mock_surfaces.find(id))
        {
            mock_surfaces[id] = create_mock_surface(); 
        }
        last_surface_id++;
        return id;
    }

    void destroy_surface(mf::SurfaceId surface) override
    {
        mock_surfaces.erase(surface);
    }

    std::map<mf::SurfaceId, std::shared_ptr<mtd::MockFrontendSurface>> mock_surfaces;
    static int const testing_client_input_fd;
    int last_surface_id;
};

int const StubbedSession::testing_client_input_fd{11};

class MockGraphicBufferAllocator : public mtd::StubBufferAllocator
{
public:
    MockGraphicBufferAllocator()
    {
        ON_CALL(*this, supported_pixel_formats())
            .WillByDefault(testing::Return(std::vector<MirPixelFormat>()));
    }

    MOCK_METHOD0(supported_pixel_formats, std::vector<MirPixelFormat>());
};


class MockPlatform : public mg::Platform
{
 public:
    MockPlatform(std::shared_ptr<mg::PlatformIpcOperations> const& ipc_ops)
    {
        using namespace testing;
        ON_CALL(*this, create_buffer_allocator())
            .WillByDefault(Return(std::shared_ptr<mg::GraphicBufferAllocator>()));
        ON_CALL(*this, create_display(_,_,_))
            .WillByDefault(Return(std::make_shared<mtd::NullDisplay>()));
        ON_CALL(*this, connection_ipc_package())
            .WillByDefault(Return(std::make_shared<mg::PlatformIPCPackage>()));
<<<<<<< HEAD
        ON_CALL(*this, create_ipc_operations())
=======
        ON_CALL(*this, make_ipc_operations())
>>>>>>> ed368c2b
            .WillByDefault(Return(ipc_ops));
    }

    MOCK_METHOD0(create_buffer_allocator, std::shared_ptr<mg::GraphicBufferAllocator>());
    MOCK_METHOD3(create_display,
                 std::shared_ptr<mg::Display>(
                     std::shared_ptr<mg::DisplayConfigurationPolicy> const&,
                     std::shared_ptr<mg::GLProgramFactory> const&,
                     std::shared_ptr<mg::GLConfig> const&));
    MOCK_METHOD0(connection_ipc_package, std::shared_ptr<mg::PlatformIPCPackage>());
    MOCK_METHOD0(create_internal_client, std::shared_ptr<mg::InternalClient>());
<<<<<<< HEAD
    MOCK_CONST_METHOD0(create_ipc_operations, std::shared_ptr<mg::PlatformIpcOperations>());
=======
    MOCK_CONST_METHOD0(make_ipc_operations, std::shared_ptr<mg::PlatformIpcOperations>());
>>>>>>> ed368c2b
    MOCK_CONST_METHOD0(egl_native_display, EGLNativeDisplayType());
    MOCK_METHOD0(make_buffer_writer, std::shared_ptr<mg::BufferWriter>());
};

struct StubScreencast : mtd::NullScreencast
{
    std::shared_ptr<mg::Buffer> capture(mf::ScreencastSessionId)
    {
        return mt::fake_shared(stub_buffer);
    }

    mtd::StubBuffer stub_buffer;
};

struct SessionMediator : public ::testing::Test
{
    SessionMediator()
        : shell{std::make_shared<testing::NiceMock<mtd::MockShell>>()},
          graphics_platform{
              std::make_shared<testing::NiceMock<MockPlatform>>(mt::fake_shared(mock_ipc_operations))},
          graphics_changer{std::make_shared<mtd::NullDisplayChanger>()},
          surface_pixel_formats{mir_pixel_format_argb_8888, mir_pixel_format_xrgb_8888},
          report{mr::null_session_mediator_report()},
          resource_cache{std::make_shared<mf::ResourceCache>()},
          stub_screencast{std::make_shared<StubScreencast>()},
          stubbed_session{std::make_shared<StubbedSession>()},
          null_callback{google::protobuf::NewPermanentCallback(google::protobuf::DoNothing)},
          mediator{
            shell, graphics_platform, graphics_changer,
            surface_pixel_formats, report,
            std::make_shared<mtd::NullEventSink>(),
            resource_cache, stub_screencast, &connector, nullptr}
    {
        using namespace ::testing;

        ON_CALL(*shell, open_session(_, _, _)).WillByDefault(Return(stubbed_session));
    }

    MockConnector connector;
    testing::NiceMock<MockBufferPacker> mock_ipc_operations;
    std::shared_ptr<testing::NiceMock<mtd::MockShell>> const shell;
    std::shared_ptr<MockPlatform> const graphics_platform;
    std::shared_ptr<mf::DisplayChanger> const graphics_changer;
    std::vector<MirPixelFormat> const surface_pixel_formats;
    std::shared_ptr<mf::SessionMediatorReport> const report;
    std::shared_ptr<mf::ResourceCache> const resource_cache;
    std::shared_ptr<StubScreencast> const stub_screencast;
    std::shared_ptr<StubbedSession> const stubbed_session;
    std::unique_ptr<google::protobuf::Closure> null_callback;
    mf::SessionMediator mediator;

    mp::ConnectParameters connect_parameters;
    mp::Connection connection;
    mp::SurfaceParameters surface_parameters;
    mp::Surface surface_response;
    mp::SurfaceId surface_id_request;
    mp::Buffer buffer_response;
    mp::DRMMagic drm_request;
    mp::DRMAuthMagicStatus drm_response;
    mp::BufferRequest buffer_request;
};
}

TEST_F(SessionMediator, disconnect_releases_session)
{
    using namespace ::testing;
    EXPECT_CALL(*shell, close_session(_))
        .Times(1);

    mediator.connect(nullptr, &connect_parameters, &connection, null_callback.get());
    mediator.disconnect(nullptr, nullptr, nullptr, null_callback.get());
}

TEST_F(SessionMediator, connect_calls_connect_handler)
{
    using namespace ::testing;
    int connects_handled_count = 0;

    mf::ConnectionContext const context
    {
        [&](std::shared_ptr<mf::Session> const&) { ++connects_handled_count; },
        nullptr
    };

    mf::SessionMediator mediator{
        shell, graphics_platform, graphics_changer,
        surface_pixel_formats, report,
        std::make_shared<mtd::NullEventSink>(),
        resource_cache, stub_screencast, context, nullptr};

    EXPECT_THAT(connects_handled_count, Eq(0));

    mediator.connect(nullptr, &connect_parameters, &connection, null_callback.get());
    EXPECT_THAT(connects_handled_count, Eq(1));

    mediator.disconnect(nullptr, nullptr, nullptr, null_callback.get());
    EXPECT_THAT(connects_handled_count, Eq(1));
}

TEST_F(SessionMediator, calling_methods_before_connect_throws)
{
    EXPECT_THROW({
        mediator.create_surface(nullptr, &surface_parameters, &surface_response, null_callback.get());
    }, std::logic_error);

    EXPECT_THROW({
        mediator.next_buffer(nullptr, &surface_id_request, &buffer_response, null_callback.get());
    }, std::logic_error);

    EXPECT_THROW({
        mediator.exchange_buffer(nullptr, &buffer_request, &buffer_response, null_callback.get());
    }, std::logic_error);

    EXPECT_THROW({
        mediator.release_surface(nullptr, &surface_id_request, nullptr, null_callback.get());
    }, std::logic_error);

    EXPECT_THROW({
        mediator.drm_auth_magic(nullptr, &drm_request, &drm_response, null_callback.get());
    }, std::logic_error);

    EXPECT_THROW({
        mediator.disconnect(nullptr, nullptr, nullptr, null_callback.get());
    }, std::logic_error);
}

TEST_F(SessionMediator, calling_methods_after_connect_works)
{
    mediator.connect(nullptr, &connect_parameters, &connection, null_callback.get());

    EXPECT_NO_THROW({
        mediator.create_surface(nullptr, &surface_parameters, &surface_response, null_callback.get());
        *buffer_request.mutable_buffer() = surface_response.buffer();
        *buffer_request.mutable_id() = surface_response.id();
        mediator.next_buffer(nullptr, buffer_request.mutable_id(), &buffer_response, null_callback.get());
        mediator.exchange_buffer(nullptr, &buffer_request, &buffer_response, null_callback.get());
        mediator.release_surface(nullptr, &surface_id_request, nullptr, null_callback.get());
    });

    mediator.disconnect(nullptr, nullptr, nullptr, null_callback.get());
}

TEST_F(SessionMediator, calling_methods_after_disconnect_throws)
{
    mediator.connect(nullptr, &connect_parameters, &connection, null_callback.get());
    mediator.disconnect(nullptr, nullptr, nullptr, null_callback.get());

    EXPECT_THROW({
        mediator.create_surface(nullptr, &surface_parameters, &surface_response, null_callback.get());
    }, std::logic_error);

    EXPECT_THROW({
        mediator.next_buffer(nullptr, &surface_id_request, &buffer_response, null_callback.get());
    }, std::logic_error);

    EXPECT_THROW({
        mediator.exchange_buffer(nullptr, &buffer_request, &buffer_response, null_callback.get());
    }, std::logic_error);

    EXPECT_THROW({
        mediator.release_surface(nullptr, &surface_id_request, nullptr, null_callback.get());
    }, std::logic_error);

    EXPECT_THROW({
        mediator.drm_auth_magic(nullptr, &drm_request, &drm_response, null_callback.get());
    }, std::logic_error);

    EXPECT_THROW({
        mediator.disconnect(nullptr, nullptr, nullptr, null_callback.get());
    }, std::logic_error);
}

//How does this test fail? consider removal
TEST_F(SessionMediator, can_reconnect_after_disconnect)
{
    mediator.connect(nullptr, &connect_parameters, &connection, null_callback.get());
    mediator.disconnect(nullptr, nullptr, nullptr, null_callback.get());
    mediator.connect(nullptr, &connect_parameters, &connection, null_callback.get());
}

TEST_F(SessionMediator, connect_packs_display_configuration)
{
    using namespace testing;
    mtd::StubDisplayConfig config;
    auto mock_display = std::make_shared<NiceMock<mtd::MockDisplayChanger>>();
    ON_CALL(*mock_display, active_configuration())
        .WillByDefault(Return(mt::fake_shared(config)));

    mf::SessionMediator mediator(
        shell, graphics_platform, mock_display,
        surface_pixel_formats, report,
        std::make_shared<mtd::NullEventSink>(),
        resource_cache, std::make_shared<mtd::NullScreencast>(),
        nullptr, nullptr);
    mediator.connect(nullptr, &connect_parameters, &connection, null_callback.get());

    EXPECT_THAT(connection.display_configuration(), mt::DisplayConfigMatches(std::cref(config)));
}

TEST_F(SessionMediator, creating_surface_packs_response_with_input_fds)
{
    mediator.connect(nullptr, &connect_parameters, &connection, null_callback.get());

    mediator.create_surface(nullptr, &surface_parameters, &surface_response, null_callback.get());
    ASSERT_THAT(surface_response.fd().size(), testing::Ge(1));
    EXPECT_EQ(StubbedSession::testing_client_input_fd, surface_response.fd(0));

    mediator.disconnect(nullptr, nullptr, nullptr, null_callback.get());
}

TEST_F(SessionMediator, no_input_channel_returns_no_fds)
{
    using namespace testing;

    auto surface = stubbed_session->mock_surface_at(mf::SurfaceId{0});
    EXPECT_CALL(*surface, supports_input())
        .WillOnce(Return(false));
    EXPECT_CALL(*surface, client_input_fd())
        .Times(0);

    mediator.connect(nullptr, &connect_parameters, &connection, null_callback.get());

    mediator.create_surface(nullptr, &surface_parameters, &surface_response, null_callback.get());
    EXPECT_THAT(surface_response.fd().size(), Eq(0));

    mediator.disconnect(nullptr, nullptr, nullptr, null_callback.get());
}

TEST_F(SessionMediator, session_only_sends_mininum_information_for_buffers)
{
    using namespace testing;
    mf::SurfaceId surf_id{0};
    mtd::StubBuffer buffer1;
    mtd::StubBuffer buffer2;
    auto surface = stubbed_session->mock_surface_at(surf_id);
    ON_CALL(*surface, swap_buffers(nullptr,_))
        .WillByDefault(InvokeArgument<1>(&buffer2));
    ON_CALL(*surface, swap_buffers(&buffer1,_))
        .WillByDefault(InvokeArgument<1>(&buffer2));
    ON_CALL(*surface, swap_buffers(&buffer2,_))
        .WillByDefault(InvokeArgument<1>(&buffer1));

    //create
    Sequence seq;
    EXPECT_CALL(*surface, swap_buffers(_, _))
        .InSequence(seq)
        .WillOnce(InvokeArgument<1>(&buffer2));
    EXPECT_CALL(mock_ipc_operations, pack_buffer(_, Ref(buffer2), mg::BufferIpcMsgType::full_msg))
        .InSequence(seq);
    //swap1
    EXPECT_CALL(mock_ipc_operations, unpack_buffer(_, Ref(buffer2)))
        .InSequence(seq);
    EXPECT_CALL(*surface, swap_buffers(&buffer2, _))
        .InSequence(seq)
        .WillOnce(InvokeArgument<1>(&buffer1));
    EXPECT_CALL(mock_ipc_operations, pack_buffer(_, Ref(buffer1), mg::BufferIpcMsgType::full_msg))
        .InSequence(seq);
    //swap2
    EXPECT_CALL(mock_ipc_operations, unpack_buffer(_, Ref(buffer1)))
        .InSequence(seq);
    EXPECT_CALL(*surface, swap_buffers(&buffer1, _))
        .InSequence(seq)
        .WillOnce(InvokeArgument<1>(&buffer2));
    EXPECT_CALL(mock_ipc_operations, pack_buffer(_, Ref(buffer2), mg::BufferIpcMsgType::update_msg))
        .InSequence(seq);
    //swap3
    EXPECT_CALL(mock_ipc_operations, unpack_buffer(_, Ref(buffer2)))
        .InSequence(seq);
    EXPECT_CALL(*surface, swap_buffers(&buffer2, _))
        .InSequence(seq)
        .WillOnce(InvokeArgument<1>(&buffer1));
    EXPECT_CALL(mock_ipc_operations, pack_buffer(_, Ref(buffer1), mg::BufferIpcMsgType::update_msg))
        .InSequence(seq);

    mediator.connect(nullptr, &connect_parameters, &connection, null_callback.get());

    mediator.create_surface(nullptr, &surface_parameters, &surface_response, null_callback.get());
    surface_id_request = surface_response.id();
    mediator.next_buffer(nullptr, &surface_id_request, &buffer_response, null_callback.get());
    mediator.next_buffer(nullptr, &surface_id_request, &buffer_response, null_callback.get());
    mediator.next_buffer(nullptr, &surface_id_request, &buffer_response, null_callback.get());
    mediator.disconnect(nullptr, nullptr, nullptr, null_callback.get());
}

TEST_F(SessionMediator, session_with_multiple_surfaces_only_sends_needed_buffers)
{
    using namespace testing;
<<<<<<< HEAD
    auto surface0 = stubbed_session->mock_surface_at(mf::SurfaceId{0});
    auto surface1 = stubbed_session->mock_surface_at(mf::SurfaceId{1});
    ON_CALL(*surface0, swap_buffers(_,_))
        .WillByDefault(Invoke(this, &SessionMediator::toggle_buffers));
    ON_CALL(*surface1, swap_buffers(_,_))
        .WillByDefault(Invoke(this, &SessionMediator::toggle_buffers));
=======
>>>>>>> ed368c2b
    EXPECT_CALL(mock_ipc_operations, pack_buffer(_,_,mg::BufferIpcMsgType::full_msg))
        .Times(4);
    EXPECT_CALL(mock_ipc_operations, pack_buffer(_,_,mg::BufferIpcMsgType::update_msg))
        .Times(4);

    mediator.connect(nullptr, &connect_parameters, &connection, null_callback.get());

    mp::Surface surface_response[2];
    mp::SurfaceId buffer_request[2];
    mediator.create_surface(nullptr, &surface_parameters, &surface_response[0], null_callback.get());
    mediator.create_surface(nullptr, &surface_parameters, &surface_response[1], null_callback.get());
    buffer_request[0] = surface_response[0].id();
    buffer_request[1] = surface_response[1].id();

    mediator.next_buffer(nullptr, &buffer_request[0], &buffer_response, null_callback.get());
    mediator.next_buffer(nullptr, &buffer_request[1], &buffer_response, null_callback.get());
    mediator.next_buffer(nullptr, &buffer_request[0], &buffer_response, null_callback.get());
    mediator.next_buffer(nullptr, &buffer_request[1], &buffer_response, null_callback.get());
    mediator.next_buffer(nullptr, &buffer_request[0], &buffer_response, null_callback.get());
    mediator.next_buffer(nullptr, &buffer_request[1], &buffer_response, null_callback.get());

    mediator.disconnect(nullptr, nullptr, nullptr, null_callback.get());
}

TEST_F(SessionMediator, destroys_tracker_associated_with_destroyed_surface)
{
    using namespace testing;
    mf::SurfaceId first_id{0};
    mp::Surface surface_response;

    EXPECT_CALL(mock_ipc_operations, pack_buffer(_,_,mg::BufferIpcMsgType::full_msg))
        .Times(2);

    mediator.connect(nullptr, &connect_parameters, &connection, null_callback.get());
    mediator.create_surface(nullptr, &surface_parameters, &surface_response, null_callback.get());
    surface_id_request.set_value(first_id.as_value());
    mediator.release_surface(nullptr, &surface_id_request, nullptr, null_callback.get());

    stubbed_session->last_surface_id = first_id.as_value();

    mediator.create_surface(nullptr, &surface_parameters, &surface_response, null_callback.get());
    surface_id_request.set_value(first_id.as_value());
    mediator.release_surface(nullptr, &surface_id_request, nullptr, null_callback.get());
    mediator.disconnect(nullptr, nullptr, nullptr, null_callback.get());
}

TEST_F(SessionMediator, buffer_resource_for_surface_unaffected_by_other_surfaces)
{
    using namespace testing;
    mtd::StubBuffer buffer;
    mediator.connect(nullptr, &connect_parameters, &connection, null_callback.get());
    mp::SurfaceParameters surface_request;
    mp::Surface surface_response;

    auto surface1 = stubbed_session->mock_surface_at(mf::SurfaceId{0});
    ON_CALL(*surface1, swap_buffers(_,_))
        .WillByDefault(InvokeArgument<1>(&buffer));

    mediator.create_surface(nullptr, &surface_request, &surface_response, null_callback.get());
    mp::SurfaceId our_surface{surface_response.id()};

    /* Creating a new surface should not affect our surfaces' buffers */
    EXPECT_CALL(*surface1, swap_buffers(_, _)).Times(0);
    mediator.create_surface(nullptr, &surface_request, &surface_response, null_callback.get());
    Mock::VerifyAndClearExpectations(surface1.get());

    mp::SurfaceId new_surface{surface_response.id()};
    mp::Buffer buffer_response;

    /* Getting the next buffer of new surface should not affect our surfaces' buffers */
    mediator.next_buffer(nullptr, &new_surface, &buffer_response, null_callback.get());

    /* Getting the next buffer of our surface should post the original */
    EXPECT_CALL(*surface1, swap_buffers(Eq(&buffer),_)).Times(1);

    mediator.next_buffer(nullptr, &our_surface, &buffer_response, null_callback.get());
    mediator.disconnect(nullptr, nullptr, nullptr, null_callback.get());
}

TEST_F(SessionMediator, display_config_request)
{
    using namespace testing;
    mp::ConnectParameters connect_parameters;
    mp::Connection connection;

    bool used0 = false, used1 = true;
    geom::Point pt0{44,22}, pt1{3,2};
    size_t mode_index0 = 1, mode_index1 = 3;
    MirPixelFormat format0{mir_pixel_format_invalid};
    MirPixelFormat format1{mir_pixel_format_argb_8888};
    mg::DisplayConfigurationOutputId id0{6}, id1{3};

    NiceMock<MockConfig> mock_display_config;
    mtd::StubDisplayConfig stub_display_config;
    auto mock_display_selector = std::make_shared<mtd::MockDisplayChanger>();

    Sequence seq;
    EXPECT_CALL(*mock_display_selector, active_configuration())
        .InSequence(seq)
        .WillOnce(Return(mt::fake_shared(mock_display_config)));
    EXPECT_CALL(*mock_display_selector, active_configuration())
        .InSequence(seq)
        .WillOnce(Return(mt::fake_shared(mock_display_config)));
    EXPECT_CALL(*mock_display_selector, configure(_,_))
        .InSequence(seq);
    EXPECT_CALL(*mock_display_selector, active_configuration())
        .InSequence(seq)
        .WillOnce(Return(mt::fake_shared(stub_display_config)));

    mf::SessionMediator mediator{
        shell, graphics_platform, mock_display_selector,
        surface_pixel_formats, report,
        std::make_shared<mtd::NullEventSink>(), resource_cache,
        std::make_shared<mtd::NullScreencast>(),
         nullptr, nullptr};

    mediator.connect(nullptr, &connect_parameters, &connection, null_callback.get());

    mp::DisplayConfiguration configuration_response;
    mp::DisplayConfiguration configuration;
    auto disp0 = configuration.add_display_output();
    disp0->set_output_id(id0.as_value());
    disp0->set_used(used0);
    disp0->set_position_x(pt0.x.as_uint32_t());
    disp0->set_position_y(pt0.y.as_uint32_t());
    disp0->set_current_mode(mode_index0);
    disp0->set_current_format(format0);
    disp0->set_power_mode(static_cast<uint32_t>(mir_power_mode_on));
    disp0->set_orientation(mir_orientation_left);

    auto disp1 = configuration.add_display_output();
    disp1->set_output_id(id1.as_value());
    disp1->set_used(used1);
    disp1->set_position_x(pt1.x.as_uint32_t());
    disp1->set_position_y(pt1.y.as_uint32_t());
    disp1->set_current_mode(mode_index1);
    disp1->set_current_format(format1);
    disp1->set_power_mode(static_cast<uint32_t>(mir_power_mode_off));
    disp1->set_orientation(mir_orientation_inverted);

    mediator.configure_display(nullptr, &configuration,
                                       &configuration_response, null_callback.get());

    EXPECT_THAT(configuration_response, mt::DisplayConfigMatches(std::cref(stub_display_config)));

    mediator.disconnect(nullptr, nullptr, nullptr, null_callback.get());
}

TEST_F(SessionMediator, fully_packs_buffer_for_create_screencast)
{
    using namespace testing;

    mp::ScreencastParameters screencast_parameters;
    mp::Screencast screencast;
    auto const& stub_buffer = stub_screencast->stub_buffer;

    EXPECT_CALL(mock_ipc_operations, pack_buffer(_, Ref(stub_buffer), _));

    mediator.create_screencast(nullptr, &screencast_parameters,
                               &screencast, null_callback.get());
    EXPECT_EQ(stub_buffer.id().as_value(), screencast.buffer().buffer_id());
}

TEST_F(SessionMediator, partially_packs_buffer_for_screencast_buffer)
{
    using namespace testing;

    mp::ScreencastId screencast_id;
    mp::Buffer protobuf_buffer;
    auto const& stub_buffer = stub_screencast->stub_buffer;

    EXPECT_CALL(mock_ipc_operations,
        pack_buffer(_, Ref(stub_buffer), mg::BufferIpcMsgType::update_msg))
        .Times(1);

    mediator.screencast_buffer(nullptr, &screencast_id,
                               &protobuf_buffer, null_callback.get());
    EXPECT_EQ(stub_buffer.id().as_value(), protobuf_buffer.buffer_id());
}

TEST_F(SessionMediator, prompt_provider_fds_allocated_by_connector)
{
    using namespace ::testing;
    int const fd_count{11};
    int const dummy_fd{__LINE__};
    mp::SocketFDRequest request;
    mp::SocketFD response;
    request.set_number(fd_count);

    EXPECT_CALL(connector, client_socket_fd(_))
        .Times(fd_count)
        .WillRepeatedly(Return(dummy_fd));

    mediator.connect(nullptr, &connect_parameters, &connection, null_callback.get());

    mediator.new_fds_for_prompt_providers(nullptr, &request, &response, null_callback.get());
    EXPECT_THAT(response.fd_size(), Eq(fd_count));

    mediator.disconnect(nullptr, nullptr, nullptr, null_callback.get());
}

TEST_F(SessionMediator, exchange_buffer)
{
    using namespace testing;
    auto const& mock_surface = stubbed_session->mock_surface_at(mf::SurfaceId{0});
    mp::Buffer exchanged_buffer;
    mtd::StubBuffer stub_buffer1;
    mtd::StubBuffer stub_buffer2;

    //create
    Sequence seq;
    EXPECT_CALL(*mock_surface, swap_buffers(_, _))
        .InSequence(seq)
        .WillOnce(InvokeArgument<1>(&stub_buffer1));
    //exchange
    EXPECT_CALL(*mock_surface, swap_buffers(&stub_buffer1,_))
        .InSequence(seq)
        .WillOnce(InvokeArgument<1>(&stub_buffer2));

    mediator.connect(nullptr, &connect_parameters, &connection, null_callback.get());
    mediator.create_surface(nullptr, &surface_parameters, &surface_response, null_callback.get());
    EXPECT_THAT(surface_response.buffer().buffer_id(), Eq(stub_buffer1.id().as_value()));

    *buffer_request.mutable_id() = surface_response.id();
    buffer_request.mutable_buffer()->set_buffer_id(surface_response.buffer().buffer_id());
    mediator.exchange_buffer(nullptr, &buffer_request, &exchanged_buffer, null_callback.get());
    EXPECT_THAT(exchanged_buffer.buffer_id(), Eq(stub_buffer2.id().as_value()));
}

TEST_F(SessionMediator, session_exchange_buffer_sends_minimum_information)
{
    using namespace testing;
    mp::Buffer exchanged_buffer;
    mf::SurfaceId surf_id{0};
    mtd::StubBuffer buffer1;
    mtd::StubBuffer buffer2;
    auto surface = stubbed_session->mock_surface_at(surf_id);
    ON_CALL(*surface, swap_buffers(nullptr,_))
        .WillByDefault(InvokeArgument<1>(&buffer2));
    ON_CALL(*surface, swap_buffers(&buffer1,_))
        .WillByDefault(InvokeArgument<1>(&buffer2));
    ON_CALL(*surface, swap_buffers(&buffer2,_))
        .WillByDefault(InvokeArgument<1>(&buffer1));

    Sequence seq;
    //create
    EXPECT_CALL(mock_ipc_operations, pack_buffer(_, Ref(buffer2), mg::BufferIpcMsgType::full_msg))
        .InSequence(seq);
    //swap1
    EXPECT_CALL(mock_ipc_operations, pack_buffer(_, Ref(buffer1), mg::BufferIpcMsgType::full_msg))
        .InSequence(seq);
    //swap2
    EXPECT_CALL(mock_ipc_operations, pack_buffer(_, Ref(buffer2), mg::BufferIpcMsgType::update_msg))
        .InSequence(seq);
    //swap3
    EXPECT_CALL(mock_ipc_operations, pack_buffer(_, Ref(buffer1), mg::BufferIpcMsgType::update_msg))
        .InSequence(seq);

    mediator.connect(nullptr, &connect_parameters, &connection, null_callback.get());

    mediator.create_surface(nullptr, &surface_parameters, &surface_response, null_callback.get());
    *buffer_request.mutable_id() = surface_response.id();
    buffer_request.mutable_buffer()->set_buffer_id(surface_response.buffer().buffer_id());

    mediator.exchange_buffer(nullptr, &buffer_request, &exchanged_buffer, null_callback.get());
    buffer_request.mutable_buffer()->set_buffer_id(exchanged_buffer.buffer_id());

    mediator.exchange_buffer(nullptr, &buffer_request, &exchanged_buffer, null_callback.get());
    buffer_request.mutable_buffer()->set_buffer_id(exchanged_buffer.buffer_id());

    mediator.exchange_buffer(nullptr, &buffer_request, &exchanged_buffer, null_callback.get());
    mediator.disconnect(nullptr, nullptr, nullptr, null_callback.get());
}

TEST_F(SessionMediator, exchange_buffer_throws_if_client_submits_bad_request)
{
    using namespace testing;
    auto const& mock_surface = stubbed_session->mock_surface_at(mf::SurfaceId{0});
    mp::Buffer exchanged_buffer;
    mtd::StubBuffer stub_buffer1;
    mtd::StubBuffer stub_buffer2;

    EXPECT_CALL(*mock_surface, swap_buffers(_, _))
        .WillOnce(InvokeArgument<1>(&stub_buffer1));

    mediator.connect(nullptr, &connect_parameters, &connection, null_callback.get());
    mediator.create_surface(nullptr, &surface_parameters, &surface_response, null_callback.get());
    EXPECT_THAT(surface_response.buffer().buffer_id(), Eq(stub_buffer1.id().as_value()));

    *buffer_request.mutable_id() = surface_response.id();
    //client doesnt own stub_buffer2
    buffer_request.mutable_buffer()->set_buffer_id(stub_buffer2.id().as_value());
    EXPECT_THROW({
        mediator.exchange_buffer(nullptr, &buffer_request, &exchanged_buffer, null_callback.get());
    }, std::logic_error);

    //client made up its own surface id.
    buffer_request.mutable_id()->set_value(surface_response.id().value() + 2); 
    buffer_request.mutable_buffer()->set_buffer_id(stub_buffer1.id().as_value());
    EXPECT_THROW({
        mediator.exchange_buffer(nullptr, &buffer_request, &exchanged_buffer, null_callback.get());
    }, std::logic_error);
}

TEST_F(SessionMediator, exchange_buffer_different_for_different_surfaces)
{
    using namespace testing;
    mp::SurfaceParameters surface_request;
    mp::BufferRequest req1;
    mp::BufferRequest req2;
    auto const& mock_surface1 = stubbed_session->mock_surface_at(mf::SurfaceId{0});
    auto const& mock_surface2 = stubbed_session->mock_surface_at(mf::SurfaceId{1});
    Sequence seq;
    EXPECT_CALL(*mock_surface1, swap_buffers(_,_))
        .InSequence(seq);
    EXPECT_CALL(*mock_surface2, swap_buffers(_,_))
        .InSequence(seq);
    EXPECT_CALL(*mock_surface2, swap_buffers(_,_))
        .InSequence(seq);
    EXPECT_CALL(*mock_surface1, swap_buffers(_,_))
        .InSequence(seq);

    mediator.connect(nullptr, &connect_parameters, &connection, null_callback.get());

    mediator.create_surface(nullptr, &surface_request, &surface_response, null_callback.get());
    *req1.mutable_id() = surface_response.id();
    *req1.mutable_buffer() = surface_response.buffer();
    mediator.create_surface(nullptr, &surface_request, &surface_response, null_callback.get());
    *req2.mutable_id() = surface_response.id();
    *req2.mutable_buffer() = surface_response.buffer();
    mediator.exchange_buffer(nullptr, &req2, &buffer_response, null_callback.get());
    mediator.exchange_buffer(nullptr, &req1, &buffer_response, null_callback.get());
    mediator.disconnect(nullptr, nullptr, nullptr, null_callback.get());
}

TEST_F(SessionMediator, buffer_fd_resources_are_put_in_resource_cache)
{
    using namespace testing;
    NiceMock<MockResourceCache> mock_cache;
    mp::Buffer exchanged_buffer;

    mir::Fd fake_fd0(mir::IntOwnedFd{99});
    mir::Fd fake_fd1(mir::IntOwnedFd{100});
    mir::Fd fake_fd2(mir::IntOwnedFd{101});

    EXPECT_CALL(mock_ipc_operations, pack_buffer(_,_,_))
        .WillOnce(Invoke([&](mg::BufferIpcMessage& msg, mg::Buffer const&, mg::BufferIpcMsgType)
        { msg.pack_fd(fake_fd0); }))
        .WillOnce(Invoke([&](mg::BufferIpcMessage& msg, mg::Buffer const&, mg::BufferIpcMsgType)
        { msg.pack_fd(fake_fd1); }))
        .WillOnce(Invoke([&](mg::BufferIpcMessage& msg, mg::Buffer const&, mg::BufferIpcMsgType)
        { msg.pack_fd(fake_fd2); }));

    EXPECT_CALL(mock_cache, save_fd(_,fake_fd0));
    EXPECT_CALL(mock_cache, save_fd(_,fake_fd1));
    EXPECT_CALL(mock_cache, save_fd(_,fake_fd2));

    mf::SessionMediator mediator{
        shell, graphics_platform, graphics_changer,
        surface_pixel_formats, report,
        std::make_shared<mtd::NullEventSink>(),
        mt::fake_shared(mock_cache), stub_screencast, nullptr, nullptr};

    mediator.connect(nullptr, &connect_parameters, &connection, null_callback.get());
    mediator.create_surface(nullptr, &surface_parameters, &surface_response, null_callback.get());
    *buffer_request.mutable_id() = surface_response.id();
    buffer_request.mutable_buffer()->set_buffer_id(surface_response.buffer().buffer_id());

    mediator.exchange_buffer(nullptr, &buffer_request, &exchanged_buffer, null_callback.get());
    buffer_request.mutable_buffer()->set_buffer_id(exchanged_buffer.buffer_id());
    exchanged_buffer.clear_fd();

    mediator.exchange_buffer(nullptr, &buffer_request, &exchanged_buffer, null_callback.get());
    buffer_request.mutable_buffer()->set_buffer_id(exchanged_buffer.buffer_id());
    buffer_request.mutable_buffer()->clear_fd();
}<|MERGE_RESOLUTION|>--- conflicted
+++ resolved
@@ -116,22 +116,14 @@
     MockBufferPacker()
     {
         using namespace testing;
-<<<<<<< HEAD
-        ON_CALL(*this, get_ipc_package())
-=======
         ON_CALL(*this, connection_ipc_package())
->>>>>>> ed368c2b
             .WillByDefault(Return(std::make_shared<mg::PlatformIPCPackage>()));
     }
     MOCK_CONST_METHOD3(pack_buffer,
         void(mg::BufferIpcMessage&, mg::Buffer const&, mg::BufferIpcMsgType));
     MOCK_CONST_METHOD2(unpack_buffer,
         void(mg::BufferIpcMessage&, mg::Buffer const&));
-<<<<<<< HEAD
-    MOCK_METHOD0(get_ipc_package, std::shared_ptr<mg::PlatformIPCPackage>());
-=======
     MOCK_METHOD0(connection_ipc_package, std::shared_ptr<mg::PlatformIPCPackage>());
->>>>>>> ed368c2b
 };
 
 class StubbedSession : public mtd::StubSession
@@ -223,11 +215,7 @@
             .WillByDefault(Return(std::make_shared<mtd::NullDisplay>()));
         ON_CALL(*this, connection_ipc_package())
             .WillByDefault(Return(std::make_shared<mg::PlatformIPCPackage>()));
-<<<<<<< HEAD
-        ON_CALL(*this, create_ipc_operations())
-=======
         ON_CALL(*this, make_ipc_operations())
->>>>>>> ed368c2b
             .WillByDefault(Return(ipc_ops));
     }
 
@@ -239,11 +227,7 @@
                      std::shared_ptr<mg::GLConfig> const&));
     MOCK_METHOD0(connection_ipc_package, std::shared_ptr<mg::PlatformIPCPackage>());
     MOCK_METHOD0(create_internal_client, std::shared_ptr<mg::InternalClient>());
-<<<<<<< HEAD
-    MOCK_CONST_METHOD0(create_ipc_operations, std::shared_ptr<mg::PlatformIpcOperations>());
-=======
     MOCK_CONST_METHOD0(make_ipc_operations, std::shared_ptr<mg::PlatformIpcOperations>());
->>>>>>> ed368c2b
     MOCK_CONST_METHOD0(egl_native_display, EGLNativeDisplayType());
     MOCK_METHOD0(make_buffer_writer, std::shared_ptr<mg::BufferWriter>());
 };
@@ -531,15 +515,6 @@
 TEST_F(SessionMediator, session_with_multiple_surfaces_only_sends_needed_buffers)
 {
     using namespace testing;
-<<<<<<< HEAD
-    auto surface0 = stubbed_session->mock_surface_at(mf::SurfaceId{0});
-    auto surface1 = stubbed_session->mock_surface_at(mf::SurfaceId{1});
-    ON_CALL(*surface0, swap_buffers(_,_))
-        .WillByDefault(Invoke(this, &SessionMediator::toggle_buffers));
-    ON_CALL(*surface1, swap_buffers(_,_))
-        .WillByDefault(Invoke(this, &SessionMediator::toggle_buffers));
-=======
->>>>>>> ed368c2b
     EXPECT_CALL(mock_ipc_operations, pack_buffer(_,_,mg::BufferIpcMsgType::full_msg))
         .Times(4);
     EXPECT_CALL(mock_ipc_operations, pack_buffer(_,_,mg::BufferIpcMsgType::update_msg))
