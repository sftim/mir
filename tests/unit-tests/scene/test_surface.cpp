/*
 * Copyright © 2012-2014 Canonical Ltd.
 *
 * This program is free software: you can redistribute it and/or modify
 * it under the terms of the GNU General Public License version 3 as
 * published by the Free Software Foundation.
 *
 * This program is distributed in the hope that it will be useful,
 * but WITHOUT ANY WARRANTY; without even the implied warranty of
 * MERCHANTABILITY or FITNESS FOR A PARTICULAR PURPOSE.  See the
 * GNU General Public License for more details.
 *
 * You should have received a copy of the GNU General Public License
 * along with this program.  If not, see <http://www.gnu.org/licenses/>.
 *
 * Authored by: Thomas Voss <thomas.voss@canonical.com>
 */

#include "src/server/scene/basic_surface.h"
#include "src/server/scene/legacy_surface_change_notification.h"
#include "src/server/report/null_report_factory.h"
#include "mir/frontend/event_sink.h"
#include "mir/scene/surface_creation_parameters.h"
#include "mir/scene/surface_configurator.h"
#include "mir/scene/surface_event_source.h"
#include "mir/input/input_channel.h"

#include "mir_test_doubles/mock_buffer_stream.h"
#include "mir_test_doubles/mock_input_surface.h"
#include "mir_test_doubles/stub_buffer.h"
#include "mir_test_doubles/mock_input_sender.h"
#include "mir_test_doubles/stub_input_channel.h"
#include "mir_test_doubles/stub_input_sender.h"
#include "mir_test_doubles/null_surface_configurator.h"
#include "mir_test_doubles/null_event_sink.h"
#include "mir_test/fake_shared.h"
#include "mir_test/client_event_matchers.h"

#include "gmock_set_arg.h"
#include <gmock/gmock.h>
#include <gtest/gtest.h>

#include <stdexcept>
#include <cstring>

namespace mf = mir::frontend;
namespace ms = mir::scene;
namespace msh = mir::shell;
namespace mg = mir::graphics;
namespace mi = mir::input;
namespace geom = mir::geometry;
namespace mt = mir::test;
namespace mtd = mt::doubles;
namespace mr = mir::report;

namespace
{
struct MockInputChannel : public mi::InputChannel
{
    MOCK_CONST_METHOD0(server_fd, int());
    MOCK_CONST_METHOD0(client_fd, int());
};
}

TEST(SurfaceCreationParametersTest, default_creation_parameters)
{
    using namespace geom;
    ms::SurfaceCreationParameters params;

    geom::Point const default_point{geom::X{0}, geom::Y{0}};

    EXPECT_EQ(std::string(), params.name);
    EXPECT_EQ(Width(0), params.size.width);
    EXPECT_EQ(Height(0), params.size.height);
    EXPECT_EQ(default_point, params.top_left);
    EXPECT_EQ(mg::BufferUsage::undefined, params.buffer_usage);
    EXPECT_EQ(mir_pixel_format_invalid, params.pixel_format);

    EXPECT_EQ(ms::a_surface(), params);
}

TEST(SurfaceCreationParametersTest, builder_mutators)
{
    using namespace geom;
    Size const size{1024, 768};
    mg::BufferUsage const usage{mg::BufferUsage::hardware};
    MirPixelFormat const format{mir_pixel_format_abgr_8888};
    std::string name{"surface"};

    auto params = ms::a_surface().of_name(name)
                                 .of_size(size)
                                 .of_buffer_usage(usage)
                                 .of_pixel_format(format);

    EXPECT_EQ(name, params.name);
    EXPECT_EQ(size, params.size);
    EXPECT_EQ(usage, params.buffer_usage);
    EXPECT_EQ(format, params.pixel_format);
}

TEST(SurfaceCreationParametersTest, equality)
{
    using namespace geom;
    Size const size{1024, 768};
    mg::BufferUsage const usage{mg::BufferUsage::hardware};
    MirPixelFormat const format{mir_pixel_format_abgr_8888};

    auto params0 = ms::a_surface().of_name("surface")
                                  .of_size(size)
                                  .of_buffer_usage(usage)
                                  .of_pixel_format(format);

    auto params1 = ms::a_surface().of_name("surface")
                                  .of_size(size)
                                  .of_buffer_usage(usage)
                                  .of_pixel_format(format);

    EXPECT_EQ(params0, params1);
    EXPECT_EQ(params1, params0);
}

TEST(SurfaceCreationParametersTest, inequality)
{
    using namespace geom;

    std::vector<Size> const sizes{{1024, 768},
                                  {1025, 768}};

    std::vector<mg::BufferUsage> const usages{mg::BufferUsage::hardware,
                                              mg::BufferUsage::software};

    std::vector<MirPixelFormat> const formats{mir_pixel_format_abgr_8888,
                                                 mir_pixel_format_bgr_888};

    std::vector<ms::SurfaceCreationParameters> params_vec;

    for (auto const& size : sizes)
    {
        for (auto const& usage : usages)
        {
            for (auto const& format : formats)
            {
                auto cur_params = ms::a_surface().of_name("surface0")
                                                 .of_size(size)
                                                 .of_buffer_usage(usage)
                                                 .of_pixel_format(format);
                params_vec.push_back(cur_params);
                size_t cur_index = params_vec.size() - 1;

                /*
                 * Compare the current SurfaceCreationParameters with all the previously
                 * created ones.
                 */
                for (size_t i = 0; i < cur_index; i++)
                {
                    EXPECT_NE(params_vec[i], params_vec[cur_index]) << "cur_index: " << cur_index << " i: " << i;
                    EXPECT_NE(params_vec[cur_index], params_vec[i]) << "cur_index: " << cur_index << " i: " << i;
                }

            }
        }
    }
}

namespace
{
struct MockEventSink : mtd::NullEventSink
{
    MOCK_METHOD1(handle_event, void(MirEvent const&));
};

struct SurfaceCreation : public ::testing::Test
{
    SurfaceCreation()
        : surface(surface_name,
            rect, false, mock_buffer_stream, 
            std::make_shared<mtd::StubInputChannel>(),
            std::make_shared<mtd::StubInputSender>(),
            std::make_shared<mtd::NullSurfaceConfigurator>(),
            nullptr /* cursor_image */, report)
    {
    }

    virtual void SetUp()
    {
        using namespace testing;

        notification_count = 0;
        change_notification = [this]()
        {
            notification_count++;
        };

        ON_CALL(*mock_buffer_stream, acquire_client_buffer(_))
            .WillByDefault(InvokeArgument<0>(&stub_buffer));
    }

    std::shared_ptr<testing::NiceMock<mtd::MockBufferStream>> mock_buffer_stream = std::make_shared<testing::NiceMock<mtd::MockBufferStream>>();
    std::function<void()> change_notification;
    int notification_count = 0;
    mtd::StubBuffer stub_buffer;
    
    std::string surface_name = "test_surfaceA";
    MirPixelFormat pf = mir_pixel_format_abgr_8888;
<<<<<<< HEAD
    geom::Stride stride = geom::Stride{4 * size.width.as_uint32_t()};
    geom::Size size = geom::Size{43, 420};
=======
    geom::Size size = geom::Size{43, 420};
    geom::Stride stride = geom::Stride{4 * size.width.as_uint32_t()};
>>>>>>> c52a4e25
    geom::Rectangle rect = geom::Rectangle{geom::Point{geom::X{0}, geom::Y{0}}, size};
    std::shared_ptr<ms::SceneReport> const report = mr::null_scene_report();
    ms::BasicSurface surface;
};

}

TEST_F(SurfaceCreation, test_surface_queries_stream_for_pf)
{
    using namespace testing;

    EXPECT_CALL(*mock_buffer_stream, get_stream_pixel_format())
        .Times(1)
        .WillOnce(Return(pf));

    auto ret_pf = surface.pixel_format();

    EXPECT_EQ(ret_pf, pf);
}

TEST_F(SurfaceCreation, test_surface_gets_right_name)
{
    EXPECT_EQ(surface_name, surface.name());
}

TEST_F(SurfaceCreation, test_surface_queries_state_for_size)
{
    EXPECT_EQ(size, surface.size());
}

TEST_F(SurfaceCreation, test_surface_next_buffer)
{
    using namespace testing;

    mtd::StubBuffer graphics_resource;

    EXPECT_CALL(*mock_buffer_stream, acquire_client_buffer(_))
        .Times(1)
        .WillOnce(InvokeArgument<0>(&graphics_resource));

    surface.swap_buffers(
        nullptr,
        [&graphics_resource](mg::Buffer* result){ EXPECT_THAT(result, Eq(&graphics_resource)); });
}

TEST_F(SurfaceCreation, test_surface_gets_ipc_from_stream)
{
    using namespace testing;

    mtd::StubBuffer stub_buffer;

    EXPECT_CALL(*mock_buffer_stream, acquire_client_buffer(_))
        .Times(1)
        .WillOnce(InvokeArgument<0>(&stub_buffer));

    surface.swap_buffers(
        nullptr,
        [&stub_buffer](mg::Buffer* result){ EXPECT_THAT(result, Eq(&stub_buffer)); });
}

TEST_F(SurfaceCreation, test_surface_gets_top_left)
{
    auto ret_top_left = surface.top_left();
    EXPECT_EQ(geom::Point(), ret_top_left);
}

TEST_F(SurfaceCreation, test_surface_move_to)
{
    geom::Point p{55, 66};

    surface.move_to(p);
    EXPECT_EQ(p, surface.top_left());
}

TEST_F(SurfaceCreation, resize_updates_stream_and_state)
{
    using namespace testing;
    geom::Size const new_size{123, 456};

    EXPECT_CALL(*mock_buffer_stream, resize(new_size))
        .Times(1);

    auto const mock_event_sink = std::make_shared<MockEventSink>();
    auto const observer = std::make_shared<ms::SurfaceEventSource>(mf::SurfaceId(), mock_event_sink);

    surface.add_observer(observer);

    ASSERT_THAT(surface.size(), Ne(new_size));

    EXPECT_CALL(*mock_event_sink, handle_event(_)).Times(1);
    surface.resize(new_size);
    EXPECT_THAT(surface.size(), Eq(new_size));
}

TEST_F(SurfaceCreation, duplicate_resize_ignored)
{
    using namespace testing;
    geom::Size const new_size{123, 456};
    auto const mock_event_sink = std::make_shared<MockEventSink>();
    auto const observer = std::make_shared<ms::SurfaceEventSource>(mf::SurfaceId(), mock_event_sink);

    surface.add_observer(observer);

    ASSERT_THAT(surface.size(), Ne(new_size));

    EXPECT_CALL(*mock_buffer_stream, resize(new_size)).Times(1);
    EXPECT_CALL(*mock_event_sink, handle_event(_)).Times(1);
    surface.resize(new_size);
    EXPECT_THAT(surface.size(), Eq(new_size));

    Mock::VerifyAndClearExpectations(mock_buffer_stream.get());
    Mock::VerifyAndClearExpectations(mock_event_sink.get());

    EXPECT_CALL(*mock_buffer_stream, resize(_)).Times(0);
    EXPECT_CALL(*mock_event_sink, handle_event(_)).Times(0);
    surface.resize(new_size);
    EXPECT_THAT(surface.size(), Eq(new_size));
}

TEST_F(SurfaceCreation, unsuccessful_resize_does_not_update_state)
{
    using namespace testing;
    geom::Size const new_size{123, 456};

    EXPECT_CALL(*mock_buffer_stream, resize(new_size))
        .Times(1)
        .WillOnce(Throw(std::runtime_error("bad resize")));

    EXPECT_THROW({
        surface.resize(new_size);
    }, std::runtime_error);

    EXPECT_EQ(size, surface.size());
}

TEST_F(SurfaceCreation, impossible_resize_clamps)
{
    using namespace testing;

    geom::Size const bad_sizes[] =
    {
        {0, 123},
        {456, 0},
        {-1, -1},
        {78, -10},
        {0, 0}
    };

    for (auto &size : bad_sizes)
    {
        geom::Size expect_size = size;
        if (expect_size.width <= geom::Width{0})
            expect_size.width = geom::Width{1};
        if (expect_size.height <= geom::Height{0})
            expect_size.height = geom::Height{1};

        EXPECT_CALL(*mock_buffer_stream, resize(expect_size)).Times(1);
        EXPECT_NO_THROW({ surface.resize(size); });
        EXPECT_EQ(expect_size, surface.size());
    }
}

TEST_F(SurfaceCreation, test_surface_set_alpha)
{
    using namespace testing;

    float alpha = 0.5f;

    surface.set_alpha(alpha);
    EXPECT_FLOAT_EQ(alpha, surface.alpha());
    EXPECT_FLOAT_EQ(alpha, surface.compositor_snapshot(nullptr)->alpha());
    
    alpha = 0.1;

    surface.set_alpha(alpha);
    EXPECT_FLOAT_EQ(alpha, surface.alpha());
    EXPECT_FLOAT_EQ(alpha, surface.compositor_snapshot(nullptr)->alpha());
}

// Perhaps this test and the following (surface_allow_framedropping)
//  would be better as a test of state, e.g. set up a request which blocks.
TEST_F(SurfaceCreation, test_surface_force_requests_to_complete)
{
    using namespace testing;

    EXPECT_CALL(*mock_buffer_stream, force_requests_to_complete()).Times(Exactly(1));

    surface.force_requests_to_complete();
}

TEST_F(SurfaceCreation, test_surface_allow_framedropping)
{
    using namespace testing;

    EXPECT_CALL(*mock_buffer_stream, allow_framedropping(true))
        .Times(1);

    surface.allow_framedropping(true);
}

TEST_F(SurfaceCreation, test_surface_next_buffer_tells_state_on_first_frame)
{
    auto const observer = std::make_shared<ms::LegacySurfaceChangeNotification>(
        change_notification,
        [this](int){change_notification();});
    surface.add_observer(observer);

    mg::Buffer* buffer{nullptr};

    auto const complete = [&buffer](mg::Buffer* new_buffer){ buffer = new_buffer; };
    surface.swap_buffers(buffer, complete);
    surface.swap_buffers(buffer, complete);
    surface.swap_buffers(buffer, complete);
    surface.swap_buffers(buffer, complete);

    EXPECT_EQ(3, notification_count);
}

TEST_F(SurfaceCreation, input_fds)
{
    using namespace testing;

    MockInputChannel channel;
    int const client_fd = 13;
    EXPECT_CALL(channel, client_fd()).Times(1).WillOnce(Return(client_fd));

    ms::BasicSurface input_surf(
        surface_name,
        rect,
        false,
        mock_buffer_stream,
        mt::fake_shared(channel),
        std::make_shared<mtd::StubInputSender>(),
        std::make_shared<mtd::NullSurfaceConfigurator>(),
        std::shared_ptr<mg::CursorImage>(),
        report);

    EXPECT_EQ(client_fd, input_surf.client_input_fd());
}

TEST_F(SurfaceCreation, consume_calls_send_event)
{
    using namespace testing;

    NiceMock<mtd::MockInputSender> mock_sender;
    ms::BasicSurface surface(
        surface_name,
        rect,
        false,
        mock_buffer_stream,
        std::make_shared<mtd::StubInputChannel>(),
        mt::fake_shared(mock_sender),
        std::make_shared<mtd::NullSurfaceConfigurator>(),
        std::shared_ptr<mg::CursorImage>(),
        report);

    MirEvent key_event;
    MirEvent motion_event;
    std::memset(&key_event, 0, sizeof(key_event));
    std::memset(&motion_event, 0, sizeof(motion_event));
    key_event.type = mir_event_type_key;
    motion_event.type = mir_event_type_motion;

    EXPECT_CALL(mock_sender, send_event(mt::MirKeyEventMatches(key_event), _)).Times(1);
    EXPECT_CALL(mock_sender, send_event(mt::MirMotionEventMatches(motion_event), _)).Times(1);

    surface.consume(key_event);
    surface.consume(motion_event);
}<|MERGE_RESOLUTION|>--- conflicted
+++ resolved
@@ -202,13 +202,8 @@
     
     std::string surface_name = "test_surfaceA";
     MirPixelFormat pf = mir_pixel_format_abgr_8888;
-<<<<<<< HEAD
-    geom::Stride stride = geom::Stride{4 * size.width.as_uint32_t()};
-    geom::Size size = geom::Size{43, 420};
-=======
     geom::Size size = geom::Size{43, 420};
     geom::Stride stride = geom::Stride{4 * size.width.as_uint32_t()};
->>>>>>> c52a4e25
     geom::Rectangle rect = geom::Rectangle{geom::Point{geom::X{0}, geom::Y{0}}, size};
     std::shared_ptr<ms::SceneReport> const report = mr::null_scene_report();
     ms::BasicSurface surface;
