/*
 * Copyright © 2013 Canonical Ltd.
 *
 * This program is free software: you can redistribute it and/or modify
 * it under the terms of the GNU General Public License version 3 as
 * published by the Free Software Foundation.
 *
 * This program is distributed in the hope that it will be useful,
 * but WITHOUT ANY WARRANTY; without even the implied warranty of
 * MERCHANTABILITY or FITNESS FOR A PARTICULAR PURPOSE.  See the
 * GNU General Public License for more details.
 *
 * You should have received a copy of the GNU General Public License
 * along with this program.  If not, see <http://www.gnu.org/licenses/>.
 *
 * Authored by: Alan Griffiths <alan@octopull.co.uk>
 */

#include "src/server/scene/surface_impl.h"
#include "src/server/scene/basic_surface.h"
#include "mir/scene/scene_report.h"
#include "mir/shell/surface_creation_parameters.h"
#include "src/server/scene/surface_stack_model.h"
#include "src/server/scene/surface_data.h"
#include "src/server/scene/surface_builder.h"
#include "mir/frontend/event_sink.h"
#include "mir/graphics/display_configuration.h"

#include "mir_test_doubles/stub_surface_controller.h"
#include "mir_test_doubles/mock_surface_controller.h"
#include "mir_test_doubles/stub_buffer_stream.h"
#include "mir_test_doubles/mock_buffer_stream.h"
#include "mir_test_doubles/mock_buffer.h"
#include "mir_test_doubles/stub_buffer.h"
#include "mir_test_doubles/mock_input_targeter.h"
#include "mir_test_doubles/stub_input_targeter.h"
#include "mir_test_doubles/null_event_sink.h"
#include "mir_test_doubles/null_surface_configurator.h"
#include "mir_test_doubles/mock_surface_configurator.h"
#include "mir_test/fake_shared.h"
#include "mir_test/event_matchers.h"

#include <cstring>
#include <stdexcept>
#include "gmock_set_arg.h"
#include <gmock/gmock.h>
#include <gtest/gtest.h>

namespace ms = mir::scene;
namespace msh = mir::shell;
namespace mf = mir::frontend;
namespace mc = mir::compositor;
namespace mg = mir::graphics;
namespace mi = mir::input;
namespace geom = mir::geometry;
namespace mt = mir::test;
namespace mtd = mt::doubles;

namespace
{

struct MockEventSink : public mf::EventSink
{
    ~MockEventSink() noexcept(true) {}
    MOCK_METHOD1(handle_event, void(MirEvent const&));
    MOCK_METHOD1(handle_lifecycle_event, void(MirLifecycleState));
    MOCK_METHOD1(handle_display_config_change, void(mg::DisplayConfiguration const&));
};

class StubSurfaceBuilder : public ms::SurfaceBuilder
{
public:
    StubSurfaceBuilder() :
        stub_buffer_stream_(std::make_shared<mtd::StubBufferStream>()),
        stub_data(std::make_shared<ms::SurfaceData>( 
            std::string("stub"), geom::Rectangle{{},{}}, [](){}, false)),
        dummy_surface()
    {
    }

    std::weak_ptr<ms::BasicSurface> create_surface(msh::SurfaceCreationParameters const& ) override
    {
        dummy_surface = std::make_shared<ms::BasicSurface>(
            stub_data, 
            stub_buffer_stream_,
            std::shared_ptr<mi::InputChannel>(),
            report);
        return dummy_surface;
    }

    void destroy_surface(std::weak_ptr<ms::BasicSurface> const& )
    {
        reset_surface();
    }

    void reset_surface()
    {
        dummy_surface.reset();
    }

    std::shared_ptr<mtd::StubBufferStream> stub_buffer_stream()
    {
        return stub_buffer_stream_;
    }


private:
    std::shared_ptr<mtd::StubBufferStream> const stub_buffer_stream_;
    std::shared_ptr<ms::SurfaceData> const stub_data;
    std::shared_ptr<ms::BasicSurface> dummy_surface;
    std::shared_ptr<ms::SceneReport> const report = std::make_shared<ms::NullSceneReport>();
};

class MockSurfaceBuilder : public ms::SurfaceBuilder
{
public:
    MockSurfaceBuilder()
    {
        using namespace testing;
        ON_CALL(*this, create_surface(_)).
            WillByDefault(Invoke(&self, &StubSurfaceBuilder::create_surface));

        ON_CALL(*this, destroy_surface(_)).
            WillByDefault(Invoke(&self, &StubSurfaceBuilder::destroy_surface));
    }

    MOCK_METHOD1(create_surface, std::weak_ptr<ms::BasicSurface>(const msh::SurfaceCreationParameters&));

    MOCK_METHOD1(destroy_surface, void (std::weak_ptr<ms::BasicSurface> const&));

private:
    StubSurfaceBuilder self;
};

typedef testing::NiceMock<mtd::MockBufferStream> StubBufferStream;


struct SurfaceImpl : testing::Test
{
    std::shared_ptr<StubBufferStream> const buffer_stream;
    StubSurfaceBuilder surface_builder;
    mtd::StubSurfaceController surface_controller;

    SurfaceImpl() :
        buffer_stream(std::make_shared<StubBufferStream>()),
        stub_sender(std::make_shared<mtd::NullEventSink>())
    {
        using namespace testing;

        ON_CALL(*buffer_stream, stream_size()).WillByDefault(Return(geom::Size()));
        ON_CALL(*buffer_stream, get_stream_pixel_format()).WillByDefault(Return(mir_pixel_format_abgr_8888));
        ON_CALL(*buffer_stream, swap_client_buffers(_)).WillByDefault(SetArg<0>(std::shared_ptr<mtd::StubBuffer>()));
    }
    mf::SurfaceId stub_id;
    std::shared_ptr<mf::EventSink> stub_sender;
};
}

TEST_F(SurfaceImpl, creation_and_destruction)
{
    using namespace testing;

    msh::SurfaceCreationParameters const params;
    MockSurfaceBuilder surface_builder;

    InSequence sequence;
    EXPECT_CALL(surface_builder, create_surface(params)).Times(1);
    EXPECT_CALL(surface_builder, destroy_surface(_)).Times(1);

    ms::SurfaceImpl test(
        mt::fake_shared(surface_builder), std::make_shared<mtd::NullSurfaceConfigurator>(),
        params, stub_id, stub_sender);
}

TEST_F(SurfaceImpl, creation_throws_means_no_destroy)
{
    using namespace testing;

    msh::SurfaceCreationParameters const params;
    MockSurfaceBuilder surface_builder;

    InSequence sequence;
    EXPECT_CALL(surface_builder, create_surface(params)).Times(1)
        .WillOnce(Throw(std::runtime_error(__PRETTY_FUNCTION__)));
    EXPECT_CALL(surface_builder, destroy_surface(_)).Times(Exactly(0));

    EXPECT_THROW({
        ms::SurfaceImpl test(
            mt::fake_shared(surface_builder), std::make_shared<mtd::NullSurfaceConfigurator>(),
            params, stub_id, stub_sender);
    }, std::runtime_error);
}

TEST_F(SurfaceImpl, destroy)
{
    using namespace testing;
    MockSurfaceBuilder surface_builder;

    InSequence sequence;
    EXPECT_CALL(surface_builder, create_surface(_)).Times(AnyNumber());
    EXPECT_CALL(surface_builder, destroy_surface(_)).Times(0);

    {
        ms::SurfaceImpl test(
                          mt::fake_shared(surface_builder), std::make_shared<mtd::NullSurfaceConfigurator>(),
                          msh::a_surface(), stub_id, stub_sender);

        Mock::VerifyAndClearExpectations(&test);
        EXPECT_CALL(surface_builder, destroy_surface(_)).Times(1);
        Mock::VerifyAndClearExpectations(&test);
    }

    EXPECT_CALL(surface_builder, destroy_surface(_)).Times(0);
}

TEST_F(SurfaceImpl, attributes)
{
    using namespace testing;

    ms::SurfaceImpl surf(
            mt::fake_shared(surface_builder), std::make_shared<mtd::NullSurfaceConfigurator>(),
            msh::a_surface(), stub_id, stub_sender);

    EXPECT_THROW({
        surf.configure(static_cast<MirSurfaceAttrib>(111), 222);
    }, std::logic_error);
}

TEST_F(SurfaceImpl, types)
{
    using namespace testing;

    ms::SurfaceImpl surf(
            mt::fake_shared(surface_builder), std::make_shared<mtd::NullSurfaceConfigurator>(),
            msh::a_surface(), stub_id, stub_sender);

    EXPECT_EQ(mir_surface_type_normal, surf.type());

    EXPECT_EQ(mir_surface_type_utility,
              surf.configure(mir_surface_attrib_type,
                             mir_surface_type_utility));
    EXPECT_EQ(mir_surface_type_utility, surf.type());

    EXPECT_THROW({
        surf.configure(mir_surface_attrib_type, 999);
    }, std::logic_error);
    EXPECT_THROW({
        surf.configure(mir_surface_attrib_type, -1);
    }, std::logic_error);
    EXPECT_EQ(mir_surface_type_utility, surf.type());

    EXPECT_EQ(mir_surface_type_dialog,
              surf.configure(mir_surface_attrib_type,
                             mir_surface_type_dialog));
    EXPECT_EQ(mir_surface_type_dialog, surf.type());

    EXPECT_EQ(mir_surface_type_freestyle,
              surf.configure(mir_surface_attrib_type,
                             mir_surface_type_freestyle));
    EXPECT_EQ(mir_surface_type_freestyle, surf.type());
}

TEST_F(SurfaceImpl, states)
{
    using namespace testing;

    ms::SurfaceImpl surf(
        mt::fake_shared(surface_builder), std::make_shared<mtd::NullSurfaceConfigurator>(),
        msh::a_surface(), stub_id, stub_sender);

    EXPECT_EQ(mir_surface_state_restored, surf.state());

    EXPECT_EQ(mir_surface_state_vertmaximized,
              surf.configure(mir_surface_attrib_state,
                             mir_surface_state_vertmaximized));
    EXPECT_EQ(mir_surface_state_vertmaximized, surf.state());

    EXPECT_THROW({
        surf.configure(mir_surface_attrib_state, 999);
    }, std::logic_error);
    EXPECT_THROW({
        surf.configure(mir_surface_attrib_state, -1);
    }, std::logic_error);
    EXPECT_EQ(mir_surface_state_vertmaximized, surf.state());

    EXPECT_EQ(mir_surface_state_minimized,
              surf.configure(mir_surface_attrib_state,
                             mir_surface_state_minimized));
    EXPECT_EQ(mir_surface_state_minimized, surf.state());

    EXPECT_EQ(mir_surface_state_fullscreen,
              surf.configure(mir_surface_attrib_state,
                             mir_surface_state_fullscreen));
    EXPECT_EQ(mir_surface_state_fullscreen, surf.state());
}

bool operator==(MirEvent const& a, MirEvent const& b)
{
    // We will always fill unused bytes with zero, so memcmp is accurate...
    return !memcmp(&a, &b, sizeof(MirEvent));
}

TEST_F(SurfaceImpl, emits_resize_events)
{
    using namespace testing;

<<<<<<< HEAD
=======
    auto sink = std::make_shared<MockEventSink>();
    ms::SurfaceImpl surf(
        mt::fake_shared(surface_builder),
        std::make_shared<mtd::NullSurfaceConfigurator>(),
        msh::a_surface(),
        stub_id,
        sink);

>>>>>>> f103a25c
    geom::Size const new_size{123, 456};
    auto sink = std::make_shared<MockEventSink>();

    MirEvent e;
    memset(&e, 0, sizeof e);
    e.type = mir_event_type_resize;
    e.resize.surface_id = stub_id.as_value();
    e.resize.width = new_size.width.as_int();
    e.resize.height = new_size.height.as_int();
    EXPECT_CALL(*sink, handle_event(e))
        .Times(1);

    ms::SurfaceImpl surf(
        nullptr,
        mt::fake_shared(surface_builder),
        std::make_shared<mtd::NullSurfaceConfigurator>(),
        msh::a_surface(),
        stub_id,
        sink);

    surf.resize(new_size);
    EXPECT_EQ(new_size, surf.size());
}

TEST_F(SurfaceImpl, sends_focus_notifications_when_focus_gained_and_lost)
{
    using namespace testing;

    MockEventSink sink;

    {
        InSequence seq;
        EXPECT_CALL(sink, handle_event(mt::SurfaceEvent(mir_surface_attrib_focus, mir_surface_focused)))
            .Times(1);
        EXPECT_CALL(sink, handle_event(mt::SurfaceEvent(mir_surface_attrib_focus, mir_surface_unfocused)))
            .Times(1);
    }

    ms::SurfaceImpl surf(
            mt::fake_shared(surface_builder), std::make_shared<mtd::NullSurfaceConfigurator>(),
            msh::a_surface(), stub_id, mt::fake_shared(sink));

    surf.configure(mir_surface_attrib_focus, mir_surface_focused);
    surf.configure(mir_surface_attrib_focus, mir_surface_unfocused);
}

TEST_F(SurfaceImpl, configurator_selects_attribute_values)
{
    using namespace testing;

    mtd::MockSurfaceConfigurator configurator;

    EXPECT_CALL(configurator, select_attribute_value(_, mir_surface_attrib_state, mir_surface_state_restored)).Times(1)
        .WillOnce(Return(mir_surface_state_minimized));
    EXPECT_CALL(configurator, attribute_set(_, mir_surface_attrib_state, mir_surface_state_minimized)).Times(1);

    ms::SurfaceImpl surf(
            mt::fake_shared(surface_builder), mt::fake_shared(configurator),
            msh::a_surface(), stub_id, stub_sender);

    EXPECT_EQ(mir_surface_state_minimized, surf.configure(mir_surface_attrib_state, mir_surface_state_restored));
}

TEST_F(SurfaceImpl, take_input_focus)
{
    using namespace ::testing;

    ms::SurfaceImpl test(
        mt::fake_shared(surface_builder), std::make_shared<mtd::NullSurfaceConfigurator>(),
        msh::a_surface(), stub_id, stub_sender);

    mtd::MockInputTargeter targeter;
    EXPECT_CALL(targeter, focus_changed(_)).Times(1);

    test.take_input_focus(mt::fake_shared(targeter));
}

TEST_F(SurfaceImpl, with_most_recent_buffer_do_uses_compositor_buffer)
{
    ms::SurfaceImpl test(
        mt::fake_shared(surface_builder), std::make_shared<mtd::NullSurfaceConfigurator>(),
        msh::a_surface(), stub_id, stub_sender);

    mg::Buffer* buf_ptr{nullptr};

    test.with_most_recent_buffer_do(
        [&](mg::Buffer& buffer)
        {
            buf_ptr = &buffer;
        });

    EXPECT_EQ(surface_builder.stub_buffer_stream()->stub_compositor_buffer.get(),
              buf_ptr);
}

TEST_F(SurfaceImpl, raise)
{
    using namespace ::testing;

    mtd::MockSurfaceController surface_controller;
    ms::SurfaceImpl test(
        mt::fake_shared(surface_builder), std::make_shared<mtd::NullSurfaceConfigurator>(),
        msh::a_surface(), stub_id, stub_sender);

    EXPECT_CALL(surface_controller, raise(_)).Times(1);

    test.raise(mt::fake_shared(surface_controller));
}<|MERGE_RESOLUTION|>--- conflicted
+++ resolved
@@ -304,8 +304,7 @@
 {
     using namespace testing;
 
-<<<<<<< HEAD
-=======
+    geom::Size const new_size{123, 456};
     auto sink = std::make_shared<MockEventSink>();
     ms::SurfaceImpl surf(
         mt::fake_shared(surface_builder),
@@ -313,10 +312,6 @@
         msh::a_surface(),
         stub_id,
         sink);
-
->>>>>>> f103a25c
-    geom::Size const new_size{123, 456};
-    auto sink = std::make_shared<MockEventSink>();
 
     MirEvent e;
     memset(&e, 0, sizeof e);
@@ -327,14 +322,6 @@
     EXPECT_CALL(*sink, handle_event(e))
         .Times(1);
 
-    ms::SurfaceImpl surf(
-        nullptr,
-        mt::fake_shared(surface_builder),
-        std::make_shared<mtd::NullSurfaceConfigurator>(),
-        msh::a_surface(),
-        stub_id,
-        sink);
-
     surf.resize(new_size);
     EXPECT_EQ(new_size, surf.size());
 }
