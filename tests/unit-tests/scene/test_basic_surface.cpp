--- conflicted
+++ resolved
@@ -260,16 +260,11 @@
     surface.set_hidden(true);
     EXPECT_FALSE(surface.visible());
 
-<<<<<<< HEAD
     // The second call posts the buffer returned by first
     surface.swap_buffers(buffer, callback);
     surface.swap_buffers(buffer, callback);
 
-    EXPECT_FALSE(surface.should_be_rendered_in(output_rect));
-=======
-    surface.frame_posted();
     EXPECT_FALSE(surface.visible());
->>>>>>> 87aed06a
 
     surface.set_hidden(false);
     EXPECT_TRUE(surface.visible());
@@ -314,14 +309,11 @@
 
     auto const observer = std::make_shared<ms::LegacySurfaceChangeNotification>(mock_change_cb);
     surface.add_observer(observer);
-<<<<<<< HEAD
 
     mir::graphics::Buffer* buffer = nullptr;
     auto const callback = [&](mir::graphics::Buffer* new_buffer) { buffer = new_buffer; };
 
     EXPECT_CALL(mock_callback, call()).Times(1);
-=======
->>>>>>> 87aed06a
 
     // The second call posts the buffer returned by first
     surface.swap_buffers(buffer, callback);
