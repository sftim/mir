/*
 * Copyright © 2014 Canonical Ltd.
 *
 * This program is free software: you can redistribute it and/or modify it
 * under the terms of the GNU General Public License version 3,
 * as published by the Free Software Foundation.
 *
 * This program is distributed in the hope that it will be useful,
 * but WITHOUT ANY WARRANTY; without even the implied warranty of
 * MERCHANTABILITY or FITNESS FOR A PARTICULAR PURPOSE.  See the
 * GNU General Public License for more details.
 *
 * You should have received a copy of the GNU General Public License
 * along with this program.  If not, see <http://www.gnu.org/licenses/>.
 *
 * Authored by: Alexandros Frantzis <alexandros.frantzis@canonical.com>
 */

#ifndef MIR_TEST_DOUBLES_STUB_CLIENT_BUFFER_H_
#define MIR_TEST_DOUBLES_STUB_CLIENT_BUFFER_H_


#ifdef ANDROID
#include "mir/test/doubles/stub_android_native_buffer.h"
#endif

#include "src/include/client/mir/client_buffer.h"
#include <unistd.h>

#ifndef ANDROID
#include "src/platforms/mesa/include/native_buffer.h"
#endif

namespace mir
{
namespace test
{
namespace doubles
{

struct StubClientBuffer : client::ClientBuffer
{
    StubClientBuffer(
        std::shared_ptr<MirBufferPackage> const& package,
        geometry::Size size, MirPixelFormat pf)
        : package{package}, size_{size}, pf_{pf}
    {
    }

    ~StubClientBuffer()
    {
        for (int i = 0; i < package->fd_items; i++)
            ::close(package->fd[i]);
    }

    std::shared_ptr<client::MemoryRegion> secure_for_cpu_write() override
    {
        auto raw = new client::MemoryRegion{
            size().width,
            size().height,
            stride(),
            pixel_format(),
            std::shared_ptr<char>(new char[stride().as_int()*size().height.as_int()], [](char arr[]) {delete[] arr;})};

        return std::shared_ptr<client::MemoryRegion>(raw);
    }

    geometry::Size size() const override { return size_; }
    geometry::Stride stride() const override { return geometry::Stride{package->stride}; }
    MirPixelFormat pixel_format() const override { return pf_; }
    uint32_t age() const override { return 0; }
    void increment_age() override {}
    void mark_as_submitted() override {}

    std::shared_ptr<graphics::NativeBuffer> native_buffer_handle() const override
    {
<<<<<<< HEAD
#ifndef ANDROID
        *static_cast<MirBufferPackage*>(native.get()) = *package; 
        return native;
#else
        return nullptr;
=======
#ifdef ANDROID
        return std::make_shared<StubAndroidNativeBuffer>();
#else
        return package;
>>>>>>> 2e9632df
#endif
    }
    void update_from(MirBufferPackage const&) override {}
    void fill_update_msg(MirBufferPackage&)  override{}

    MirNativeBuffer* as_mir_native_buffer() const { return nullptr; }
    void set_fence(MirNativeFence, MirBufferAccess) {}
    MirNativeFence get_fence() const { return nullptr; }
    bool wait_fence(MirBufferAccess, std::chrono::nanoseconds) { return true; }

    std::shared_ptr<MirBufferPackage> const package;
    geometry::Size size_;
    MirPixelFormat pf_;
#ifndef ANDROID
    std::shared_ptr<graphics::NativeBuffer> native {std::make_shared<graphics::NativeBuffer>()};
#endif
};

}
}
}

#endif<|MERGE_RESOLUTION|>--- conflicted
+++ resolved
@@ -74,18 +74,11 @@
 
     std::shared_ptr<graphics::NativeBuffer> native_buffer_handle() const override
     {
-<<<<<<< HEAD
-#ifndef ANDROID
-        *static_cast<MirBufferPackage*>(native.get()) = *package; 
-        return native;
-#else
-        return nullptr;
-=======
 #ifdef ANDROID
         return std::make_shared<StubAndroidNativeBuffer>();
 #else
-        return package;
->>>>>>> 2e9632df
+        *static_cast<MirBufferPackage*>(native.get()) = *package; 
+        return native;
 #endif
     }
     void update_from(MirBufferPackage const&) override {}
