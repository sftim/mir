/*
 * Copyright © 2014 Canonical Ltd.
 *
 * This program is free software: you can redistribute it and/or modify it
 * under the terms of the GNU General Public License version 3,
 * as published by the Free Software Foundation.
 *
 * This program is distributed in the hope that it will be useful,
 * but WITHOUT ANY WARRANTY; without even the implied warranty of
 * MERCHANTABILITY or FITNESS FOR A PARTICULAR PURPOSE.  See the
 * GNU General Public License for more details.
 *
 * You should have received a copy of the GNU General Public License
 * along with this program.  If not, see <http://www.gnu.org/licenses/>.
 *
 * Authored by: Kevin DuBois <kevin.dubois@canonical.com>
 */

#ifndef MIR_TEST_DOUBLES_NULL_PLATFORM_IPC_OPERATIONS_H_
#define MIR_TEST_DOUBLES_NULL_PLATFORM_IPC_OPERATIONS_H_

#include "mir/graphics/platform_ipc_operations.h"

namespace mir
{
namespace test
{
namespace doubles
{
class NullPlatformIpcOperations : public graphics::PlatformIpcOperations
{
 public:
    void pack_buffer(graphics::BufferIpcMessage&, graphics::Buffer const&, graphics::BufferIpcMsgType) const override
    {
    }
    void unpack_buffer(graphics::BufferIpcMessage&, graphics::Buffer const&) const override
    {
    }
    std::shared_ptr<graphics::PlatformIPCPackage> connection_ipc_package() override
    {
        return std::make_shared<graphics::PlatformIPCPackage>();
    }
<<<<<<< HEAD
    void platform_operation(
        graphics::PlatformIPCPackage&, unsigned int const, graphics::PlatformIPCPackage const&) override
    {
=======
    graphics::PlatformIPCPackage platform_operation(
        unsigned int const, graphics::PlatformIPCPackage const&) override
    {
        return graphics::PlatformIPCPackage();
>>>>>>> 99686dab
    }
};
}
}
} // namespace mir

#endif // MIR_TEST_DOUBLES_NULL_PLATFORM_IPC_OPERATIONS_H_<|MERGE_RESOLUTION|>--- conflicted
+++ resolved
@@ -40,16 +40,10 @@
     {
         return std::make_shared<graphics::PlatformIPCPackage>();
     }
-<<<<<<< HEAD
-    void platform_operation(
-        graphics::PlatformIPCPackage&, unsigned int const, graphics::PlatformIPCPackage const&) override
-    {
-=======
     graphics::PlatformIPCPackage platform_operation(
         unsigned int const, graphics::PlatformIPCPackage const&) override
     {
         return graphics::PlatformIPCPackage();
->>>>>>> 99686dab
     }
 };
 }
