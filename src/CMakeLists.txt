set(MIR_GENERATED_INCLUDE_DIRECTORIES)
add_subdirectory(shared/)
include_directories(${MIR_GENERATED_INCLUDE_DIRECTORIES})

add_subdirectory(server/)
add_subdirectory(client/)
<<<<<<< HEAD
add_subdirectory(frontend/)
add_subdirectory(shell/)

configure_file(
  ${CMAKE_CURRENT_SOURCE_DIR}/mirserver.pc.in
  ${CMAKE_CURRENT_BINARY_DIR}/mirserver.pc
)

set(
  SRCS
  display_server.cpp
  default_server_configuration.cpp
)

set(MIRSERVER_LINKAGE SHARED)

add_library(mirserver ${MIRSERVER_LINKAGE}
  ${SRCS}
)

add_executable(
  mirds

  main.cpp
)

set_target_properties(mirds PROPERTIES OUTPUT_NAME mir)

list(APPEND MIRSERVER_ARCHIVES
  miroptions
  mircompositor
  mirfrontend
  mirgraphics
  mirinput
  mirsurfaces
)

list(APPEND MIRSERVER_LINKS
  mirplatformgraphics
  mirprotobuf
  3rd_party
  ${Boost_LIBRARIES}
  ${GLog_LIBRARY}
)

if(${MIRSERVER_LINKAGE} STREQUAL SHARED)
  target_link_libraries(mirserver
    LINK_PRIVATE
      -Wl,-whole-archive
      ${MIRSERVER_ARCHIVES}
      -Wl,-no-whole-archive
    LINK_PUBLIC
      ${MIRSERVER_LINKS}
  )
  install(TARGETS mirserver
    LIBRARY DESTINATION lib
  )
else()
  target_link_libraries(mirserver
    LINK_PUBLIC
      ${MIRSERVER_ARCHIVES}
      ${MIRSERVER_LINKS}
  )
endif()

set_target_properties(mirserver PROPERTIES
  VERSION ${MIR_VERSION_MAJOR}.${MIR_VERSION_MINOR}.${MIR_VERSION_PATCH}
  SOVERSION ${MIR_VERSION_MAJOR}
)

target_link_libraries(mirds
  mirserver
  ${Boost_LIBRARIES}
)

install(TARGETS mirds
  RUNTIME DESTINATION bin
)

install(FILES ${CMAKE_CURRENT_BINARY_DIR}/mirserver.pc
  DESTINATION lib/pkgconfig
)
=======
add_subdirectory(accessory/)
>>>>>>> dfa7344a

set(
  MIR_GENERATED_INCLUDE_DIRECTORIES
  ${MIR_GENERATED_INCLUDE_DIRECTORIES}
  PARENT_SCOPE)<|MERGE_RESOLUTION|>--- conflicted
+++ resolved
@@ -4,92 +4,7 @@
 
 add_subdirectory(server/)
 add_subdirectory(client/)
-<<<<<<< HEAD
-add_subdirectory(frontend/)
-add_subdirectory(shell/)
-
-configure_file(
-  ${CMAKE_CURRENT_SOURCE_DIR}/mirserver.pc.in
-  ${CMAKE_CURRENT_BINARY_DIR}/mirserver.pc
-)
-
-set(
-  SRCS
-  display_server.cpp
-  default_server_configuration.cpp
-)
-
-set(MIRSERVER_LINKAGE SHARED)
-
-add_library(mirserver ${MIRSERVER_LINKAGE}
-  ${SRCS}
-)
-
-add_executable(
-  mirds
-
-  main.cpp
-)
-
-set_target_properties(mirds PROPERTIES OUTPUT_NAME mir)
-
-list(APPEND MIRSERVER_ARCHIVES
-  miroptions
-  mircompositor
-  mirfrontend
-  mirgraphics
-  mirinput
-  mirsurfaces
-)
-
-list(APPEND MIRSERVER_LINKS
-  mirplatformgraphics
-  mirprotobuf
-  3rd_party
-  ${Boost_LIBRARIES}
-  ${GLog_LIBRARY}
-)
-
-if(${MIRSERVER_LINKAGE} STREQUAL SHARED)
-  target_link_libraries(mirserver
-    LINK_PRIVATE
-      -Wl,-whole-archive
-      ${MIRSERVER_ARCHIVES}
-      -Wl,-no-whole-archive
-    LINK_PUBLIC
-      ${MIRSERVER_LINKS}
-  )
-  install(TARGETS mirserver
-    LIBRARY DESTINATION lib
-  )
-else()
-  target_link_libraries(mirserver
-    LINK_PUBLIC
-      ${MIRSERVER_ARCHIVES}
-      ${MIRSERVER_LINKS}
-  )
-endif()
-
-set_target_properties(mirserver PROPERTIES
-  VERSION ${MIR_VERSION_MAJOR}.${MIR_VERSION_MINOR}.${MIR_VERSION_PATCH}
-  SOVERSION ${MIR_VERSION_MAJOR}
-)
-
-target_link_libraries(mirds
-  mirserver
-  ${Boost_LIBRARIES}
-)
-
-install(TARGETS mirds
-  RUNTIME DESTINATION bin
-)
-
-install(FILES ${CMAKE_CURRENT_BINARY_DIR}/mirserver.pc
-  DESTINATION lib/pkgconfig
-)
-=======
 add_subdirectory(accessory/)
->>>>>>> dfa7344a
 
 set(
   MIR_GENERATED_INCLUDE_DIRECTORIES
