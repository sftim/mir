syntax = "proto2";
option optimize_for = LITE_RUNTIME;

package mir.protobuf;

// Outside of the IPC code no-one should care as this is all wrapped up.
// But for the following result messages we either populate the "real"
// attributes or, in the case of an error, the error attribute. So the
// attributes are all "optional" (or "repeated").

message StructuredError {
  optional uint32 domain = 1;
  optional uint32 code = 2;
}

message ConnectParameters {
  required string application_name = 1;
}

message SurfaceParameters {
  required int32 width = 1;
  required int32 height = 2;
  required int32 pixel_format = 3;
  required int32 buffer_usage = 4;
  optional string surface_name = 5;
  optional uint32 output_id = 6;

  optional int32 type = 7;
  optional int32 state = 8;
  optional int32 pref_orientation = 9;
  optional int32 parent_id = 10;
  
  optional Rectangle aux_rect = 11;
  optional int32 edge_attachment = 12;

  optional int32 min_width = 13;
  optional int32 min_height = 14;
  optional int32 max_width = 15;
  optional int32 max_height = 16;
  optional int32 width_inc = 17;
  optional int32 height_inc = 18;
  optional SurfaceAspectRatio min_aspect = 19;
  optional SurfaceAspectRatio max_aspect = 20;

  optional PersistentSurfaceId parent_persistent_id = 21;
  repeated Rectangle input_shape = 22;
  optional int32 shell_chrome = 24;
  repeated StreamConfiguration stream = 25; 
  optional int32 confine_pointer = 26;

  optional int32 placement_hints = 27;
  optional int32 surface_placement_gravity = 28;
  optional int32 aux_rect_placement_gravity = 29;
  optional int32 aux_rect_placement_offset_x = 30;
  optional int32 aux_rect_placement_offset_y = 31;
}

message SurfaceAspectRatio
{
    required uint32 width  = 1;
    required uint32 height = 2;
}

// If and when we break our protocol backward-compatibility, this could be
// merged with SurfaceParameters...
message SurfaceSpecification {
  optional int32 width = 1;
  optional int32 height = 2;
  optional int32 pixel_format = 3;
  optional int32 buffer_usage = 4;
  optional string name = 5;
  optional uint32 output_id = 6;
  optional int32 type = 7;
  optional int32 state = 8;
  optional int32 preferred_orientation = 9;
  optional int32 parent_id = 10;
  optional Rectangle aux_rect = 11;
  optional int32 edge_attachment = 12;

  optional int32 min_width = 13;
  optional int32 min_height = 14;
  optional int32 max_width = 15;
  optional int32 max_height = 16;

  optional int32 width_inc = 17;
  optional int32 height_inc = 18;
  optional SurfaceAspectRatio min_aspect = 19;
  optional SurfaceAspectRatio max_aspect = 20;

  repeated StreamConfiguration stream = 21; 

  optional PersistentSurfaceId parent_persistent_id = 22;
  repeated Rectangle input_shape = 23;
  optional int32 shell_chrome = 24;
  optional int32 confine_pointer = 25;

  // Intentionally missing 26 to get any further additions in line with SurfaceParameters
  optional int32 placement_hints = 27;
  optional int32 surface_placement_gravity = 28;
  optional int32 aux_rect_placement_gravity = 29;
  optional int32 aux_rect_placement_offset_x = 30;
  optional int32 aux_rect_placement_offset_y = 31;

  optional string cursor_name = 32;
  optional BufferStreamId cursor_id = 33;
  optional int32 hotspot_x = 34;
  optional int32 hotspot_y = 35;    
}

message StreamConfiguration {
  optional BufferStreamId id = 1;
  optional int32 displacement_x = 2;
  optional int32 displacement_y = 3;
  optional int32 swapinterval = 4;
  optional float scale = 5;

  optional int32 width = 6;
  optional int32 height = 7;

  optional string error = 127;
  optional StructuredError structured_error = 128;
};

message SurfaceModifications {
  required SurfaceId surface_id = 1;
  required SurfaceSpecification surface_specification = 2;
}

message SurfaceId {
  required int32 value = 1;
};

message PersistentSurfaceId {
  optional string value = 1;

  optional string error = 127;
  optional StructuredError structured_error = 128;
};

message BufferStreamId {
  required int32 value = 1;
};

message BufferStreamParameters {
    required int32 width = 1;
    required int32 height = 2;
    required int32 pixel_format = 3;
    required int32 buffer_usage = 4;
};

message BufferAllocation {
  optional BufferStreamId id = 1;
  repeated BufferStreamParameters buffer_requests = 2;  
};

message BufferRelease {
  repeated Buffer buffers = 1;  
  optional BufferStreamId id = 2;
};

enum BufferOperation
{
    add = 0;
    update = 1;
    remove = 2;
};

message BufferRequest {
  optional BufferStreamId id = 1;
  optional Buffer buffer = 2;
  optional BufferOperation operation = 3;
};

message Buffer {
  optional int32 buffer_id = 1;
  repeated sint32 fd = 2;
  repeated int32  data = 3;
  optional int32  fds_on_side_channel = 4;
  optional int32  stride = 5;
  optional uint32 flags = 6;
  optional int32  width = 7;
  optional int32  height = 8;

  optional string error = 127;
  optional StructuredError structured_error = 128;
}

message ModuleProperties
{
    required string name = 1;
    required uint32 major_version = 2;
    required uint32 minor_version = 3;
    required uint32 micro_version = 4;
    required string file = 5;
};


message Platform {
  repeated sint32 fd = 1;
  repeated int32  data = 2;
  optional int32  fds_on_side_channel = 3;
  optional ModuleProperties graphics_module = 4;

  optional string error = 127;
  optional StructuredError structured_error = 128;
}

message DisplayCard {
    required uint32 card_id = 1;
    required uint32 max_simultaneous_outputs = 2;
}

message DisplayMode {
    optional uint32 vertical_resolution = 1;
    optional uint32 horizontal_resolution = 2;
    optional double refresh_rate = 3;
}

message DisplayOutput {
  repeated uint32 pixel_format = 1;
  optional uint32 current_format = 2;
  repeated DisplayMode mode = 3;
  optional uint32 current_mode = 4;
  optional sint32 position_x = 5;
  optional sint32 position_y = 6;
  optional uint32 card_id = 7;
  optional uint32 output_id = 8;
  optional uint32 connected = 9;
  optional uint32 used = 10;
  optional uint32 physical_width_mm = 11;
  optional uint32 physical_height_mm = 12;
  optional uint32 type = 13;
  optional uint32 preferred_mode = 14;
  optional uint32 power_mode = 15;
  optional sint32 orientation = 16;
  optional float scale_factor = 17;
  optional uint32 form_factor = 18;
  optional uint32 subpixel_arrangement = 19;
  optional bytes  gamma_red = 20;
  optional bytes  gamma_green = 21;
  optional bytes  gamma_blue = 22;
  optional uint32 gamma_supported = 23;
  optional bytes edid = 24;
  optional string model = 25;
}

message Connection {
  optional Platform platform = 1;
//  optional DisplayInfo display_info = 2;
  repeated DisplayOutput display_output = 3;
  optional DisplayConfiguration display_configuration = 4;
  repeated uint32 surface_pixel_format = 5;
  optional InputDevices input_devices = 6;
<<<<<<< HEAD
  optional bool coordinate_translation_present = 7; 
=======
  optional string input_configuration = 7;
>>>>>>> c769f719

  optional string error = 127;
  optional StructuredError structured_error = 128;
}

message BufferStream {
  optional BufferStreamId id = 1;
  optional int32 pixel_format = 2;
  optional int32 buffer_usage = 3;
  optional Buffer buffer = 4;
  
  optional string error = 127;
  optional StructuredError structured_error = 128;
}

message Surface {
  optional SurfaceId id = 1;
  optional int32 width = 2;
  optional int32 height = 3;
  optional int32 pixel_format = 4;
  optional int32 buffer_usage = 5;
  optional Buffer buffer = 6;

  repeated sint32 fd = 7;
  optional int32 fds_on_side_channel = 8;
  
  repeated SurfaceSetting attributes = 9;
  
  optional BufferStream buffer_stream = 10;

  optional string error = 127;
  optional StructuredError structured_error = 128;
}

message Void {
  optional string error = 127;
  optional StructuredError structured_error = 128;
}

message SurfaceSetting {
  optional SurfaceId surfaceid = 1;
  optional int32     attrib = 2;
  optional int32     ivalue = 3;
  // optional string    svalue = 4;  // Expected for future use
  optional string error = 127;
  optional StructuredError structured_error = 128;
}

message Event {
  optional bytes raw = 1;  // MirEvent structure
}

message DisplayConfiguration {
  repeated DisplayOutput display_output = 1;
  repeated DisplayCard   display_card = 2;
  optional string error = 127;
  optional StructuredError structured_error = 128;
}

message PreviewConfiguration {
  optional DisplayConfiguration configuration = 1;
  optional int32 timeout = 2;
}

message LifecycleEvent {
  required uint32 new_state = 1; // State transition
  optional string error = 127;
  optional StructuredError structured_error = 128;
}

message PingEvent {
  optional int32 serial = 1;  // Identifier for this ping
}

message EventSequence {
  repeated Event event = 1;
  optional DisplayConfiguration display_configuration = 2;
  optional LifecycleEvent lifecycle_event = 3;
  optional BufferRequest buffer_request = 4;
  optional PingEvent ping_event = 5;
  optional InputDevices input_devices = 6;
  optional string input_configuration = 7;

  optional string error = 127;
  optional StructuredError structured_error = 128;
}

message Rectangle {
  required int32 left = 1;
  required int32 top = 2;
  required uint32 width = 3;
  required uint32 height = 4;
}

message ScreencastParameters {
  required Rectangle region = 1;
  required uint32 width = 2;
  required uint32 height = 3;
  required int32 pixel_format = 4;
  optional uint32 num_buffers = 5;
  optional int32 mirror_mode = 6;
}

message ScreencastId {
  required uint32 value = 1;
}

message ScreencastRequest {
  optional ScreencastId id = 1;
  optional uint32 buffer_id = 2;
}

message Screencast {
  optional ScreencastId screencast_id = 1;
  optional Buffer buffer = 2;
  optional BufferStream buffer_stream = 3;
  optional string error = 127;
  optional StructuredError structured_error = 128;
}

message CursorSetting {
  required SurfaceId surfaceid = 1;
  // No name is interpreted as disabled cursor.
  optional string name = 2;
  // If we supply a buffer stream we must supply hotspot x and y
  optional BufferStreamId buffer_stream = 3;
  optional int32 hotspot_x = 4;
  optional int32 hotspot_y = 5;
}

message SocketFDRequest {
  required int32 number = 1;
  required int32 prompt_session_id = 2;
}

message SocketFD {
  repeated sint32 fd = 1;
  optional int32  fds_on_side_channel = 2;

  optional string error = 127;
  optional StructuredError structured_error = 128;
}

message PromptSessionParameters {
  required int32 application_pid = 1;
}

message PromptSession {
  optional int32 id = 1;

  optional string error = 127;
  optional StructuredError structured_error = 128;
}

message PlatformOperationMessage {
  optional uint32 opcode = 1;
  optional bytes data = 2;
  repeated sint32 fd = 3;
  optional int32  fds_on_side_channel = 4;

  optional string error = 127;
  optional StructuredError structured_error = 128;
}

message CoordinateTranslationRequest {
  required SurfaceId surfaceid = 1;
  required int32 x = 2;
  required int32 y = 3;
}

message CoordinateTranslationResponse {
  optional int32 x = 1;
  optional int32 y = 2;

  optional string error = 127;
  optional StructuredError structured_error = 128;
}

message Cookie {
  required bytes cookie = 1;
}

message RaiseRequest {
  required Cookie cookie = 1;
  required SurfaceId surface_id = 2;
}

message InputDevices {
  repeated InputDeviceInfo device_info = 1;
}

message InputDeviceInfo {
  optional int64 id = 1;
  optional uint32 capabilities = 2;
  optional string name = 3;
  optional string unique_id = 4;
  optional PointerConfiguration pointer_configuration = 5;
  optional TouchpadConfiguration touchpad_configuration = 6;
}

message PointerConfiguration {
  optional uint32 handedness = 1;
  optional uint32 acceleration = 2;
  optional double acceleration_bias = 3;
  optional double horizontal_scroll_scale = 4;
  optional double vertical_scroll_scale = 5;
}

message TouchpadConfiguration {
  optional uint32 click_modes = 1;
  optional uint32 scroll_modes = 2;
  optional int32 button_down_scroll_button = 3;
  optional uint32 tap_to_click = 4;
  optional uint32 middle_mouse_button_emulation = 5;
  optional uint32 disable_with_mouse = 6;
  optional uint32 disable_while_typing = 7;
}<|MERGE_RESOLUTION|>--- conflicted
+++ resolved
@@ -251,11 +251,8 @@
   optional DisplayConfiguration display_configuration = 4;
   repeated uint32 surface_pixel_format = 5;
   optional InputDevices input_devices = 6;
-<<<<<<< HEAD
-  optional bool coordinate_translation_present = 7; 
-=======
   optional string input_configuration = 7;
->>>>>>> c769f719
+  optional bool coordinate_translation_present = 8; 
 
   optional string error = 127;
   optional StructuredError structured_error = 128;
