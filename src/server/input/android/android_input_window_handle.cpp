--- conflicted
+++ resolved
@@ -20,12 +20,8 @@
 #include "android_input_application_handle.h"
 
 #include "mir/input/input_channel.h"
-<<<<<<< HEAD
 #include "mir/surfaces/surface_info.h"
-=======
 #include "mir/input/input_region.h"
-#include "mir/input/surface_target.h"
->>>>>>> 68dab644
 
 #include <androidfw/InputTransport.h>
 
@@ -40,20 +36,20 @@
 {
 struct WindowInfo : public droidinput::InputWindowInfo
 {
-    WindowInfo(std::shared_ptr<mi::SurfaceTarget> const& surface)
-        : surface(surface)
+    WindowInfo(std::shared_ptr<ms::SurfaceInfo> const& info)
+        : info(info)
     {
     }
 
     bool touchableRegionContainsPoint(int32_t x, int32_t y) const override
     {
-        uint32_t rel_x = x-surface->top_left().x.as_uint32_t();
-        uint32_t rel_y = y-surface->top_left().y.as_uint32_t();
+        uint32_t rel_x = x - info->top_left().x.as_uint32_t();
+        uint32_t rel_y = y - info->top_left().y.as_uint32_t();
         
-        return surface->input_region()->contains({geom::X{rel_x}, geom::Y{rel_y}});
+        return info->contains({geom::X{rel_x}, geom::Y{rel_y}});
     }
     
-    std::shared_ptr<mi::SurfaceTarget> const surface;
+    std::shared_ptr<ms::SurfaceInfo> const info;
 };
 }
 
@@ -71,7 +67,7 @@
 {
     if (!mInfo)
     {
-        mInfo = new WindowInfo(surface);
+        mInfo = new WindowInfo(surface_info);
 
         // TODO: How can we avoid recreating the InputChannel which the InputChannelFactory has already created?
         mInfo->inputChannel = new droidinput::InputChannel(droidinput::String8("TODO: Name"),
