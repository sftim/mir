/*
 * Copyright © 2013-2014 Canonical Ltd.
 *
 * This program is free software: you can redistribute it and/or modify it
 * under the terms of the GNU General Public License version 3,
 * as published by the Free Software Foundation.
 *
 * This program is distributed in the hope that it will be useful,
 * but WITHOUT ANY WARRANTY; without even the implied warranty of
 * MERCHANTABILITY or FITNESS FOR A PARTICULAR PURPOSE.  See the
 * GNU General Public License for more details.
 *
 * You should have received a copy of the GNU General Public License
 * along with this program.  If not, see <http://www.gnu.org/licenses/>.
 *
 * Authored by: Alan Griffiths <alan@octopull.co.uk>
 */

#include "mir/default_server_configuration.h"

#include "mir/events/event_private.h"
#include "android/android_input_dispatcher.h"
#include "android/android_input_targeter.h"
#include "android/android_input_reader_policy.h"
#include "android/common_input_thread.h"
#include "android/android_input_reader_policy.h"
#include "android/android_input_registrar.h"
#include "android/android_input_target_enumerator.h"
#include "android/default_dispatcher_policy.h"
#include "android/input_sender.h"
#include "android/input_channel_factory.h"
#include "android/input_translator.h"
<<<<<<< HEAD
#include "key_repeat_dispatcher.h"
=======
#include "android/input_reader_dispatchable.h"
>>>>>>> 44802713
#include "display_input_region.h"
#include "event_filter_chain_dispatcher.h"
#include "cursor_controller.h"
#include "touchspot_controller.h"
#include "null_input_manager.h"
#include "null_input_dispatcher.h"
#include "null_input_targeter.h"
#include "xcursor_loader.h"
#include "builtin_cursor_images.h"
#include "null_input_send_observer.h"
#include "null_input_channel_factory.h"
#include "default_input_device_hub.h"
#include "default_input_manager.h"
#include "surface_input_dispatcher.h"

#include "mir/input/touch_visualizer.h"
#include "mir/input/platform.h"
#include "mir/options/configuration.h"
#include "mir/options/option.h"
#include "mir/dispatch/multiplexing_dispatchable.h"
#include "mir/compositor/scene.h"
#include "mir/emergency_cleanup.h"
#include "mir/report/legacy_input_report.h"
#include "mir/main_loop.h"
#include "mir/shared_library.h"
#include "mir/glib_main_loop.h"

#include "mir_toolkit/cursors.h"

#include <InputDispatcher.h>
#include <EventHub.h>
#include <InputReader.h>


namespace mi = mir::input;
namespace mia = mi::android;
namespace mr = mir::report;
namespace ms = mir::scene;
namespace mg = mir::graphics;
namespace msh = mir::shell;

std::shared_ptr<mi::InputRegion> mir::DefaultServerConfiguration::the_input_region()
{
    return input_region(
        [this]()
        {
            return std::make_shared<mi::DisplayInputRegion>(the_display());
        });
}

std::shared_ptr<mi::CompositeEventFilter>
mir::DefaultServerConfiguration::the_composite_event_filter()
{
<<<<<<< HEAD
    return composite_event_filter(
        [this]()
        {
            return the_event_filter_chain_dispatcher();
        });
=======
    return the_event_filter_chain_dispatcher();
>>>>>>> 44802713
}

std::shared_ptr<mi::EventFilterChainDispatcher>
mir::DefaultServerConfiguration::the_event_filter_chain_dispatcher()
{
    return event_filter_chain_dispatcher(
        [this]() -> std::shared_ptr<mi::EventFilterChainDispatcher>
        {
            std::initializer_list<std::shared_ptr<mi::EventFilter> const> filter_list {default_filter};
<<<<<<< HEAD
            return std::make_shared<mi::EventFilterChainDispatcher>(filter_list, the_new_input_dispatcher());
=======
            return std::make_shared<mi::EventFilterChainDispatcher>(filter_list, the_surface_input_dispatcher());
>>>>>>> 44802713
        });
}

std::shared_ptr<droidinput::InputEnumerator>
mir::DefaultServerConfiguration::the_input_target_enumerator()
{
    return input_target_enumerator(
        [this]()
        {
            return std::make_shared<mia::InputTargetEnumerator>(the_input_scene(), the_input_registrar());
        });
}


std::shared_ptr<droidinput::InputDispatcherInterface>
mir::DefaultServerConfiguration::the_android_input_dispatcher()
{
    return android_input_dispatcher(
        [this]()
        {
            auto dispatcher = std::make_shared<droidinput::InputDispatcher>(
                the_dispatcher_policy(),
                the_input_report(),
                the_input_target_enumerator());
            the_input_registrar()->set_dispatcher(dispatcher);
            return dispatcher;
        });
}

std::shared_ptr<mia::InputRegistrar>
mir::DefaultServerConfiguration::the_input_registrar()
{
    return input_registrar(
        [this]()
        {
            return std::make_shared<mia::InputRegistrar>(the_scene());
        });
}

namespace
{
class NullInputSender : public mi::InputSender
{
public:
    virtual void send_event(MirEvent const&, std::shared_ptr<mi::InputChannel> const& ) {}
};

}

std::shared_ptr<mi::InputSender>
mir::DefaultServerConfiguration::the_input_sender()
{
    return input_sender(
        [this]() -> std::shared_ptr<mi::InputSender>
        {
        if (!the_options()->get<bool>(options::enable_input_opt))
            return std::make_shared<NullInputSender>();
        else
            return std::make_shared<mia::InputSender>(the_scene(), the_main_loop(), the_input_send_observer(), the_input_report());
        });
}

std::shared_ptr<mi::InputSendObserver>
mir::DefaultServerConfiguration::the_input_send_observer()
{
    return input_send_observer(
        [this]()
        {
            return std::make_shared<mi::NullInputSendObserver>();
        });
}


std::shared_ptr<msh::InputTargeter>
mir::DefaultServerConfiguration::the_input_targeter()
{
    return input_targeter(
        [this]() -> std::shared_ptr<msh::InputTargeter>
        {
            auto const options = the_options();
            if (!options->get<bool>(options::enable_input_opt))
                return std::make_shared<mi::NullInputTargeter>();
            else
                return the_new_input_dispatcher();
        });
}

std::shared_ptr<mi::SurfaceInputDispatcher>
mir::DefaultServerConfiguration::the_new_input_dispatcher()
{
    return new_input_dispatcher(
        [this]()
        {
            return std::make_shared<mi::SurfaceInputDispatcher>(the_input_scene());
        });
}

std::shared_ptr<mia::InputThread>
mir::DefaultServerConfiguration::the_dispatcher_thread()
{
    return dispatcher_thread(
        [this]()
        {
            return std::make_shared<mia::CommonInputThread>("Mir/InputDisp",
                                                       new droidinput::InputDispatcherThread(the_android_input_dispatcher()));
        });
}

std::shared_ptr<droidinput::InputDispatcherPolicyInterface>
mir::DefaultServerConfiguration::the_dispatcher_policy()
{
    return android_dispatcher_policy(
        [this]()
        {
<<<<<<< HEAD
            return std::make_shared<mia::DefaultDispatcherPolicy>();
=======
            return std::make_shared<mia::DefaultDispatcherPolicy>(is_key_repeat_enabled());
>>>>>>> 44802713
        });
}

std::shared_ptr<mi::InputDispatcher>
mir::DefaultServerConfiguration::the_input_dispatcher()
{
<<<<<<< HEAD
    std::chrono::milliseconds const key_repeat_timeout{20};

    auto const options = the_options();
    if (!options->get<bool>(options::enable_key_repeat_opt))
        return the_event_filter_chain_dispatcher();
    else
        return std::make_shared<mi::KeyRepeatDispatcher>(the_event_filter_chain_dispatcher(), the_main_loop(), key_repeat_timeout);
=======
    return the_event_filter_chain_dispatcher();
}

std::shared_ptr<mi::InputDispatcher>
mir::DefaultServerConfiguration::the_surface_input_dispatcher()
{
    return surface_input_dispatcher(
        [this]() -> std::shared_ptr<mi::InputDispatcher>
        {
            auto const options = the_options();
            if (!options->get<bool>(options::enable_input_opt))
                return std::make_shared<mi::NullInputDispatcher>();
            else
            {
                return std::make_shared<mia::AndroidInputDispatcher>(the_android_input_dispatcher(), the_dispatcher_thread());
            }
        });
>>>>>>> 44802713
}

std::shared_ptr<droidinput::EventHubInterface>
mir::DefaultServerConfiguration::the_event_hub()
{
    return event_hub(
        [this]()
        {
            return std::make_shared<droidinput::EventHub>(the_input_report());
        });
}

std::shared_ptr<mir::input::LegacyInputDispatchable>
mir::DefaultServerConfiguration::the_legacy_input_dispatchable()
{
    return legacy_input_dispatchable(
        [this]()
        {
            return std::make_shared<mia::InputReaderDispatchable>(the_event_hub(), the_input_reader());
        });
}

std::shared_ptr<droidinput::InputReaderPolicyInterface>
mir::DefaultServerConfiguration::the_input_reader_policy()
{
    return input_reader_policy(
        [this]()
        {
            return std::make_shared<mia::InputReaderPolicy>(the_input_region(), the_cursor_listener(), the_touch_visualizer());
        });
}

std::shared_ptr<droidinput::InputReaderInterface>
mir::DefaultServerConfiguration::the_input_reader()
{
    return input_reader(
        [this]()
        {
            return std::make_shared<droidinput::InputReader>(the_event_hub(), the_input_reader_policy(), the_input_translator());
        });
}

std::shared_ptr<droidinput::InputListenerInterface>
mir::DefaultServerConfiguration::the_input_translator()
{
    return input_translator(
        [this]()
        {
            return std::make_shared<mia::InputTranslator>(the_input_dispatcher());
        });
}

std::shared_ptr<mi::InputChannelFactory> mir::DefaultServerConfiguration::the_input_channel_factory()
{
    auto const options = the_options();
    if (!options->get<bool>(options::enable_input_opt))
        return std::make_shared<mi::NullInputChannelFactory>();
    else
        return std::make_shared<mia::InputChannelFactory>();
}

std::shared_ptr<mi::CursorListener>
mir::DefaultServerConfiguration::the_cursor_listener()
{
    return cursor_listener(
        [this]() -> std::shared_ptr<mi::CursorListener>
        {
            return wrap_cursor_listener(std::make_shared<mi::CursorController>(
                    the_input_scene(),
                    the_cursor(),
                    the_default_cursor_image()));
        });

}

std::shared_ptr<mi::CursorListener>
mir::DefaultServerConfiguration::wrap_cursor_listener(
    std::shared_ptr<mi::CursorListener> const& wrapped)
{
    return wrapped;
}

std::shared_ptr<mi::TouchVisualizer>
mir::DefaultServerConfiguration::the_touch_visualizer()
{
    return touch_visualizer(
        [this]() -> std::shared_ptr<mi::TouchVisualizer>
        {
            auto visualizer = std::make_shared<mi::TouchspotController>(the_buffer_allocator(),
                the_input_scene());

            // The visualizer is disabled by default and can be enabled statically via
            // the MIR_SERVER_ENABLE_TOUCHSPOTS option. In the USC/unity8/autopilot case
            // it will be toggled at runtime via com.canonical.Unity.Screen DBus interface
            if (the_options()->is_set(options::touchspots_opt))
            {
                visualizer->enable();
            }
            
            return visualizer;
        });
}

std::shared_ptr<mg::CursorImage>
mir::DefaultServerConfiguration::the_default_cursor_image()
{
    return default_cursor_image(
        [this]()
        {
            return the_cursor_images()->image(mir_default_cursor_name, mi::default_cursor_size);
        });
}

namespace
{
bool has_default_cursor(mi::CursorImages& images)
{
    if (images.image(mir_default_cursor_name, mi::default_cursor_size))
        return true;
    return false;
}
}

std::shared_ptr<mi::CursorImages>
mir::DefaultServerConfiguration::the_cursor_images()
{
    return cursor_images(
        [this]() -> std::shared_ptr<mi::CursorImages>
        {
            auto xcursor_loader = std::make_shared<mi::XCursorLoader>();
            if (has_default_cursor(*xcursor_loader))
                return xcursor_loader;
            else
                return std::make_shared<mi::BuiltinCursorImages>();
        });
}

std::shared_ptr<mi::Platform>
mir::DefaultServerConfiguration::the_input_platform()
{
    return input_platform(
        [this]() -> std::shared_ptr<mi::Platform>
        {
            auto options = the_options();

            if (!options->is_set(options::platform_input_lib))
                return nullptr;

            auto lib = std::make_shared<mir::SharedLibrary>(
                options->get<std::string>(options::platform_input_lib));
            auto create = lib->load_function<mi::CreatePlatform>(
                "create_input_platform",
                MIR_SERVER_INPUT_PLATFORM_VERSION);
            return create(the_options(), the_emergency_cleanup(), the_input_device_registry(), the_input_report());
        });
}

std::shared_ptr<mi::InputManager>
mir::DefaultServerConfiguration::the_input_manager()
{
    // As the input configuration is structured now, if there is no
    // InputReader (as in the nested case) there will be nothing to instate
    // and keep alive the cursor and its controller.
    // We use the CursorControllingInputManager for this purpose.
    struct CursorControllingInputManager : public mi::NullInputManager
    {
        CursorControllingInputManager(
            std::shared_ptr<mi::CursorListener> const& cursor_listener)
            : cursor_listener(cursor_listener)
        {
        }

        std::shared_ptr<mi::CursorListener> const cursor_listener;
    };

    return input_manager(
        [this]() -> std::shared_ptr<mi::InputManager>
        {
            auto const options = the_options();
            bool input_opt = options->get<bool>(options::enable_input_opt);
            bool input_reading_required = input_opt && !options->is_set(options::host_socket_opt);
                // TODO nested input handling (== host_socket) should fold into a platform

            if (input_reading_required)
            {
                if (options->get<std::string>(options::legacy_input_report_opt) == options::log_opt_value)
                        mr::legacy_input::initialize(the_logger());

                auto ret = std::make_shared<mi::DefaultInputManager>(
                    the_input_reading_multiplexer(), the_legacy_input_dispatchable());

                auto platform = the_input_platform();
                if (platform)
                    ret->add_platform(platform);
                return ret;
            }
            else
                return std::make_shared<mi::NullInputManager>();
        }
    );
}

std::shared_ptr<mir::dispatch::MultiplexingDispatchable>
mir::DefaultServerConfiguration::the_input_reading_multiplexer()
{
    return input_reading_multiplexer(
        [this]() -> std::shared_ptr<mir::dispatch::MultiplexingDispatchable>
        {
            return std::make_shared<mir::dispatch::MultiplexingDispatchable>();
        }
    );
}

std::shared_ptr<mi::InputDeviceRegistry> mir::DefaultServerConfiguration::the_input_device_registry()
{
    return default_input_device_hub([this]()
                                    {
                                        return std::make_shared<mi::DefaultInputDeviceHub>(
                                            the_input_dispatcher(),
                                            the_input_reading_multiplexer(),
                                            the_main_loop(),
                                            the_touch_visualizer(),
                                            the_cursor_listener(),
                                            the_input_region());
                                    });
}

std::shared_ptr<mi::InputDeviceHub> mir::DefaultServerConfiguration::the_input_device_hub()
{
    return default_input_device_hub([this]()
                                    {
                                        return std::make_shared<mi::DefaultInputDeviceHub>(
                                            the_input_dispatcher(),
                                            the_input_reading_multiplexer(),
                                            the_main_loop(),
                                            the_touch_visualizer(),
                                            the_cursor_listener(),
                                            the_input_region());
                                    });
}<|MERGE_RESOLUTION|>--- conflicted
+++ resolved
@@ -30,11 +30,8 @@
 #include "android/input_sender.h"
 #include "android/input_channel_factory.h"
 #include "android/input_translator.h"
-<<<<<<< HEAD
 #include "key_repeat_dispatcher.h"
-=======
 #include "android/input_reader_dispatchable.h"
->>>>>>> 44802713
 #include "display_input_region.h"
 #include "event_filter_chain_dispatcher.h"
 #include "cursor_controller.h"
@@ -88,15 +85,11 @@
 std::shared_ptr<mi::CompositeEventFilter>
 mir::DefaultServerConfiguration::the_composite_event_filter()
 {
-<<<<<<< HEAD
     return composite_event_filter(
         [this]()
         {
             return the_event_filter_chain_dispatcher();
         });
-=======
-    return the_event_filter_chain_dispatcher();
->>>>>>> 44802713
 }
 
 std::shared_ptr<mi::EventFilterChainDispatcher>
@@ -106,11 +99,7 @@
         [this]() -> std::shared_ptr<mi::EventFilterChainDispatcher>
         {
             std::initializer_list<std::shared_ptr<mi::EventFilter> const> filter_list {default_filter};
-<<<<<<< HEAD
             return std::make_shared<mi::EventFilterChainDispatcher>(filter_list, the_new_input_dispatcher());
-=======
-            return std::make_shared<mi::EventFilterChainDispatcher>(filter_list, the_surface_input_dispatcher());
->>>>>>> 44802713
         });
 }
 
@@ -225,18 +214,13 @@
     return android_dispatcher_policy(
         [this]()
         {
-<<<<<<< HEAD
             return std::make_shared<mia::DefaultDispatcherPolicy>();
-=======
-            return std::make_shared<mia::DefaultDispatcherPolicy>(is_key_repeat_enabled());
->>>>>>> 44802713
         });
 }
 
 std::shared_ptr<mi::InputDispatcher>
 mir::DefaultServerConfiguration::the_input_dispatcher()
 {
-<<<<<<< HEAD
     std::chrono::milliseconds const key_repeat_timeout{20};
 
     auto const options = the_options();
@@ -244,25 +228,6 @@
         return the_event_filter_chain_dispatcher();
     else
         return std::make_shared<mi::KeyRepeatDispatcher>(the_event_filter_chain_dispatcher(), the_main_loop(), key_repeat_timeout);
-=======
-    return the_event_filter_chain_dispatcher();
-}
-
-std::shared_ptr<mi::InputDispatcher>
-mir::DefaultServerConfiguration::the_surface_input_dispatcher()
-{
-    return surface_input_dispatcher(
-        [this]() -> std::shared_ptr<mi::InputDispatcher>
-        {
-            auto const options = the_options();
-            if (!options->get<bool>(options::enable_input_opt))
-                return std::make_shared<mi::NullInputDispatcher>();
-            else
-            {
-                return std::make_shared<mia::AndroidInputDispatcher>(the_android_input_dispatcher(), the_dispatcher_thread());
-            }
-        });
->>>>>>> 44802713
 }
 
 std::shared_ptr<droidinput::EventHubInterface>
