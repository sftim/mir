/*
 * Copyright © 2015 Canonical Ltd.
 *
 * This program is free software: you can redistribute it and/or modify it
 * under the terms of the GNU General Public License version 3,
 * as published by the Free Software Foundation.
 *
 * This program is distributed in the hope that it will be useful,
 * but WITHOUT ANY WARRANTY; without even the implied warranty of
 * MERCHANTABILITY or FITNESS FOR A PARTICULAR PURPOSE.  See the
 * GNU General Public License for more details.
 *
 * You should have received a copy of the GNU General Public License
 * along with this program.  If not, see <http://www.gnu.org/licenses/>.
 *
 * Authored by: Andreas Pokorny <andreas.pokorny@canonical.com>
 */

#include "mir/input/input_probe.h"
#include "mir/input/platform.h"

#include "mir/options/configuration.h"
#include "mir/options/option.h"

#include "mir/shared_library_prober.h"
#include "mir/shared_library.h"
#include "mir/log.h"
#include "mir/module_deleter.h"

#include <stdexcept>

namespace mi = mir::input;
namespace mo = mir::options;

namespace
{
mir::UniqueModulePtr<mi::Platform> create_input_platform(
    mir::SharedLibrary const& lib, mir::options::Option const& options,
    std::shared_ptr<mir::EmergencyCleanupRegistry> const& cleanup_registry,
    std::shared_ptr<mi::InputDeviceRegistry> const& registry, std::shared_ptr<mi::InputReport> const& report)
{

    auto create = lib.load_function<mi::CreatePlatform>("create_input_platform", MIR_SERVER_INPUT_PLATFORM_VERSION);

    return create(options, cleanup_registry, registry, report);
}
}

mir::UniqueModulePtr<mi::Platform> mi::probe_input_platforms(
    mo::Option const& options, std::shared_ptr<EmergencyCleanupRegistry> const& emergency_cleanup,
    std::shared_ptr<mi::InputDeviceRegistry> const& device_registry, std::shared_ptr<mi::InputReport> const& input_report,
    mir::SharedLibraryProberReport& prober_report)
{
    auto reject_platform_priority = mi::PlatformPriority::dummy;

<<<<<<< HEAD
    std::vector<UniqueModulePtr<Platform>> platforms;
=======
    std::shared_ptr<mir::SharedLibrary> platform_module;
>>>>>>> 1d9a709b
    std::vector<std::string> module_names;

    auto const module_selector = [&](std::shared_ptr<mir::SharedLibrary> const& module)
        {
            try
            {
                auto const probe = module->load_function<mi::ProbePlatform>(
                    "probe_input_platform", MIR_SERVER_INPUT_PLATFORM_VERSION);
<<<<<<< HEAD
                auto const desc = module->load_function<mi::DescribeModule>(
                    "describe_input_module", MIR_SERVER_INPUT_PLATFORM_VERSION)();

                // We only take the first found of duplicate modules, as that will be the most recent.
                // This is a heuristic that assumes we're always looking for the most up-to-date driver,
                // TODO find a way to coordinate the selection of mesa-x11 and input platforms
                auto const duplicate = find(begin(module_names), end(module_names), desc->name) != end(module_names);

                if (probe(options) > reject_platform_priority && !duplicate)
                {
                    platforms.emplace_back(
                        create_input_platform(*module, options, emergency_cleanup, device_registry, input_report));

                    module_names.push_back(desc->name);

                    mir::log_info("Selected input driver: %s (version: %d.%d.%d)",
                        desc->name, desc->major_version, desc->minor_version, desc->micro_version);
=======

                // We process the modules in descending .sonumber order so, luckily, we try mesa-x11 before evdev.
                // But only because the graphics platform version is currently higher than the input platform version.
                // Similarly, We only take the first found of duplicate modules, as that will be the most recent.
                // This is a heuristic that assumes we're always looking for the most up-to-date driver,
                // TODO find a way to coordinate the selection of mesa-x11 and input platforms

                if (probe(options) > reject_platform_priority)
                {
                    platform_module = module;

                    return Selection::quit;
>>>>>>> 1d9a709b
                }
            }
            catch (std::runtime_error const&)
            {
                // Assume we were handed a SharedLibrary that's not an input module of the correct vintage.
            }

            return Selection::persist;
        };

    if (options.is_set(mo::platform_input_lib))
    {
        reject_platform_priority = PlatformPriority::unsupported;
        module_selector(std::make_shared<mir::SharedLibrary>(options.get<std::string>(mo::platform_input_lib)));
<<<<<<< HEAD
    }
    else
    {
        select_libraries_for_path(options.get<std::string>(mo::platform_path), module_selector, prober_report);
=======
>>>>>>> 1d9a709b
    }
    else
    {
        select_libraries_for_path(options.get<std::string>(mo::platform_path), module_selector, prober_report);
    }

    if (!platform_module)
        BOOST_THROW_EXCEPTION(std::runtime_error{"No appropriate input platform module found"});

    auto const desc = platform_module->load_function<mi::DescribeModule>(
        "describe_input_module", MIR_SERVER_INPUT_PLATFORM_VERSION)();

    auto result = create_input_platform(*platform_module, options, emergency_cleanup, device_registry, input_report);

    mir::log_info(
        "Selected input driver: %s (version: %d.%d.%d)",
        desc->name, desc->major_version, desc->minor_version, desc->micro_version);

    return result;
}<|MERGE_RESOLUTION|>--- conflicted
+++ resolved
@@ -53,11 +53,7 @@
 {
     auto reject_platform_priority = mi::PlatformPriority::dummy;
 
-<<<<<<< HEAD
-    std::vector<UniqueModulePtr<Platform>> platforms;
-=======
     std::shared_ptr<mir::SharedLibrary> platform_module;
->>>>>>> 1d9a709b
     std::vector<std::string> module_names;
 
     auto const module_selector = [&](std::shared_ptr<mir::SharedLibrary> const& module)
@@ -66,25 +62,6 @@
             {
                 auto const probe = module->load_function<mi::ProbePlatform>(
                     "probe_input_platform", MIR_SERVER_INPUT_PLATFORM_VERSION);
-<<<<<<< HEAD
-                auto const desc = module->load_function<mi::DescribeModule>(
-                    "describe_input_module", MIR_SERVER_INPUT_PLATFORM_VERSION)();
-
-                // We only take the first found of duplicate modules, as that will be the most recent.
-                // This is a heuristic that assumes we're always looking for the most up-to-date driver,
-                // TODO find a way to coordinate the selection of mesa-x11 and input platforms
-                auto const duplicate = find(begin(module_names), end(module_names), desc->name) != end(module_names);
-
-                if (probe(options) > reject_platform_priority && !duplicate)
-                {
-                    platforms.emplace_back(
-                        create_input_platform(*module, options, emergency_cleanup, device_registry, input_report));
-
-                    module_names.push_back(desc->name);
-
-                    mir::log_info("Selected input driver: %s (version: %d.%d.%d)",
-                        desc->name, desc->major_version, desc->minor_version, desc->micro_version);
-=======
 
                 // We process the modules in descending .sonumber order so, luckily, we try mesa-x11 before evdev.
                 // But only because the graphics platform version is currently higher than the input platform version.
@@ -97,7 +74,6 @@
                     platform_module = module;
 
                     return Selection::quit;
->>>>>>> 1d9a709b
                 }
             }
             catch (std::runtime_error const&)
@@ -112,13 +88,6 @@
     {
         reject_platform_priority = PlatformPriority::unsupported;
         module_selector(std::make_shared<mir::SharedLibrary>(options.get<std::string>(mo::platform_input_lib)));
-<<<<<<< HEAD
-    }
-    else
-    {
-        select_libraries_for_path(options.get<std::string>(mo::platform_path), module_selector, prober_report);
-=======
->>>>>>> 1d9a709b
     }
     else
     {
