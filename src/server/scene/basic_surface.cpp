/*
 * Copyright © 2012 Canonical Ltd.
 *
 * This program is free software: you can redistribute it and/or modify it
 * under the terms of the GNU General Public License version 3,
 * as published by the Free Software Foundation.
 *
 * This program is distributed in the hope that it will be useful,
 * but WITHOUT ANY WARRANTY; without even the implied warranty of
 * MERCHANTABILITY or FITNESS FOR A PARTICULAR PURPOSE. See the
 * GNU General Public License for more details.
 *
 * You should have received a copy of the GNU General Public License
 * along with this program. If not, see <http://www.gnu.org/licenses/>.
 *
 * Authored by:
 *   Alan Griffiths <alan@octopull.co.uk>
 *   Thomas Voss <thomas.voss@canonical.com>
 */

#include "basic_surface.h"
#include "surface_data.h"
#include "mir/compositor/buffer_stream.h"
#include "mir/input/input_channel.h"
#include "mir/graphics/buffer.h"

#include "mir/scene/scene_report.h"

#include <boost/throw_exception.hpp>

#include <stdexcept>

namespace mc = mir::compositor;
namespace ms = mir::scene;
namespace mg = mir::graphics;
namespace mi = mir::input;
namespace geom = mir::geometry;

ms::BasicSurface::BasicSurface(
    std::shared_ptr<SurfaceData> const& surface_data,
    std::shared_ptr<mc::BufferStream> const& buffer_stream,
    std::shared_ptr<input::InputChannel> const& input_channel,
    std::shared_ptr<SceneReport> const& report) :
    surface_data(surface_data),
    surface_buffer_stream(buffer_stream),
    server_input_channel(input_channel),
    report(report)
{
    report->surface_created(this);
}

void ms::BasicSurface::force_requests_to_complete()
{
    surface_buffer_stream->force_requests_to_complete();
}

ms::BasicSurface::~BasicSurface()
{
    report->surface_deleted(this);
}

std::shared_ptr<mc::BufferStream> ms::BasicSurface::buffer_stream() const
{
    return surface_buffer_stream;
}

std::shared_ptr<mc::CompositingCriteria> ms::BasicSurface::compositing_criteria()
{
    return surface_data;
}

std::string const& ms::BasicSurface::name() const
{
    return surface_data->name();
}

void ms::BasicSurface::move_to(geometry::Point const& top_left)
{
    surface_data->move_to(top_left);
}

void ms::BasicSurface::set_rotation(float degrees, glm::vec3 const& axis)
{
    surface_data->apply_rotation(degrees, axis);
}

float ms::BasicSurface::alpha() const
{
    return surface_data->alpha();
}

void ms::BasicSurface::set_alpha(float alpha_v)
{
    surface_data->apply_alpha(alpha_v);
}

void ms::BasicSurface::set_hidden(bool hide)
{
    surface_data->set_hidden(hide);
}

geom::Point ms::BasicSurface::top_left() const
{
    return surface_data->position();
}

mir::geometry::Size ms::BasicSurface::size() const
{
    return surface_data->size();
}

MirPixelFormat ms::BasicSurface::pixel_format() const
{
    return surface_buffer_stream->get_stream_pixel_format();
}

<<<<<<< HEAD
void ms::BasicSurface::swap_buffers(graphics::Buffer*& buffer, std::function<void()> complete)
=======
void ms::BasicSurface::swap_buffers(mg::Buffer* old_buffer, std::function<void(mg::Buffer* new_buffer)> complete)
>>>>>>> 8aeb04c7
{
    bool const posting{!!old_buffer};

<<<<<<< HEAD
    surface_buffer_stream->swap_client_buffers(buffer, complete);
=======
    surface_buffer_stream->swap_client_buffers(old_buffer, complete);
>>>>>>> 8aeb04c7

    if (posting)
    {
        surface_data->frame_posted();
    }
}

void ms::BasicSurface::allow_framedropping(bool allow)
{
    surface_buffer_stream->allow_framedropping(allow);
}

std::shared_ptr<mg::Buffer> ms::BasicSurface::snapshot_buffer() const
{
    return surface_buffer_stream->lock_snapshot_buffer();
}

bool ms::BasicSurface::supports_input() const
{
    if (server_input_channel)
        return true;
    return false;
}

int ms::BasicSurface::client_input_fd() const
{
    if (!supports_input())
        BOOST_THROW_EXCEPTION(std::logic_error("Surface does not support input"));
    return server_input_channel->client_fd();
}

std::shared_ptr<mi::InputChannel> ms::BasicSurface::input_channel() const
{
    return server_input_channel;
}

std::shared_ptr<mi::Surface> ms::BasicSurface::input_surface() const
{
    return surface_data;
}

void ms::BasicSurface::set_input_region(std::vector<geom::Rectangle> const& input_rectangles)
{
    surface_data->set_input_region(input_rectangles);
}

bool ms::BasicSurface::resize(geom::Size const& size)
{
    if (size == this->size())
        return false;

    if (size.width <= geom::Width{0} || size.height <= geom::Height{0})
    {
        BOOST_THROW_EXCEPTION(std::logic_error("Impossible resize requested"));
    }
    /*
     * Other combinations may still be invalid (like dimensions too big or
     * insufficient resources), but those are runtime and platform-specific, so
     * not predictable here. Such critical exceptions would arise from
     * the platform buffer allocator as a runtime_error via:
     */
    surface_buffer_stream->resize(size);

    // Now the buffer stream has successfully resized, update the state second;
    surface_data->resize(size);

    return true;
}<|MERGE_RESOLUTION|>--- conflicted
+++ resolved
@@ -114,19 +114,11 @@
     return surface_buffer_stream->get_stream_pixel_format();
 }
 
-<<<<<<< HEAD
-void ms::BasicSurface::swap_buffers(graphics::Buffer*& buffer, std::function<void()> complete)
-=======
 void ms::BasicSurface::swap_buffers(mg::Buffer* old_buffer, std::function<void(mg::Buffer* new_buffer)> complete)
->>>>>>> 8aeb04c7
 {
     bool const posting{!!old_buffer};
 
-<<<<<<< HEAD
-    surface_buffer_stream->swap_client_buffers(buffer, complete);
-=======
     surface_buffer_stream->swap_client_buffers(old_buffer, complete);
->>>>>>> 8aeb04c7
 
     if (posting)
     {
