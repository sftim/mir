/*
 * Copyright © 2015 Canonical Ltd.
 *
 * This program is free software: you can redistribute it and/or modify it
 * under the terms of the GNU General Public License version 3,
 * as published by the Free Software Foundation.
 *
 * This program is distributed in the hope that it will be useful,
 * but WITHOUT ANY WARRANTY; without even the implied warranty of
 * MERCHANTABILITY or FITNESS FOR A PARTICULAR PURPOSE.  See the
 * GNU General Public License for more details.
 *
 * You should have received a copy of the GNU General Public License
 * along with this program.  If not, see <http://www.gnu.org/licenses/>.
 *
 */

#ifndef MIR_COMPOSITOR_MULTI_MONITOR_ARBITER_H_
#define MIR_COMPOSITOR_MULTI_MONITOR_ARBITER_H_

#include "mir/compositor/compositor_id.h"
#include "mir/graphics/buffer_id.h"
#include "buffer_bundle.h"
#include <memory>
#include <mutex>
#include <deque>
#include <set>

namespace mir
{
namespace graphics { class Buffer; }
namespace frontend { class ClientBuffers; }
namespace compositor
{
class Schedule;

enum class PresentationGuarantee
{
    //guarantees that all frames will be presented on the fastest monitor (highest frequency vsync)
    //slower monitors will present the latest-available frame, but might not present all frames
    all_frames_on_fastest_monitor,
    //guarantees that all frames will be presented on a monitor, but doesn't guarantee that any
    //single monitor will present all frames. This is a weaker guarantee that provides for some
    //optimizations, especially if there's only one monitor available 
    frames_on_any_monitor
};

class MultiMonitorArbiter : public BufferAcquisition 
{
public:
    MultiMonitorArbiter(
        PresentationGuarantee guarantee,
        std::shared_ptr<frontend::ClientBuffers> const& map,
        std::shared_ptr<Schedule> const& schedule);

    std::shared_ptr<graphics::Buffer> compositor_acquire(compositor::CompositorID id) override;
    void compositor_release(std::shared_ptr<graphics::Buffer> const&) override;
    std::shared_ptr<graphics::Buffer> snapshot_acquire() override;
    void snapshot_release(std::shared_ptr<graphics::Buffer> const&) override;
    void set_schedule(std::shared_ptr<Schedule> const& schedule);
<<<<<<< HEAD
    void set_guarantee(PresentationGuarantee guarantee);
=======
    bool buffer_ready_for(compositor::CompositorID id);
>>>>>>> 79c8cbe5

private:
    void decrease_refcount_for(graphics::BufferID id, std::lock_guard<std::mutex> const&);
    void clean_onscreen_buffers(std::lock_guard<std::mutex> const&);

    std::mutex mutable mutex;
    PresentationGuarantee guarantee;
    std::shared_ptr<frontend::ClientBuffers> const map;
    struct ScheduleEntry
    {
        ScheduleEntry(std::shared_ptr<graphics::Buffer> const& buffer, unsigned int use_count) :
            buffer(buffer),
            use_count(use_count)
        {
        }
        std::shared_ptr<graphics::Buffer> buffer;
        unsigned int use_count;
    };
    std::deque<ScheduleEntry> onscreen_buffers;
    std::set<compositor::CompositorID> current_buffer_users;
    std::shared_ptr<Schedule> schedule;
};

}
}
#endif /* MIR_COMPOSITOR_MULTI_MONITOR_ARBITER_H_ */<|MERGE_RESOLUTION|>--- conflicted
+++ resolved
@@ -58,11 +58,8 @@
     std::shared_ptr<graphics::Buffer> snapshot_acquire() override;
     void snapshot_release(std::shared_ptr<graphics::Buffer> const&) override;
     void set_schedule(std::shared_ptr<Schedule> const& schedule);
-<<<<<<< HEAD
     void set_guarantee(PresentationGuarantee guarantee);
-=======
     bool buffer_ready_for(compositor::CompositorID id);
->>>>>>> 79c8cbe5
 
 private:
     void decrease_refcount_for(graphics::BufferID id, std::lock_guard<std::mutex> const&);
