/*
 * Copyright © 2012 Canonical Ltd.
 *
 * This program is free software: you can redistribute it and/or modify it
 * under the terms of the GNU General Public License version 3,
 * as published by the Free Software Foundation.
 *
 * This program is distributed in the hope that it will be useful,
 * but WITHOUT ANY WARRANTY; without even the implied warranty of
 * MERCHANTABILITY or FITNESS FOR A PARTICULAR PURPOSE.  See the
 * GNU General Public License for more details.
 *
 * You should have received a copy of the GNU General Public License
 * along with this program.  If not, see <http://www.gnu.org/licenses/>.
 *
 * Authored by: Alan Griffiths <alan@octopull.co.uk>
 *              Daniel van Vugt <daniel.van.vugt@canonical.com>
 */

#include "default_display_buffer_compositor.h"

#include "mir/compositor/scene.h"
#include "mir/compositor/renderer.h"
#include "mir/graphics/renderable.h"
#include "mir/graphics/display_buffer.h"
#include "mir/graphics/buffer.h"
#include "mir/compositor/buffer_stream.h"
#include "occlusion.h"
#include <mutex>
#include <cstdlib>
#include <algorithm>

namespace mc = mir::compositor;
namespace mg = mir::graphics;

mc::DefaultDisplayBufferCompositor::DefaultDisplayBufferCompositor(
    mg::DisplayBuffer& display_buffer,
    std::shared_ptr<mc::Scene> const& scene,
    std::shared_ptr<mc::Renderer> const& renderer,
    std::shared_ptr<mc::CompositorReport> const& report)
    : display_buffer(display_buffer),
      scene{scene},
      renderer{renderer},
      report{report},
      last_pass_rendered_anything{false}
{
}

bool mc::DefaultDisplayBufferCompositor::composite()
{
    report->began_frame(this);

    auto const& view_area = display_buffer.view_area();
    auto renderable_list = scene->renderable_list_for(this);
    mc::filter_occlusions_from(renderable_list, view_area);

    //TODO: the DisplayBufferCompositor should not have to figure out if it has to force
    //      a subsequent compositon. The MultiThreadedCompositor should be smart enough to 
    //      schedule compositions when they're needed. 
    bool uncomposited_buffers{false};

    printf("yag.\n");
    if (display_buffer.post_renderables_if_optimizable(renderable_list))
    {
        printf("hhh\n");
        renderer->suspend();
        report->finished_frame(true, this);
    }
    else
    {
        display_buffer.make_current();

        renderer->set_rotation(display_buffer.orientation());

        renderer->begin();  // TODO deprecatable now?
        renderer->render(renderable_list);
        display_buffer.post_update();
        renderer->end();

        // This is a frig to avoid lp:1286190
        if (last_pass_rendered_anything && renderable_list.empty())
            uncomposited_buffers = true;

        last_pass_rendered_anything = !renderable_list.empty();
        // End of frig

        report->finished_frame(false, this);
    }

<<<<<<< HEAD
=======
    report->finished_frame(bypassed, this);
    for(auto const& renderable : renderable_list)
        uncomposited_buffers |= (renderable->buffers_ready_for_compositor() > 0);
>>>>>>> 03153c79
    return uncomposited_buffers;
}<|MERGE_RESOLUTION|>--- conflicted
+++ resolved
@@ -59,10 +59,8 @@
     //      schedule compositions when they're needed. 
     bool uncomposited_buffers{false};
 
-    printf("yag.\n");
     if (display_buffer.post_renderables_if_optimizable(renderable_list))
     {
-        printf("hhh\n");
         renderer->suspend();
         report->finished_frame(true, this);
     }
@@ -87,11 +85,7 @@
         report->finished_frame(false, this);
     }
 
-<<<<<<< HEAD
-=======
-    report->finished_frame(bypassed, this);
     for(auto const& renderable : renderable_list)
         uncomposited_buffers |= (renderable->buffers_ready_for_compositor() > 0);
->>>>>>> 03153c79
     return uncomposited_buffers;
 }