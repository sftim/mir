--- conflicted
+++ resolved
@@ -56,7 +56,7 @@
  * threads.
  */
 
-#include "mir/compositor/graphic_buffer_allocator.h"
+#include "mir/graphics/graphic_buffer_allocator.h"
 #include "switching_bundle.h"
 
 #include <boost/throw_exception.hpp>
@@ -65,10 +65,9 @@
 namespace mg = mir::graphics;
 
 mc::SwitchingBundle::SwitchingBundle(
-<<<<<<< HEAD
     int nbuffers,
-    const std::shared_ptr<GraphicBufferAllocator> &gralloc,
-    const BufferProperties &property_request)
+    const std::shared_ptr<graphics::GraphicBufferAllocator> &gralloc,
+    const mg::BufferProperties &property_request)
     : bundle_properties{property_request},
       gralloc{gralloc},
       nbuffers{nbuffers},
@@ -88,12 +87,6 @@
 }
 
 mc::SwitchingBundle::~SwitchingBundle()
-=======
-    std::shared_ptr<BufferAllocationStrategy> const& swapper_factory, mg::BufferProperties const& property_request)
-    : swapper_factory(swapper_factory),
-      swapper(swapper_factory->create_swapper_new_buffers(
-                  bundle_properties, property_request, mc::SwapperType::synchronous))
->>>>>>> d1981b0f
 {
     delete[] ring;
 }
