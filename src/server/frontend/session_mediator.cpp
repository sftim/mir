/*
 * Copyright © 2012-2016 Canonical Ltd.
 *
 * This program is free software: you can redistribute it and/or modify it
 * under the terms of the GNU General Public License version 3,
 * as published by the Free Software Foundation.
 *
 * This program is distributed in the hope that it will be useful,
 * but WITHOUT ANY WARRANTY; without even the implied warranty of
 * MERCHANTABILITY or FITNESS FOR A PARTICULAR PURPOSE.  See the
 * GNU General Public License for more details.
 *
 * You should have received a copy of the GNU General Public License
 * along with this program.  If not, see <http://www.gnu.org/licenses/>.
 *
 * Authored by: Alan Griffiths <alan@octopull.co.uk>
 */

#include "session_mediator.h"
#include "reordering_message_sender.h"
#include "event_sink_factory.h"

#include "mir/frontend/session_mediator_observer.h"
#include "mir/frontend/shell.h"
#include "mir/frontend/session.h"
#include "mir/frontend/surface.h"
#include "mir/shell/surface_specification.h"
#include "mir/scene/surface_creation_parameters.h"
#include "mir/scene/coordinate_translator.h"
#include "mir/scene/application_not_responding_detector.h"
#include "mir/frontend/display_changer.h"
#include "resource_cache.h"
#include "mir_toolkit/common.h"
#include "mir/graphics/buffer_id.h"
#include "mir/graphics/buffer.h"
#include "mir/input/cursor_images.h"
#include "mir/compositor/buffer_stream.h"
#include "mir/geometry/dimensions.h"
#include "mir/graphics/display_configuration.h"
#include "mir/graphics/pixel_format_utils.h"
#include "mir/graphics/platform_ipc_operations.h"
#include "mir/graphics/platform_ipc_package.h"
#include "mir/graphics/platform_operation_message.h"
#include "mir/graphics/gamma_curves.h"
#include "mir/frontend/client_constants.h"
#include "mir/frontend/event_sink.h"
#include "mir/frontend/screencast.h"
#include "mir/frontend/prompt_session.h"
#include "mir/frontend/buffer_stream.h"
<<<<<<< HEAD
#include "mir/frontend/input_configuration_changer.h"
#include "mir/input/mir_input_configuration.h"
#include "mir/input/mir_input_configuration_serialization.h"
#include "mir/input/mir_touchpad_configuration.h"
#include "mir/input/mir_pointer_configuration.h"
#include "mir/input/mir_keyboard_configuration.h"
=======
#include "mir/input/input_device_hub.h"
#include "mir/input/mir_input_config.h"
#include "mir/input/mir_input_config_serialization.h"
#include "mir/input/mir_touchpad_config.h"
#include "mir/input/mir_pointer_config.h"
#include "mir/input/mir_keyboard_config.h"
>>>>>>> 670a46d4
#include "mir/input/device.h"
#include "mir/scene/prompt_session_creation_parameters.h"
#include "mir/fd.h"
#include "mir/cookie/authority.h"
#include "mir/module_properties.h"

#include "mir/geometry/rectangles.h"
#include "protobuf_buffer_packer.h"
#include "protobuf_input_converter.h"

#include "mir_toolkit/client_types.h"

#include <boost/exception/get_error_info.hpp>
#include <boost/exception/errinfo_errno.hpp>
#include <boost/throw_exception.hpp>

#include <mutex>
#include <thread>
#include <functional>
#include <cstring>

namespace ms = mir::scene;
namespace msh = mir::shell;
namespace mf = mir::frontend;
namespace mfd=mir::frontend::detail;
namespace mg = mir::graphics;
namespace mi = mir::input;
namespace geom = mir::geometry;

namespace
{
//TODO: accept other pixel format types
void throw_if_unsuitable_for_cursor(mf::BufferStream& stream)
{
    if (stream.pixel_format() != mir_pixel_format_argb_8888)
        BOOST_THROW_EXCEPTION(std::logic_error("Only argb8888 buffer streams may currently be attached to the cursor"));
}

mg::GammaCurve convert_string_to_gamma_curve(std::string const& str_bytes)
{
    mg::GammaCurve out(str_bytes.size() / (sizeof(mg::GammaCurve::value_type) / sizeof(char)));
    std::copy(std::begin(str_bytes), std::end(str_bytes), reinterpret_cast<char*>(out.data()));
    return out;
}
}

mf::SessionMediator::SessionMediator(
    std::shared_ptr<mf::Shell> const& shell,
    std::shared_ptr<mg::PlatformIpcOperations> const& ipc_operations,
    std::shared_ptr<mf::DisplayChanger> const& display_changer,
    std::vector<MirPixelFormat> const& surface_pixel_formats,
    std::shared_ptr<SessionMediatorObserver> const& observer,
    std::shared_ptr<mf::EventSinkFactory> const& sink_factory,
    std::shared_ptr<mf::MessageSender> const& message_sender,
    std::shared_ptr<MessageResourceCache> const& resource_cache,
    std::shared_ptr<Screencast> const& screencast,
    ConnectionContext const& connection_context,
    std::shared_ptr<mi::CursorImages> const& cursor_images,
    std::shared_ptr<scene::CoordinateTranslator> const& translator,
    std::shared_ptr<scene::ApplicationNotRespondingDetector> const& anr_detector,
    std::shared_ptr<mir::cookie::Authority> const& cookie_authority,
    std::shared_ptr<mf::InputConfigurationChanger> const& input_changer) :
    client_pid_(0),
    shell(shell),
    ipc_operations(ipc_operations),
    surface_pixel_formats(surface_pixel_formats),
    display_changer(display_changer),
    observer(observer),
    sink_factory{sink_factory},
    event_sink{sink_factory->create_sink(message_sender)},
    message_sender{message_sender},
    resource_cache(resource_cache),
    screencast(screencast),
    connection_context(connection_context),
    cursor_images(cursor_images),
    translator{translator},
    anr_detector{anr_detector},
    cookie_authority(cookie_authority),
    input_changer(input_changer)
{
}

mf::SessionMediator::~SessionMediator() noexcept
{
    if (auto session = weak_session.lock())
    {
        observer->session_error(session->name(), __PRETTY_FUNCTION__, "connection dropped without disconnect");
        shell->close_session(session);
    }
    destroy_screencast_sessions();
}

void mf::SessionMediator::client_pid(int pid)
{
    client_pid_ = pid;
}

void mf::SessionMediator::connect(
    const ::mir::protobuf::ConnectParameters* request,
    ::mir::protobuf::Connection* response,
    ::google::protobuf::Closure* done)
{
    observer->session_connect_called(request->application_name());

    auto const session = shell->open_session(client_pid_, request->application_name(), event_sink);
    weak_session = session;
    connection_context.handle_client_connect(session);

    auto ipc_package = ipc_operations->connection_ipc_package();
    auto platform = response->mutable_platform();

    for (auto& data : ipc_package->ipc_data)
        platform->add_data(data);

    for (auto& ipc_fds : ipc_package->ipc_fds)
        platform->add_fd(ipc_fds);

    if (auto const graphics_module = ipc_package->graphics_module)
    {
        auto const module = platform->mutable_graphics_module();

        module->set_name(graphics_module->name);
        module->set_major_version(graphics_module->major_version);
        module->set_minor_version(graphics_module->minor_version);
        module->set_micro_version(graphics_module->micro_version);
        module->set_file(graphics_module->file);
    }

    auto display_config = display_changer->base_configuration();
    auto protobuf_config = response->mutable_display_configuration();
    mfd::pack_protobuf_display_configuration(*protobuf_config, *display_config);

<<<<<<< HEAD
    response->set_input_configuration(mi::serialize_input_configuration(input_changer->base_configuration()));
=======
    MirInputConfig temp;
    hub->for_each_input_device(
        [&temp](auto const& dev)
        {
            MirInputDevice conf(dev.id(), dev.capabilities(), dev.name(), dev.unique_id());
            auto ptr_conf = dev.pointer_configuration();
            auto tpd_conf = dev.touchpad_configuration();
            auto kbd_conf = dev.keyboard_configuration();

            if (ptr_conf.is_set())
                conf.set_pointer_config(ptr_conf.value());
            if (tpd_conf.is_set())
                conf.set_touchpad_config(tpd_conf.value());
            if (kbd_conf.is_set())
                conf.set_keyboard_config(kbd_conf.value());

            temp.add_device_config(conf);
        });

    response->set_input_configuration(mi::serialize_input_config(temp));
>>>>>>> 670a46d4

    for (auto pf : surface_pixel_formats)
        response->add_surface_pixel_format(static_cast<::google::protobuf::uint32>(pf));

    resource_cache->save_resource(response, ipc_package);

    done->Run();
}

namespace
{
template<typename T>
std::vector<geom::Rectangle>
extract_input_shape_from(T const& params)
{
    std::vector<geom::Rectangle> shapes;
    if (params->input_shape_size() > 0)
    {
        for (auto& rect : params->input_shape())
        {
            shapes.push_back(geom::Rectangle(
                geom::Point{rect.left(), rect.top()},
                geom::Size{rect.width(), rect.height()})
            );
        }
    }
    return shapes;
}
}

void mf::SessionMediator::create_surface(
    const mir::protobuf::SurfaceParameters* request,
    mir::protobuf::Surface* response,
    google::protobuf::Closure* done)
{
    auto const session = weak_session.lock();

    if (session.get() == nullptr)
        BOOST_THROW_EXCEPTION(std::logic_error("Invalid application session"));

    observer->session_create_surface_called(session->name());

    auto params = ms::SurfaceCreationParameters()
        .of_size(request->width(), request->height())
        .of_buffer_usage(static_cast<graphics::BufferUsage>(request->buffer_usage()))
        .of_pixel_format(static_cast<MirPixelFormat>(request->pixel_format()));

    if (request->has_surface_name())
        params.of_name(request->surface_name());

    if (request->has_output_id())
        params.with_output_id(graphics::DisplayConfigurationOutputId(request->output_id()));

    if (request->has_type())
        params.of_type(static_cast<MirWindowType>(request->type()));

    if (request->has_state())
        params.with_state(static_cast<MirWindowState>(request->state()));

    if (request->has_pref_orientation())
        params.with_preferred_orientation(static_cast<MirOrientationMode>(request->pref_orientation()));

    if (request->has_parent_id())
        params.with_parent_id(SurfaceId{request->parent_id()});


    if (request->has_parent_persistent_id())
    {
        auto persistent_id = request->parent_persistent_id().value();
        params.parent = shell->surface_for_id(persistent_id);
    }

    if (request->has_aux_rect())
    {
        params.with_aux_rect(geom::Rectangle{
            {request->aux_rect().left(), request->aux_rect().top()},
            {request->aux_rect().width(), request->aux_rect().height()}
        });
    }

    if (request->has_edge_attachment())
        params.with_edge_attachment(static_cast<MirEdgeAttachment>(request->edge_attachment()));

    #define COPY_IF_SET(field)\
        if (request->has_##field())\
            params.field = std::remove_reference<decltype(params.field.value())>::type(request->field())

    COPY_IF_SET(min_width);
    COPY_IF_SET(min_height);
    COPY_IF_SET(max_width);
    COPY_IF_SET(max_height);
    COPY_IF_SET(width_inc);
    COPY_IF_SET(height_inc);
    COPY_IF_SET(shell_chrome);
    COPY_IF_SET(confine_pointer);
    COPY_IF_SET(aux_rect_placement_gravity);
    COPY_IF_SET(surface_placement_gravity);
    COPY_IF_SET(placement_hints);
    COPY_IF_SET(aux_rect_placement_offset_x);
    COPY_IF_SET(aux_rect_placement_offset_y);

    #undef COPY_IF_SET

    mf::BufferStreamId buffer_stream_id;
    std::shared_ptr<mf::BufferStream> legacy_stream = nullptr;
    if (request->stream_size() > 0)
    {
        std::vector<msh::StreamSpecification> stream_spec;
        for (auto& stream : request->stream())
        {
            if (stream.has_width() && stream.has_height())
            {
                stream_spec.emplace_back(
                    msh::StreamSpecification{
                        mf::BufferStreamId{stream.id().value()},
                        geom::Displacement{stream.displacement_x(), stream.displacement_y()},
                        geom::Size{stream.width(), stream.height()}});
            }
            else
            {
                stream_spec.emplace_back(
                    msh::StreamSpecification{
                        mf::BufferStreamId{stream.id().value()},
                        geom::Displacement{stream.displacement_x(), stream.displacement_y()},
                        {}});
            }
        }
        params.streams = std::move(stream_spec);
    }
    else
    {
        buffer_stream_id = session->create_buffer_stream(
            {params.size, params.pixel_format, params.buffer_usage});
        legacy_stream = session->get_buffer_stream(buffer_stream_id);
        params.content_id = buffer_stream_id;
    }

    if (request->has_min_aspect())
        params.min_aspect = { request->min_aspect().width(), request->min_aspect().height()};

    if (request->has_max_aspect())
        params.max_aspect = { request->max_aspect().width(), request->max_aspect().height()};

    params.input_shape = extract_input_shape_from(request);

    auto buffering_sender = std::make_shared<mf::ReorderingMessageSender>(message_sender);
    std::shared_ptr<mf::EventSink> sink = sink_factory->create_sink(buffering_sender);

    auto const surf_id = shell->create_surface(session, params, sink);

    auto surface = session->get_surface(surf_id);
    auto const& client_size = surface->client_size();
    response->mutable_id()->set_value(surf_id.as_value());
    response->set_width(client_size.width.as_uint32_t());
    response->set_height(client_size.height.as_uint32_t());

    // TODO: Deprecate
    response->set_pixel_format(request->pixel_format());
    response->set_buffer_usage(request->buffer_usage());

    if (surface->supports_input())
        response->add_fd(surface->client_input_fd());
    
    for (unsigned int i = 0; i < mir_window_attribs; i++)
    {
        auto setting = response->add_attributes();
        
        setting->mutable_surfaceid()->set_value(surf_id.as_value());
        setting->set_attrib(i);
        setting->set_ivalue(shell->get_surface_attribute(session, surf_id, static_cast<MirWindowAttrib>(i)));
    }

    if (legacy_stream)
    {
        response->mutable_buffer_stream()->mutable_id()->set_value(buffer_stream_id.as_value());
        response->mutable_buffer_stream()->set_pixel_format(legacy_stream->pixel_format());
        response->mutable_buffer_stream()->set_buffer_usage(request->buffer_usage());
        legacy_default_stream_map[surf_id] = buffer_stream_id;
    }
    done->Run();
    // ...then uncork the message sender, sending all buffered surface events.
    buffering_sender->uncork();
}

void mf::SessionMediator::submit_buffer(
    mir::protobuf::BufferRequest const* request,
    mir::protobuf::Void*,
    google::protobuf::Closure* done)
{
    auto const session = weak_session.lock();
    if (!session) BOOST_THROW_EXCEPTION(std::logic_error("Invalid application session"));
    observer->session_submit_buffer_called(session->name());
    
    mf::BufferStreamId const stream_id{request->id().value()};
    mg::BufferID const buffer_id{static_cast<uint32_t>(request->buffer().buffer_id())};
    auto stream = session->get_buffer_stream(stream_id);

    mfd::ProtobufBufferPacker request_msg{const_cast<mir::protobuf::Buffer*>(&request->buffer())};
    auto b = session->get_buffer(buffer_id);
    ipc_operations->unpack_buffer(request_msg, *b);

    stream->submit_buffer(b);

    done->Run();
}

void mf::SessionMediator::allocate_buffers( 
    mir::protobuf::BufferAllocation const* request,
    mir::protobuf::Void*,
    google::protobuf::Closure* done)
{
    auto session = weak_session.lock();
    if (!session)
        BOOST_THROW_EXCEPTION(std::logic_error("Invalid application session"));

    observer->session_allocate_buffers_called(session->name());
    for (auto i = 0; i < request->buffer_requests().size(); i++)
    {
        auto const& req = request->buffer_requests(i);
        mg::BufferProperties properties(
            geom::Size{req.width(), req.height()},
            static_cast<MirPixelFormat>(req.pixel_format()),
           static_cast<mg::BufferUsage>(req.buffer_usage()));

        auto id = session->create_buffer(properties);
        if (request->has_id())
        {
            auto stream = session->get_buffer_stream(mf::BufferStreamId(request->id().value()));
            stream->associate_buffer(id);
        }
    }
    done->Run();
}
 
void mf::SessionMediator::release_buffers(
    mir::protobuf::BufferRelease const* request,
    mir::protobuf::Void*,
    google::protobuf::Closure* done)
{
    auto session = weak_session.lock();
    if (!session)
        BOOST_THROW_EXCEPTION(std::logic_error("Invalid application session"));

    observer->session_release_buffers_called(session->name());
    if (request->has_id())
    {
        auto stream_id = mf::BufferStreamId{request->id().value()};
        try
        {
            auto stream = session->get_buffer_stream(stream_id);
            for (auto i = 0; i < request->buffers().size(); i++)
            {
                mg::BufferID buffer_id{static_cast<uint32_t>(request->buffers(i).buffer_id())};
                stream->disassociate_buffer(buffer_id);
            }
        }
        catch(...)
        {
        }
    }
    for (auto i = 0; i < request->buffers().size(); i++)
    {
        mg::BufferID buffer_id{static_cast<uint32_t>(request->buffers(i).buffer_id())};
        session->destroy_buffer(buffer_id);
    }
   done->Run();
}

void mf::SessionMediator::release_surface(
    const mir::protobuf::SurfaceId* request,
    mir::protobuf::Void*,
    google::protobuf::Closure* done)
{
    auto session = weak_session.lock();

    if (session.get() == nullptr)
        BOOST_THROW_EXCEPTION(std::logic_error("Invalid application session"));

    observer->session_release_surface_called(session->name());

    auto const id = SurfaceId(request->value());

    shell->destroy_surface(session, id);

    auto it = legacy_default_stream_map.find(id);
    if (it != legacy_default_stream_map.end())
    {
        session->destroy_buffer_stream(it->second);
        legacy_default_stream_map.erase(it);
    }

    // TODO: We rely on this sending responses synchronously.
    done->Run();
}

void mf::SessionMediator::disconnect(
    const mir::protobuf::Void* /*request*/,
    mir::protobuf::Void* /*response*/,
    google::protobuf::Closure* done)
{
    {
        auto session = weak_session.lock();

        if (session.get() == nullptr)
            BOOST_THROW_EXCEPTION(std::logic_error("Invalid application session"));

        observer->session_disconnect_called(session->name());

        shell->close_session(session);
        destroy_screencast_sessions();
    }
    weak_session.reset();

    done->Run();
}

void mf::SessionMediator::configure_surface(
    const mir::protobuf::SurfaceSetting* request,
    mir::protobuf::SurfaceSetting* response,
    google::protobuf::Closure* done)
{
    auto attrib = static_cast<MirWindowAttrib>(request->attrib());

    // Required response fields:
    response->mutable_surfaceid()->CopyFrom(request->surfaceid());
    response->set_attrib(attrib);

    auto session = weak_session.lock();

    if (session.get() == nullptr)
        BOOST_THROW_EXCEPTION(std::logic_error("Invalid application session"));

    observer->session_configure_surface_called(session->name());

    auto const id = mf::SurfaceId(request->surfaceid().value());
    int value = request->ivalue();
    int newvalue = shell->set_surface_attribute(session, id, attrib, value);

    response->set_ivalue(newvalue);

    done->Run();
}

void mf::SessionMediator::modify_surface(
    const mir::protobuf::SurfaceModifications* request,
    mir::protobuf::Void* /*response*/,
    google::protobuf::Closure* done)
{
    auto const& surface_specification = request->surface_specification();

    auto const session = weak_session.lock();
    if (!session)
        BOOST_THROW_EXCEPTION(std::logic_error("Invalid application session"));

    msh::SurfaceSpecification mods;

#define COPY_IF_SET(name)\
    if (surface_specification.has_##name())\
    mods.name = std::remove_reference<decltype(mods.name.value())>::type(surface_specification.name())

    COPY_IF_SET(width);
    COPY_IF_SET(height);
    COPY_IF_SET(pixel_format);
    COPY_IF_SET(buffer_usage);
    COPY_IF_SET(name);
    COPY_IF_SET(output_id);
    COPY_IF_SET(type);
    COPY_IF_SET(state);
    COPY_IF_SET(preferred_orientation);
    COPY_IF_SET(parent_id);
    // aux_rect is a special case (below)
    COPY_IF_SET(aux_rect_placement_gravity);
    COPY_IF_SET(surface_placement_gravity);
    COPY_IF_SET(placement_hints);
    COPY_IF_SET(aux_rect_placement_offset_x);
    COPY_IF_SET(aux_rect_placement_offset_y);
    COPY_IF_SET(edge_attachment);
    COPY_IF_SET(min_width);
    COPY_IF_SET(min_height);
    COPY_IF_SET(max_width);
    COPY_IF_SET(max_height);
    COPY_IF_SET(width_inc);
    COPY_IF_SET(height_inc);
    COPY_IF_SET(shell_chrome);
    COPY_IF_SET(confine_pointer);
    // min_aspect is a special case (below)
    // max_aspect is a special case (below)

#undef COPY_IF_SET
    if (surface_specification.stream_size() > 0)
    {
        std::vector<msh::StreamSpecification> stream_spec;
        for (auto& stream : surface_specification.stream())
        {
            if (stream.has_width() && stream.has_height())
            {
                stream_spec.emplace_back(
                    msh::StreamSpecification{
                        mf::BufferStreamId{stream.id().value()},
                        geom::Displacement{stream.displacement_x(), stream.displacement_y()},
                        geom::Size{stream.width(), stream.height()}});
            }
            else
            {
                stream_spec.emplace_back(
                    msh::StreamSpecification{
                        mf::BufferStreamId{stream.id().value()},
                        geom::Displacement{stream.displacement_x(), stream.displacement_y()},
                        {}});
            }
        }
        mods.streams = std::move(stream_spec);
    }

    if (surface_specification.has_aux_rect())
    {
        auto const& rect = surface_specification.aux_rect();
        mods.aux_rect = {{rect.left(), rect.top()}, {rect.width(), rect.height()}};
    }

    if (surface_specification.has_min_aspect())
        mods.min_aspect =
        {
            surface_specification.min_aspect().width(),
            surface_specification.min_aspect().height()
        };

    if (surface_specification.has_max_aspect())
        mods.max_aspect =
        {
            surface_specification.max_aspect().width(),
            surface_specification.max_aspect().height()
        };

    if (surface_specification.has_cursor_name())
    {
        mods.cursor_image = cursor_images->image(surface_specification.cursor_name(), mi::default_cursor_size);
    }

    if (surface_specification.has_cursor_id() &&
        surface_specification.has_hotspot_x() &&
        surface_specification.has_hotspot_y())
    {
        mf::BufferStreamId id{surface_specification.cursor_id().value()};
        throw_if_unsuitable_for_cursor(*session->get_buffer_stream(id));
        mods.stream_cursor = msh::StreamCursor{
            id, geom::Displacement{surface_specification.hotspot_x(), surface_specification.hotspot_y()} }; 
    }

    mods.input_shape = extract_input_shape_from(&surface_specification);

    auto const id = mf::SurfaceId(request->surface_id().value());

    shell->modify_surface(session, id, mods);

    done->Run();
}

void mf::SessionMediator::configure_display(
    ::mir::protobuf::DisplayConfiguration const* request,
    ::mir::protobuf::DisplayConfiguration* response,
    ::google::protobuf::Closure* done)
{
    auto session = weak_session.lock();

    if (session.get() == nullptr)
        BOOST_THROW_EXCEPTION(std::logic_error("Invalid application session"));

    observer->session_configure_display_called(session->name());

    auto const config = unpack_and_sanitize_display_configuration(request);
    display_changer->configure(session, config);

    auto display_config = display_changer->base_configuration();
    mfd::pack_protobuf_display_configuration(*response, *display_config);

    done->Run();
}

void mf::SessionMediator::remove_session_configuration(
    ::mir::protobuf::Void const* /*request*/,
    ::mir::protobuf::Void* /*response*/,
    ::google::protobuf::Closure* done)
{
    auto session = weak_session.lock();

    if (session.get() == nullptr)
        BOOST_THROW_EXCEPTION(std::logic_error("Invalid application session"));

    display_changer->remove_session_configuration(session);

    done->Run();
}

void mf::SessionMediator::set_base_display_configuration(
    mir::protobuf::DisplayConfiguration const* request,
    mir::protobuf::Void* /*response*/,
    google::protobuf::Closure* done)
{
    auto session = weak_session.lock();

    if (session.get() == nullptr)
        BOOST_THROW_EXCEPTION(std::logic_error("Invalid application session"));

    observer->session_set_base_display_configuration_called(session->name());

    auto const config = unpack_and_sanitize_display_configuration(request);
    display_changer->set_base_configuration(config);

    done->Run();
}

void mf::SessionMediator::preview_base_display_configuration(
    mir::protobuf::PreviewConfiguration const* request,
    mir::protobuf::Void* /*response*/,
    google::protobuf::Closure* done)
{
    auto session = weak_session.lock();

    if (session.get() == nullptr)
        BOOST_THROW_EXCEPTION(std::logic_error("Invalid application session"));

    observer->session_preview_base_display_configuration_called(session->name());

    auto const config = unpack_and_sanitize_display_configuration(&request->configuration());
    display_changer->preview_base_configuration(
        weak_session,
        config,
        std::chrono::seconds{request->timeout()});

    done->Run();
}

void mf::SessionMediator::confirm_base_display_configuration(
    mir::protobuf::DisplayConfiguration const* request,
    mir::protobuf::Void* /*response*/,
    google::protobuf::Closure* done)
{
    auto session = weak_session.lock();

    if (session.get() == nullptr)
        BOOST_THROW_EXCEPTION(std::logic_error("Invalid application session"));

    observer->session_confirm_base_display_configuration_called(session->name());

    auto const config = unpack_and_sanitize_display_configuration(request);

    display_changer->confirm_base_configuration(session, config);

    done->Run();
}

void mf::SessionMediator::cancel_base_display_configuration_preview(
    mir::protobuf::Void const* /*request*/,
    mir::protobuf::Void* /*response*/,
    google::protobuf::Closure* done)
{
    auto session = weak_session.lock();

    if (session.get() == nullptr)
        BOOST_THROW_EXCEPTION(std::logic_error("Invalid application session"));

    display_changer->cancel_base_configuration_preview(session);

    done->Run();
}

void mf::SessionMediator::create_screencast(
    const mir::protobuf::ScreencastParameters* parameters,
    mir::protobuf::Screencast* protobuf_screencast,
    google::protobuf::Closure* done)
{
    auto const msg_type = mg::BufferIpcMsgType::full_msg;

    geom::Rectangle const region{
        {parameters->region().left(), parameters->region().top()},
        {parameters->region().width(), parameters->region().height()}
    };
    geom::Size const size{parameters->width(), parameters->height()};
    MirPixelFormat const pixel_format = static_cast<MirPixelFormat>(parameters->pixel_format());

    int nbuffers = 1;
    if (parameters->has_num_buffers())
        nbuffers = parameters->num_buffers();

    MirMirrorMode mirror_mode = mir_mirror_mode_none;
    if (parameters->has_mirror_mode())
        mirror_mode = static_cast<MirMirrorMode>(parameters->mirror_mode());

    auto screencast_session_id = screencast->create_session(region, size, pixel_format, nbuffers, mirror_mode);

    if (nbuffers > 0)
    {
        auto buffer = screencast->capture(screencast_session_id);
        screencast_buffer_tracker.track_buffer(screencast_session_id, buffer.get());
        pack_protobuf_buffer(
            *protobuf_screencast->mutable_buffer_stream()->mutable_buffer(),
            buffer.get(),
            msg_type);
    }

    protobuf_screencast->mutable_screencast_id()->set_value(
        screencast_session_id.as_value());
    protobuf_screencast->mutable_buffer_stream()->mutable_id()->set_value(
        screencast_session_id.as_value());

    done->Run();
}

void mf::SessionMediator::release_screencast(
    const mir::protobuf::ScreencastId* protobuf_screencast_id,
    mir::protobuf::Void*,
    google::protobuf::Closure* done)
{
    ScreencastSessionId const screencast_session_id{
        protobuf_screencast_id->value()};
    screencast->destroy_session(screencast_session_id);
    screencast_buffer_tracker.remove_session(screencast_session_id);
    done->Run();
}

void mf::SessionMediator::screencast_buffer(
    const mir::protobuf::ScreencastId* protobuf_screencast_id,
    mir::protobuf::Buffer* protobuf_buffer,
    google::protobuf::Closure* done)
{
    ScreencastSessionId const screencast_session_id{
        protobuf_screencast_id->value()};

    auto buffer = screencast->capture(screencast_session_id);
    bool const already_tracked = screencast_buffer_tracker.track_buffer(screencast_session_id, buffer.get());
    auto const msg_type = already_tracked ?
        mg::BufferIpcMsgType::update_msg : mg::BufferIpcMsgType::full_msg;
    pack_protobuf_buffer(*protobuf_buffer,
                         buffer.get(),
                         msg_type);

    done->Run();
}

void mf::SessionMediator::screencast_to_buffer(
    mir::protobuf::ScreencastRequest const* request,
    mir::protobuf::Void*,
    google::protobuf::Closure* done)
{
    auto session = weak_session.lock();
    ScreencastSessionId const screencast_session_id{request->id().value()};
    auto buffer = session->get_buffer(mg::BufferID{request->buffer_id()});
    mf::ScreencastSessionId const screencast_id{request->id().value()};
    screencast->capture(screencast_session_id, buffer);
    done->Run();
}

void mf::SessionMediator::create_buffer_stream(
    mir::protobuf::BufferStreamParameters const* request,
    mir::protobuf::BufferStream* response,
    google::protobuf::Closure* done)
{
    auto const session = weak_session.lock();

    if (session.get() == nullptr)
        BOOST_THROW_EXCEPTION(std::logic_error("Invalid application session"));

    observer->session_create_buffer_stream_called(session->name());
    
    auto const usage = (request->buffer_usage() == mir_buffer_usage_hardware) ?
        mg::BufferUsage::hardware : mg::BufferUsage::software;

    auto stream_size = geom::Size{geom::Width{request->width()}, geom::Height{request->height()}};
    mg::BufferProperties props(stream_size,
        static_cast<MirPixelFormat>(request->pixel_format()),
        usage);
    
    auto const buffer_stream_id = session->create_buffer_stream(props);
    auto stream = session->get_buffer_stream(buffer_stream_id);
    
    response->mutable_id()->set_value(buffer_stream_id.as_value());
    response->set_pixel_format(stream->pixel_format());

    // TODO: Is it guaranteed we get the buffer usage we want?
    response->set_buffer_usage(request->buffer_usage());
    done->Run();
}

void mf::SessionMediator::release_buffer_stream(
    const mir::protobuf::BufferStreamId* request,
    mir::protobuf::Void*,
    google::protobuf::Closure* done)
{
    auto session = weak_session.lock();

    if (session.get() == nullptr)
        BOOST_THROW_EXCEPTION(std::logic_error("Invalid application session"));

    observer->session_release_buffer_stream_called(session->name());

    auto const id = BufferStreamId(request->value());

    session->destroy_buffer_stream(id);

    done->Run();
}


auto mf::SessionMediator::prompt_session_connect_handler(detail::PromptSessionId prompt_session_id) const
-> std::function<void(std::shared_ptr<mf::Session> const&)>
{
    return [this, prompt_session_id](std::shared_ptr<mf::Session> const& session)
    {
        auto prompt_session = prompt_sessions.fetch(prompt_session_id);
        if (prompt_session.get() == nullptr)
            BOOST_THROW_EXCEPTION(std::logic_error("Invalid prompt session"));

        shell->add_prompt_provider_for(prompt_session, session);
    };
}

void mf::SessionMediator::configure_cursor(
    mir::protobuf::CursorSetting const* cursor_request,
    mir::protobuf::Void* /* void_response */,
    google::protobuf::Closure* done)
{
    auto session = weak_session.lock();

    if (session.get() == nullptr)
        BOOST_THROW_EXCEPTION(std::logic_error("Invalid application session"));

    observer->session_configure_surface_cursor_called(session->name());

    auto const id = mf::SurfaceId(cursor_request->surfaceid().value());
    auto const surface = session->get_surface(id);

    if (cursor_request->has_name())
    {
        auto const& image = cursor_images->image(cursor_request->name(), mi::default_cursor_size);
        surface->set_cursor_image(image);
    }
    else if (cursor_request->has_buffer_stream())
    {
        auto const& stream_id = mf::BufferStreamId(cursor_request->buffer_stream().value());
        auto hotspot = geom::Displacement{cursor_request->hotspot_x(), cursor_request->hotspot_y()};
        auto stream = session->get_buffer_stream(stream_id);

        throw_if_unsuitable_for_cursor(*stream);

        surface->set_cursor_stream(stream, hotspot);
    }
    else
    {
        surface->set_cursor_image({});
    }

    done->Run();
}

void mf::SessionMediator::new_fds_for_prompt_providers(
    ::mir::protobuf::SocketFDRequest const* parameters,
    ::mir::protobuf::SocketFD* response,
    ::google::protobuf::Closure* done)
{
    auto session = weak_session.lock();

    if (session.get() == nullptr)
        BOOST_THROW_EXCEPTION(std::logic_error("Invalid application session"));

    auto const connect_handler = prompt_session_connect_handler(detail::PromptSessionId(parameters->prompt_session_id()));

    auto const fds_requested = parameters->number();

    // < 1 is illogical, > 42 is unreasonable
    if (fds_requested < 1 || fds_requested > 42)
        BOOST_THROW_EXCEPTION(std::runtime_error("number of fds requested out of range"));

    for (auto i  = 0; i != fds_requested; ++i)
    {
        auto const fd = connection_context.fd_for_new_client(connect_handler);
        response->add_fd(fd);
        resource_cache->save_fd(response, mir::Fd{fd});
    }

    done->Run();
}

void mf::SessionMediator::pong(
    mir::protobuf::PingEvent const* /*request*/,
    mir::protobuf::Void* /* response */,
    google::protobuf::Closure* done)
{
    auto session = weak_session.lock();

    if (session.get() == nullptr)
        BOOST_THROW_EXCEPTION(std::logic_error("Invalid application session"));

    anr_detector->pong_received(session.get());
    done->Run();
}

void mf::SessionMediator::translate_surface_to_screen(
    ::mir::protobuf::CoordinateTranslationRequest const* request,
    ::mir::protobuf::CoordinateTranslationResponse* response,
    ::google::protobuf::Closure *done)
{
    auto session = weak_session.lock();

    if (session.get() == nullptr)
        BOOST_THROW_EXCEPTION(std::logic_error("Invalid application session"));

    auto const id = mf::SurfaceId(request->surfaceid().value());

    auto const coords = translator->surface_to_screen(session->get_surface(id),
                                                      request->x(),
                                                      request->y());

    response->set_x(coords.x.as_uint32_t());
    response->set_y(coords.y.as_uint32_t());

    done->Run();
}

void mf::SessionMediator::platform_operation(
    mir::protobuf::PlatformOperationMessage const* request,
    mir::protobuf::PlatformOperationMessage* response,
    google::protobuf::Closure* done)
{
    auto session = weak_session.lock();

    if (session.get() == nullptr)
        BOOST_THROW_EXCEPTION(std::logic_error("Invalid application session"));

    mg::PlatformOperationMessage platform_request;
    unsigned int const opcode = request->opcode();
    platform_request.data.assign(request->data().begin(),
                                 request->data().end());
    platform_request.fds.assign(request->fd().begin(),
                                request->fd().end());

    auto const& platform_response = ipc_operations->platform_operation(opcode, platform_request);

    response->set_opcode(opcode);
    response->set_data(platform_response.data.data(),
                       platform_response.data.size());
    for (auto fd : platform_response.fds)
    {
        response->add_fd(fd);
        resource_cache->save_fd(response, mir::Fd{fd});
    }

    done->Run();
}

void mf::SessionMediator::start_prompt_session(
    const ::mir::protobuf::PromptSessionParameters* request,
    ::mir::protobuf::PromptSession* response,
    ::google::protobuf::Closure* done)
{
    auto const session = weak_session.lock();

    if (!session)
        BOOST_THROW_EXCEPTION(std::logic_error("Invalid application session"));

    ms::PromptSessionCreationParameters parameters;
    parameters.application_pid = request->application_pid();

    observer->session_start_prompt_session_called(session->name(), parameters.application_pid);

    response->set_id(prompt_sessions.insert(shell->start_prompt_session_for(session, parameters)).as_value());

    done->Run();
}

void mf::SessionMediator::stop_prompt_session(
    protobuf::PromptSession const* request,
    ::mir::protobuf::Void*,
    ::google::protobuf::Closure* done)
{
    auto const session = weak_session.lock();

    if (!session)
        BOOST_THROW_EXCEPTION(std::logic_error("Invalid application session"));

    detail::PromptSessionId const id{request->id()};
    auto const prompt_session = prompt_sessions.fetch(id);

    if (!prompt_session)
        BOOST_THROW_EXCEPTION(std::logic_error("Invalid prompt session"));

    prompt_sessions.remove(id);

    observer->session_stop_prompt_session_called(session->name());

    shell->stop_prompt_session(prompt_session);

    done->Run();
}

void mf::SessionMediator::request_persistent_surface_id(
    mir::protobuf::SurfaceId const* request,
    mir::protobuf::PersistentSurfaceId* response,
    google::protobuf::Closure* done)
{
    auto const session = weak_session.lock();

    if (!session)
        BOOST_THROW_EXCEPTION(std::logic_error("Invalid application session"));

    auto buffer = shell->persistent_id_for(session, mf::SurfaceId{request->value()});

    *response->mutable_value() = std::string{buffer.begin(), buffer.end()};

    done->Run();
}

void mf::SessionMediator::pack_protobuf_buffer(
    protobuf::Buffer& protobuf_buffer,
    graphics::Buffer* graphics_buffer,
    mg::BufferIpcMsgType buffer_msg_type)
{
    protobuf_buffer.set_buffer_id(graphics_buffer->id().as_value());

    mfd::ProtobufBufferPacker packer{&protobuf_buffer};
    ipc_operations->pack_buffer(packer, *graphics_buffer, buffer_msg_type);

    for(auto const& fd : packer.fds())
        resource_cache->save_fd(&protobuf_buffer, fd);
}

void mf::SessionMediator::configure_buffer_stream(
    mir::protobuf::StreamConfiguration const* request,
    mir::protobuf::Void*,
    google::protobuf::Closure* done)
{
    auto const session = weak_session.lock();
    if (!session)
        BOOST_THROW_EXCEPTION(std::logic_error("Invalid application session"));

    auto stream = session->get_buffer_stream(mf::BufferStreamId(request->id().value()));
    if (request->has_swapinterval())
        stream->allow_framedropping(request->swapinterval() == 0);
    if (request->has_scale())
        stream->set_scale(request->scale());

    done->Run();
}

void mf::SessionMediator::raise_surface(
    mir::protobuf::RaiseRequest const* request,
    mir::protobuf::Void*,
    google::protobuf::Closure* done)
{
    auto const session = weak_session.lock();
    if (!session)
        BOOST_THROW_EXCEPTION(std::logic_error("Invalid application session"));

    auto const cookie     = request->cookie();
    auto const surface_id = request->surface_id();

    auto cookie_string = cookie.cookie();

    std::vector<uint8_t> cookie_bytes(cookie_string.begin(), cookie_string.end());
    auto const cookie_ptr = cookie_authority->make_cookie(cookie_bytes);

    shell->raise_surface(session, mf::SurfaceId{surface_id.value()}, cookie_ptr->timestamp());

    done->Run();
}

void mf::SessionMediator::apply_input_configuration(
    mir::protobuf::InputConfigurationRequest const* request,
    mir::protobuf::Void*,
    google::protobuf::Closure* done)
{
    auto const session = weak_session.lock();
    if (!session)
        BOOST_THROW_EXCEPTION(std::logic_error("Invalid application session"));

    auto conf = mi::deserialize_input_configuration(request->input_configuration());
    input_changer->configure(session, std::move(conf));

    done->Run();
}

void mf::SessionMediator::set_base_input_configuration(
    mir::protobuf::InputConfigurationRequest const* request,
    mir::protobuf::Void*,
    google::protobuf::Closure* done)
{
    auto const session = weak_session.lock();
    if (!session)
        BOOST_THROW_EXCEPTION(std::logic_error("Invalid application session"));

    auto conf = mi::deserialize_input_configuration(request->input_configuration());
    input_changer->set_base_configuration(std::move(conf));

    done->Run();
}

std::shared_ptr<mg::DisplayConfiguration>
mf::SessionMediator::unpack_and_sanitize_display_configuration(
    mir::protobuf::DisplayConfiguration const* protobuf_config)
{
    auto config = display_changer->base_configuration();

    config->for_each_output([&](mg::UserDisplayConfigurationOutput& dest){
        unsigned id = dest.id.as_value();
        int n = 0;
        for (; n < protobuf_config->display_output_size(); ++n)
        {
            if (protobuf_config->display_output(n).output_id() == id)
                break;
        }
        if (n >= protobuf_config->display_output_size())
            return;

        auto& src = protobuf_config->display_output(n);
        dest.used = src.used();
        dest.top_left = geom::Point{src.position_x(),
                src.position_y()};
        dest.current_mode_index = src.current_mode();
        dest.current_format =
                static_cast<MirPixelFormat>(src.current_format());
        dest.power_mode = static_cast<MirPowerMode>(src.power_mode());
        dest.orientation = static_cast<MirOrientation>(src.orientation());

        dest.gamma = {convert_string_to_gamma_curve(src.gamma_red()),
                      convert_string_to_gamma_curve(src.gamma_green()),
                      convert_string_to_gamma_curve(src.gamma_blue())};
    });

    return config;
}

void mf::SessionMediator::destroy_screencast_sessions()
{
    std::vector<ScreencastSessionId> ids_to_untrack;
    screencast_buffer_tracker.for_each_session([this, &ids_to_untrack](ScreencastSessionId id)
    {
        screencast->destroy_session(id);
        ids_to_untrack.push_back(id);
    });

    for (auto const& id : ids_to_untrack)
        screencast_buffer_tracker.remove_session(id);
}


auto mf::detail::PromptSessionStore::insert(std::shared_ptr<PromptSession> const& session) -> PromptSessionId
{
    std::lock_guard<decltype(mutex)> lock{mutex};
    auto const id = PromptSessionId{++next_id};
    sessions[id] = session;
    return id;
}

auto mf::detail::PromptSessionStore::fetch(PromptSessionId session) const
-> std::shared_ptr<PromptSession>
{
    std::lock_guard<decltype(mutex)> lock{mutex};
    return sessions[session].lock();
}

void mf::detail::PromptSessionStore::remove(PromptSessionId session)
{
    std::lock_guard<decltype(mutex)> lock{mutex};
    sessions.erase(session);
}<|MERGE_RESOLUTION|>--- conflicted
+++ resolved
@@ -47,21 +47,13 @@
 #include "mir/frontend/screencast.h"
 #include "mir/frontend/prompt_session.h"
 #include "mir/frontend/buffer_stream.h"
-<<<<<<< HEAD
 #include "mir/frontend/input_configuration_changer.h"
-#include "mir/input/mir_input_configuration.h"
-#include "mir/input/mir_input_configuration_serialization.h"
-#include "mir/input/mir_touchpad_configuration.h"
-#include "mir/input/mir_pointer_configuration.h"
-#include "mir/input/mir_keyboard_configuration.h"
-=======
 #include "mir/input/input_device_hub.h"
 #include "mir/input/mir_input_config.h"
 #include "mir/input/mir_input_config_serialization.h"
 #include "mir/input/mir_touchpad_config.h"
 #include "mir/input/mir_pointer_config.h"
 #include "mir/input/mir_keyboard_config.h"
->>>>>>> 670a46d4
 #include "mir/input/device.h"
 #include "mir/scene/prompt_session_creation_parameters.h"
 #include "mir/fd.h"
@@ -194,30 +186,7 @@
     auto protobuf_config = response->mutable_display_configuration();
     mfd::pack_protobuf_display_configuration(*protobuf_config, *display_config);
 
-<<<<<<< HEAD
-    response->set_input_configuration(mi::serialize_input_configuration(input_changer->base_configuration()));
-=======
-    MirInputConfig temp;
-    hub->for_each_input_device(
-        [&temp](auto const& dev)
-        {
-            MirInputDevice conf(dev.id(), dev.capabilities(), dev.name(), dev.unique_id());
-            auto ptr_conf = dev.pointer_configuration();
-            auto tpd_conf = dev.touchpad_configuration();
-            auto kbd_conf = dev.keyboard_configuration();
-
-            if (ptr_conf.is_set())
-                conf.set_pointer_config(ptr_conf.value());
-            if (tpd_conf.is_set())
-                conf.set_touchpad_config(tpd_conf.value());
-            if (kbd_conf.is_set())
-                conf.set_keyboard_config(kbd_conf.value());
-
-            temp.add_device_config(conf);
-        });
-
-    response->set_input_configuration(mi::serialize_input_config(temp));
->>>>>>> 670a46d4
+    response->set_input_configuration(mi::serialize_input_config(input_changer->base_configuration()));
 
     for (auto pf : surface_pixel_formats)
         response->add_surface_pixel_format(static_cast<::google::protobuf::uint32>(pf));
@@ -1193,7 +1162,7 @@
     if (!session)
         BOOST_THROW_EXCEPTION(std::logic_error("Invalid application session"));
 
-    auto conf = mi::deserialize_input_configuration(request->input_configuration());
+    auto conf = mi::deserialize_input_config(request->input_configuration());
     input_changer->configure(session, std::move(conf));
 
     done->Run();
@@ -1208,7 +1177,7 @@
     if (!session)
         BOOST_THROW_EXCEPTION(std::logic_error("Invalid application session"));
 
-    auto conf = mi::deserialize_input_configuration(request->input_configuration());
+    auto conf = mi::deserialize_input_config(request->input_configuration());
     input_changer->set_base_configuration(std::move(conf));
 
     done->Run();
