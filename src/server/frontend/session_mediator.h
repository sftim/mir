/*
 * Copyright © 2012-2014 Canonical Ltd.
 *
 * This program is free software: you can redistribute it and/or modify it
 * under the terms of the GNU General Public License version 3,
 * as published by the Free Software Foundation.
 *
 * This program is distributed in the hope that it will be useful,
 * but WITHOUT ANY WARRANTY; without even the implied warranty of
 * MERCHANTABILITY or FITNESS FOR A PARTICULAR PURPOSE.  See the
 * GNU General Public License for more details.
 *
 * You should have received a copy of the GNU General Public License
 * along with this program.  If not, see <http://www.gnu.org/licenses/>.
 *
 * Authored by: Alan Griffiths <alan@octopull.co.uk>
 */

#ifndef MIR_FRONTEND_SESSION_MEDIATOR_H_
#define MIR_FRONTEND_SESSION_MEDIATOR_H_

#include "display_server.h"
#include "mir/frontend/connection_context.h"
#include "mir/frontend/surface_id.h"
#include "mir/frontend/buffer_stream_id.h"
#include "mir/graphics/platform_ipc_operations.h"
#include "mir_toolkit/common.h"
#include "buffer_stream_tracker.h"

#include <functional>
#include <memory>
#include <mutex>
#include <vector>

namespace mir
{
namespace graphics
{
class Buffer;
class Display;
class GraphicBufferAllocator;
}
namespace input
{
class CursorImages;
}

namespace scene
{
class CoordinateTranslator;
}

/// Frontend interface. Mediates the interaction between client
/// processes and the core of the mir system.
namespace frontend
{
class ClientBufferTracker;
class Shell;
class Session;
class Surface;
class MessageResourceCache;
class SessionMediatorReport;
class EventSink;
class DisplayChanger;
class Screencast;
class PromptSession;
class BufferStream;

// SessionMediator relays requests from the client process into the server.
class SessionMediator : public detail::DisplayServer, public mir::protobuf::Debug
{
public:

    SessionMediator(
        std::shared_ptr<Shell> const& shell,
        std::shared_ptr<graphics::PlatformIpcOperations> const& ipc_operations,
        std::shared_ptr<frontend::DisplayChanger> const& display_changer,
        std::vector<MirPixelFormat> const& surface_pixel_formats,
        std::shared_ptr<SessionMediatorReport> const& report,
        std::shared_ptr<EventSink> const& event_sink,
        std::shared_ptr<MessageResourceCache> const& resource_cache,
        std::shared_ptr<Screencast> const& screencast,
        ConnectionContext const& connection_context,
        std::shared_ptr<input::CursorImages> const& cursor_images,
        std::shared_ptr<scene::CoordinateTranslator> const& translator);

    ~SessionMediator() noexcept;

    void client_pid(int pid) override;

    /* Platform independent requests */
    void connect(::google::protobuf::RpcController* controller,
                 const ::mir::protobuf::ConnectParameters* request,
                 ::mir::protobuf::Connection* response,
                 ::google::protobuf::Closure* done) override;

    void create_surface(google::protobuf::RpcController* controller,
                        const mir::protobuf::SurfaceParameters* request,
                        mir::protobuf::Surface* response,
                        google::protobuf::Closure* done) override;

    void next_buffer(
        google::protobuf::RpcController* controller,
        mir::protobuf::SurfaceId const* request,
        mir::protobuf::Buffer* response,
        google::protobuf::Closure* done) override;

    void exchange_buffer(
        google::protobuf::RpcController* controller,
        mir::protobuf::BufferRequest const* request,
        mir::protobuf::Buffer* response,
        google::protobuf::Closure* done) override;

    void release_surface(google::protobuf::RpcController* controller,
                         const mir::protobuf::SurfaceId*,
                         mir::protobuf::Void*,
                         google::protobuf::Closure* done) override;

    void disconnect(google::protobuf::RpcController* controller,
                    const mir::protobuf::Void* request,
                    mir::protobuf::Void* response,
                    google::protobuf::Closure* done) override;

    void configure_surface(google::protobuf::RpcController* controller,
                           const mir::protobuf::SurfaceSetting*,
                           mir::protobuf::SurfaceSetting*,
                           google::protobuf::Closure* done) override;

    void configure_display(::google::protobuf::RpcController* controller,
                           const ::mir::protobuf::DisplayConfiguration* request,
                           ::mir::protobuf::DisplayConfiguration* response,
                           ::google::protobuf::Closure* done) override;

    void create_screencast(google::protobuf::RpcController*,
                           const mir::protobuf::ScreencastParameters*,
                           mir::protobuf::Screencast*,
                           google::protobuf::Closure* done) override;

    void release_screencast(google::protobuf::RpcController*,
                            const mir::protobuf::ScreencastId*,
                            mir::protobuf::Void*,
                            google::protobuf::Closure* done) override;

    void screencast_buffer(google::protobuf::RpcController*,
                           const mir::protobuf::ScreencastId*,
                           mir::protobuf::Buffer*,
                           google::protobuf::Closure* done) override;

    void create_buffer_stream(google::protobuf::RpcController*,
                              mir::protobuf::BufferStreamParameters const*,
                              mir::protobuf::BufferStream*,
                              google::protobuf::Closure* done) override;
    void release_buffer_stream(google::protobuf::RpcController*,
                               mir::protobuf::BufferStreamId const*,
                               mir::protobuf::Void*,
                               google::protobuf::Closure* done) override;

    void configure_cursor(google::protobuf::RpcController*,
                          mir::protobuf::CursorSetting const*,
                          mir::protobuf::Void*,
                          google::protobuf::Closure* done) override;

    void start_prompt_session(::google::protobuf::RpcController* controller,
                            const ::mir::protobuf::PromptSessionParameters* request,
                            ::mir::protobuf::Void* response,
                            ::google::protobuf::Closure* done) override;

    void stop_prompt_session(::google::protobuf::RpcController* controller,
                            const ::mir::protobuf::Void* request,
                            ::mir::protobuf::Void* response,
                            ::google::protobuf::Closure* done) override;

    /* Platform specific requests */
    void drm_auth_magic(google::protobuf::RpcController* controller,
                        const mir::protobuf::DRMMagic* request,
                        mir::protobuf::DRMAuthMagicStatus* response,
                        google::protobuf::Closure* done) override;

    void platform_operation(
        google::protobuf::RpcController* /*controller*/,
        mir::protobuf::PlatformOperationMessage const* request,
        mir::protobuf::PlatformOperationMessage* response,
        google::protobuf::Closure* done) override;

    void new_fds_for_prompt_providers(
        ::google::protobuf::RpcController* controller,
        ::mir::protobuf::SocketFDRequest const* parameters,
        ::mir::protobuf::SocketFD* response,
        ::google::protobuf::Closure* done) override;

    // TODO: Split this into a separate thing
    void translate_surface_to_screen(
        ::google::protobuf::RpcController* controller,
        ::mir::protobuf::CoordinateTranslationRequest const* request,
        ::mir::protobuf::CoordinateTranslationResponse* response,
        ::google::protobuf::Closure *done) override;

private:
    void pack_protobuf_buffer(protobuf::Buffer& protobuf_buffer,
                              graphics::Buffer* graphics_buffer,
                              graphics::BufferIpcMsgType msg_type);

    void advance_buffer(
<<<<<<< HEAD
        BufferStreamId surf_id,
        BufferStream& surface,
=======
        SurfaceId surf_id,
        Surface& surface,
        graphics::Buffer* old_buffer,
        std::unique_lock<std::mutex>& lock,
>>>>>>> 0e9a7607
        std::function<void(graphics::Buffer*, graphics::BufferIpcMsgType)> complete);

    virtual std::function<void(std::shared_ptr<Session> const&)> prompt_session_connect_handler() const;

    pid_t client_pid_;
    std::shared_ptr<Shell> const shell;
    std::shared_ptr<graphics::PlatformIpcOperations> const ipc_operations;

    std::vector<MirPixelFormat> const surface_pixel_formats;

    std::shared_ptr<frontend::DisplayChanger> const display_changer;
    std::shared_ptr<SessionMediatorReport> const report;
    std::shared_ptr<EventSink> const event_sink;
    std::shared_ptr<MessageResourceCache> const resource_cache;
    std::shared_ptr<Screencast> const screencast;
    ConnectionContext const connection_context;
    std::shared_ptr<input::CursorImages> const cursor_images;
    std::shared_ptr<scene::CoordinateTranslator> const translator;

    BufferStreamTracker buffer_stream_tracker;

    std::mutex session_mutex;
    std::weak_ptr<Session> weak_session;
    std::weak_ptr<PromptSession> weak_prompt_session;
};

}
}

#endif /* MIR_FRONTEND_SESSION_MEDIATOR_H_ */<|MERGE_RESOLUTION|>--- conflicted
+++ resolved
@@ -201,15 +201,10 @@
                               graphics::BufferIpcMsgType msg_type);
 
     void advance_buffer(
-<<<<<<< HEAD
         BufferStreamId surf_id,
-        BufferStream& surface,
-=======
-        SurfaceId surf_id,
-        Surface& surface,
+        BufferStream& buffer_stream,
         graphics::Buffer* old_buffer,
         std::unique_lock<std::mutex>& lock,
->>>>>>> 0e9a7607
         std::function<void(graphics::Buffer*, graphics::BufferIpcMsgType)> complete);
 
     virtual std::function<void(std::shared_ptr<Session> const&)> prompt_session_connect_handler() const;
