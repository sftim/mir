include_directories(
  ${PROJECT_SOURCE_DIR}/include/renderers/gl
)

add_library(
  mirnestedgraphics OBJECT

  display.cpp
  input_platform.cpp
  nested_display_configuration.cpp
  display_buffer.cpp
  mir_client_host_connection.cpp
  cursor.cpp
  platform.cpp
  buffer.cpp
<<<<<<< HEAD
  platform_image_factory.cpp
=======
  surface_spec.cpp
>>>>>>> 8f8bf593
)<|MERGE_RESOLUTION|>--- conflicted
+++ resolved
@@ -2,6 +2,7 @@
   ${PROJECT_SOURCE_DIR}/include/renderers/gl
 )
 
+include_directories(SYSTEM ${LIBHARDWARE_INCLUDE_DIRS})
 add_library(
   mirnestedgraphics OBJECT
 
@@ -13,9 +14,6 @@
   cursor.cpp
   platform.cpp
   buffer.cpp
-<<<<<<< HEAD
   platform_image_factory.cpp
-=======
   surface_spec.cpp
->>>>>>> 8f8bf593
 )