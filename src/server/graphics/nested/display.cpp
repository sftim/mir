/*
 * Copyright © 2013, 2015 Canonical Ltd.
 *
 * This program is free software: you can redistribute it and/or modify it
 * under the terms of the GNU General Public License version 3,
 * as published by the Free Software Foundation.
 *
 * This program is distributed in the hope that it will be useful,
 * but WITHOUT ANY WARRANTY; without even the implied warranty of
 * MERCHANTABILITY or FITNESS FOR A PARTICULAR PURPOSE.  See the
 * GNU General Public License for more details.
 *
 * You should have received a copy of the GNU General Public License
 * along with this program.  If not, see <http://www.gnu.org/licenses/>.
 *
 * Authored by: Eleni Maria Stea <elenimaria.stea@canonical.com>
 */

#include "display.h"
#include "nested_display_configuration.h"
#include "display_buffer.h"
#include "host_connection.h"
#include "host_stream.h"

#include "mir/geometry/rectangle.h"
#include "mir/graphics/pixel_format_utils.h"
#include "mir/graphics/surfaceless_egl_context.h"
#include "mir/graphics/display_configuration_policy.h"
#include "mir/graphics/overlapping_output_grouping.h"
#include "mir/graphics/gl_config.h"
#include "mir/graphics/egl_error.h"
#include "mir/graphics/virtual_output.h"
#include "mir/graphics/buffer_properties.h"
#include "mir_toolkit/mir_connection.h"
#include "mir/raii.h"

#include <boost/throw_exception.hpp>
#include <stdexcept>

namespace mg = mir::graphics;
namespace mgn = mir::graphics::nested;
namespace geom = mir::geometry;

EGLint const mgn::detail::nested_egl_context_attribs[] =
{
#if MIR_SERVER_EGL_OPENGL_BIT == EGL_OPENGL_ES2_BIT
    EGL_CONTEXT_CLIENT_VERSION, 2,
#endif
    EGL_NONE
};

mgn::detail::EGLSurfaceHandle::EGLSurfaceHandle(EGLDisplay display, EGLNativeWindowType native_window, EGLConfig cfg)
    : egl_display(display),
      egl_surface(eglCreateWindowSurface(egl_display, cfg, native_window, NULL))
{
    if (egl_surface == EGL_NO_SURFACE)
    {
        BOOST_THROW_EXCEPTION(mg::egl_error("Nested Mir Display Error: Failed to create EGL surface."));
    }
}

mgn::detail::EGLSurfaceHandle::~EGLSurfaceHandle() noexcept
{
    eglDestroySurface(egl_display, egl_surface);
}

mgn::detail::EGLDisplayHandle::EGLDisplayHandle(
    EGLNativeDisplayType native_display,
    std::shared_ptr<GLConfig> const& gl_config)
    : egl_display(EGL_NO_DISPLAY),
      egl_context_(EGL_NO_CONTEXT),
      gl_config{gl_config},
      pixel_format{mir_pixel_format_invalid}
{
    egl_display = eglGetDisplay(native_display);
    if (egl_display == EGL_NO_DISPLAY)
        BOOST_THROW_EXCEPTION(mg::egl_error("Nested Mir Display Error: Failed to fetch EGL display."));
}

void mgn::detail::EGLDisplayHandle::initialize(MirPixelFormat format)
{
    int major;
    int minor;

    if (eglInitialize(egl_display, &major, &minor) != EGL_TRUE)
    {
        BOOST_THROW_EXCEPTION(mg::egl_error("Nested Mir Display Error: Failed to initialize EGL."));
    }

    eglBindAPI(MIR_SERVER_EGL_OPENGL_API);
    pixel_format = format;
    egl_context_ = eglCreateContext(egl_display, choose_windowed_config(format), EGL_NO_CONTEXT, detail::nested_egl_context_attribs);

    if (egl_context_ == EGL_NO_CONTEXT)
        BOOST_THROW_EXCEPTION(mg::egl_error("Failed to create shared EGL context"));
}

EGLConfig mgn::detail::EGLDisplayHandle::choose_windowed_config(MirPixelFormat format) const
{
    EGLint const nested_egl_config_attribs[] =
    {
        EGL_SURFACE_TYPE, EGL_WINDOW_BIT,
        EGL_RED_SIZE, mg::red_channel_depth(format),
        EGL_GREEN_SIZE, mg::green_channel_depth(format),
        EGL_BLUE_SIZE, mg::blue_channel_depth(format),
        EGL_ALPHA_SIZE, mg::alpha_channel_depth(format),
        EGL_DEPTH_SIZE, gl_config->depth_buffer_bits(),
        EGL_STENCIL_SIZE, gl_config->stencil_buffer_bits(),
        EGL_RENDERABLE_TYPE, MIR_SERVER_EGL_OPENGL_BIT,
        EGL_NONE
    };
    EGLConfig result;
    int n;

    int res = eglChooseConfig(egl_display, nested_egl_config_attribs, &result, 1, &n);
    if ((res != EGL_TRUE) || (n != 1))
        BOOST_THROW_EXCEPTION(mg::egl_error("Nested Mir Display Error: Failed to choose EGL configuration."));

    return result;
}

EGLContext mgn::detail::EGLDisplayHandle::egl_context() const
{
    return egl_context_;
}

std::unique_ptr<mir::renderer::gl::Context> mgn::detail::EGLDisplayHandle::create_gl_context()
{
    EGLint const attribs[] =
    {
       EGL_SURFACE_TYPE, EGL_DONT_CARE,
       EGL_RED_SIZE, mg::red_channel_depth(pixel_format),
       EGL_GREEN_SIZE, mg::green_channel_depth(pixel_format),
       EGL_BLUE_SIZE, mg::blue_channel_depth(pixel_format),
       EGL_ALPHA_SIZE, mg::alpha_channel_depth(pixel_format),
       EGL_DEPTH_SIZE, gl_config->depth_buffer_bits(),
       EGL_STENCIL_SIZE, gl_config->stencil_buffer_bits(),
       EGL_RENDERABLE_TYPE, MIR_SERVER_EGL_OPENGL_BIT,
       EGL_NONE
    };
    return std::make_unique<SurfacelessEGLContext>(egl_display, attribs, EGL_NO_CONTEXT);
}

mgn::detail::EGLDisplayHandle::~EGLDisplayHandle() noexcept
{
    eglTerminate(egl_display);
}

mgn::detail::DisplaySyncGroup::DisplaySyncGroup(
    std::shared_ptr<mgn::detail::DisplayBuffer> const& output) :
    output(output)
{
}

void mgn::detail::DisplaySyncGroup::for_each_display_buffer(
    std::function<void(graphics::DisplayBuffer&)> const& f)
{
    f(*output);
}

void mgn::detail::DisplaySyncGroup::post()
{
}

std::chrono::milliseconds
mgn::detail::DisplaySyncGroup::recommended_sleep() const
{
    // TODO: Might make sense in future with nested bypass. We could save
    //       almost another frame of lag!
    return std::chrono::milliseconds::zero();
}

geom::Rectangle mgn::detail::DisplaySyncGroup::view_area() const
{
    return output->view_area();
}

mgn::Display::Display(
    std::shared_ptr<mg::Platform> const& platform,
    std::shared_ptr<HostConnection> const& connection,
    std::shared_ptr<mg::DisplayReport> const& display_report,
    std::shared_ptr<mg::DisplayConfigurationPolicy> const& initial_conf_policy,
    std::shared_ptr<mg::GLConfig> const& gl_config,
    PassthroughOption passthrough_option) :
    platform{platform},
    connection{connection},
    display_report{display_report},
    egl_display{connection->egl_native_display(), gl_config},
    passthrough_option(passthrough_option),
    outputs{},
    current_configuration(std::make_unique<NestedDisplayConfiguration>(connection->create_display_config()))
{
    decltype(current_configuration) conf{dynamic_cast<NestedDisplayConfiguration*>(current_configuration->clone().release())};

    initial_conf_policy->apply_to(*conf);

    if (*current_configuration != *conf)
    {
        connection->apply_display_config(**conf);
        swap(current_configuration, conf);
    }

    create_surfaces(*current_configuration);
}

mgn::Display::~Display() noexcept
{
    eglBindAPI(MIR_SERVER_EGL_OPENGL_API);
    if (eglGetCurrentContext() == egl_display.egl_context())
        eglMakeCurrent(egl_display, EGL_NO_SURFACE, EGL_NO_SURFACE, EGL_NO_CONTEXT);
}

void mgn::Display::for_each_display_sync_group(std::function<void(mg::DisplaySyncGroup&)> const& f)
{
    std::unique_lock<std::mutex> lock(outputs_mutex);
    for (auto& i : outputs)
        f(*i.second);
}

std::unique_ptr<mg::DisplayConfiguration> mgn::Display::configuration() const
{
    std::lock_guard<std::mutex> lock(configuration_mutex);
    return current_configuration->clone();
}

void mgn::Display::complete_display_initialization(MirPixelFormat format)
{
    if (egl_display.egl_context() != EGL_NO_CONTEXT)  return;

    egl_display.initialize(format);
    eglMakeCurrent(egl_display, EGL_NO_SURFACE, EGL_NO_SURFACE, egl_display.egl_context());
}

void mgn::Display::configure(mg::DisplayConfiguration const& configuration)
{
    decltype(current_configuration) new_config{dynamic_cast<NestedDisplayConfiguration*>(configuration.clone().release())};

    {
        std::lock_guard<std::mutex> lock(configuration_mutex);

        swap(current_configuration, new_config);
        create_surfaces(*current_configuration);
    }

    connection->apply_display_config(**current_configuration);
}

namespace
{
long area_of(geom::Rectangle const& rect)
{
    return static_cast<long>(rect.size.width.as_int())*rect.size.height.as_int();
}
}

void mgn::Display::create_surfaces(mg::DisplayConfiguration const& configuration)
{
    if (!configuration.valid())
    {
        BOOST_THROW_EXCEPTION(std::logic_error("Invalid or inconsistent display configuration"));
    }

    decltype(outputs) result;
    OverlappingOutputGrouping unique_outputs{configuration};

    unique_outputs.for_each_group(
        [&](mg::OverlappingOutputGroup const& group)
        {
            geometry::Rectangle const area = group.bounding_rectangle();

            long max_overlap_area = 0;
            mg::DisplayConfigurationOutput best_output;

            group.for_each_output([&](mg::DisplayConfigurationOutput const& output)
                {
                    if (area_of(area.intersection_with(output.extents())) > max_overlap_area)
                    {
                        max_overlap_area = area_of(area.intersection_with(output.extents()));
                        best_output = output;
                    }
                });

            auto const& egl_config_format = best_output.current_format;
            geometry::Rectangle const& extents = best_output.extents();

            auto& display_buffer = result[best_output.id];

            {
                std::unique_lock<std::mutex> lock(outputs_mutex);
                display_buffer = outputs[best_output.id];
            }

            if (display_buffer)
            {
                if (display_buffer->view_area() != extents)
                    display_buffer.reset();
            }

            if (!display_buffer)
            {
                complete_display_initialization(egl_config_format);

<<<<<<< HEAD
                std::ostringstream surface_title;

                surface_title << "Mir nested display for output #" << best_output.id.as_value();

                auto const host_surface = connection->create_surface(
                    extents.size.width.as_int(),
                    extents.size.height.as_int(),
                    egl_config_format,
                    surface_title.str().c_str(),
                    mir_buffer_usage_hardware,
                    static_cast<uint32_t>(best_output.id.as_value()));

=======
>>>>>>> 5fa1d029
                eglBindAPI(MIR_SERVER_EGL_OPENGL_API);
                display_buffer = std::make_shared<mgn::detail::DisplaySyncGroup>(
                    std::make_shared<mgn::detail::DisplayBuffer>(
                        egl_display,
                        best_output,
                        connection,
                        passthrough_option));
            }
        });

    {
        std::unique_lock<std::mutex> lock(outputs_mutex);
        outputs.swap(result);
    }
}

void mgn::Display::register_configuration_change_handler(
        EventHandlerRegister& /*handlers*/,
        DisplayConfigurationChangeHandler const& conf_change_handler)
{
    auto const handler = [this, conf_change_handler] {
        {
            std::lock_guard<std::mutex> lock(configuration_mutex);
            current_configuration = std::make_unique<NestedDisplayConfiguration>(connection->create_display_config());
        }
        conf_change_handler();
    };

    connection->set_display_config_change_callback(handler);
}

void mgn::Display::register_pause_resume_handlers(
        EventHandlerRegister& /*handlers*/,
        DisplayPauseHandler const& /*pause_handler*/,
        DisplayResumeHandler const& /*resume_handler*/)
{
    // No need to do anything
}

void mgn::Display::pause()
{
    // No need to do anything
}

void mgn::Display::resume()
{
    // No need to do anything
}

auto mgn::Display::create_hardware_cursor(std::shared_ptr<mg::CursorImage> const& /*initial_image*/) -> std::shared_ptr<mg::Cursor>
{
    BOOST_THROW_EXCEPTION(std::logic_error("Initialization loop: we already need the Cursor when creating the Display"));
    // So we can't do this: return std::make_shared<Cursor>(connection, initial_image);
}

std::unique_ptr<mg::VirtualOutput> mgn::Display::create_virtual_output(int /*width*/, int /*height*/)
{
    return nullptr;
}

mg::NativeDisplay* mgn::Display::native_display()
{
    return this;
}

std::unique_ptr<mir::renderer::gl::Context> mgn::Display::create_gl_context()
{
    return egl_display.create_gl_context();
}

bool mgn::Display::apply_if_configuration_preserves_display_buffers(
    mg::DisplayConfiguration const& /*conf*/) const
{
    return false;
}

mg::Frame mgn::Display::last_frame_on(unsigned) const
{
    return {}; // TODO after the client API exists for us to get it
}<|MERGE_RESOLUTION|>--- conflicted
+++ resolved
@@ -300,21 +300,6 @@
             {
                 complete_display_initialization(egl_config_format);
 
-<<<<<<< HEAD
-                std::ostringstream surface_title;
-
-                surface_title << "Mir nested display for output #" << best_output.id.as_value();
-
-                auto const host_surface = connection->create_surface(
-                    extents.size.width.as_int(),
-                    extents.size.height.as_int(),
-                    egl_config_format,
-                    surface_title.str().c_str(),
-                    mir_buffer_usage_hardware,
-                    static_cast<uint32_t>(best_output.id.as_value()));
-
-=======
->>>>>>> 5fa1d029
                 eglBindAPI(MIR_SERVER_EGL_OPENGL_API);
                 display_buffer = std::make_shared<mgn::detail::DisplaySyncGroup>(
                     std::make_shared<mgn::detail::DisplayBuffer>(
