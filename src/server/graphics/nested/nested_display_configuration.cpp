/*
 * Copyright © 2013 Canonical Ltd.
 *
 * This program is free software: you can redistribute it and/or modify it
 * under the terms of the GNU General Public License version 3,
 * as published by the Free Software Foundation.
 *
 * This program is distributed in the hope that it will be useful,
 * but WITHOUT ANY WARRANTY; without even the implied warranty of
 * MERCHANTABILITY or FITNESS FOR A PARTICULAR PURPOSE.  See the
 * GNU General Public License for more details.
 *
 * You should have received a copy of the GNU General Public License
 * along with this program.  If not, see <http://www.gnu.org/licenses/>.
 *
 * Authored by: Eleni Maria Stea <elenimaria.stea@canonical.com>
 */

#include "nested_display_configuration.h"

#include "mir/graphics/pixel_format_utils.h"

#include <boost/throw_exception.hpp>

#include <stdexcept>
#include <algorithm>


namespace mg = mir::graphics;
namespace mgn = mg::nested;

namespace
{
bool format_valid_for_output(MirDisplayOutput const& output, MirPixelFormat format)
{
    MirPixelFormat * end = output.output_formats + output.num_output_formats;
    return end != std::find(output.output_formats, end, format);
}

}

mgn::NestedDisplayConfiguration::NestedDisplayConfiguration(MirDisplayConfiguration* connection) :
display_config{connection}
{
}

mgn::NestedDisplayConfiguration::~NestedDisplayConfiguration() noexcept
{
}

void mgn::NestedDisplayConfiguration::for_each_card(std::function<void(DisplayConfigurationCard const&)> f) const
{
    std::for_each(
        display_config->cards,
        display_config->cards+display_config->num_cards,
        [&f](MirDisplayCard const& mir_card)
        {
            f({DisplayConfigurationCardId(mir_card.card_id), mir_card.max_simultaneous_outputs});
        });
}

void mgn::NestedDisplayConfiguration::for_each_output(std::function<void(DisplayConfigurationOutput const&)> f) const
{
    std::for_each(
        display_config->outputs,
        display_config->outputs+display_config->num_outputs,
        [&f](MirDisplayOutput const& mir_output)
        {
            std::vector<MirPixelFormat> formats;
            formats.reserve(mir_output.num_output_formats);
            for (auto p = mir_output.output_formats; p != mir_output.output_formats+mir_output.num_output_formats; ++p)
                formats.push_back(MirPixelFormat(*p));

            std::vector<DisplayConfigurationMode> modes;
            modes.reserve(mir_output.num_modes);
            for (auto p = mir_output.modes; p != mir_output.modes+mir_output.num_modes; ++p)
                modes.push_back(DisplayConfigurationMode{{p->horizontal_resolution, p->vertical_resolution}, p->refresh_rate});

            DisplayConfigurationOutput const output{
                DisplayConfigurationOutputId(mir_output.output_id),
                DisplayConfigurationCardId(mir_output.card_id),
                DisplayConfigurationOutputType(mir_output.type),
                std::move(formats),
                std::move(modes),
                mir_output.preferred_mode,
                geometry::Size{mir_output.physical_width_mm, mir_output.physical_height_mm},
                !!mir_output.connected,
                !!mir_output.used,
                geometry::Point{mir_output.position_x, mir_output.position_y},
                mir_output.current_mode,
                mir_output.current_format,
                mir_output.power_mode,
                mir_output.orientation
            };

            f(output);
        });
}

<<<<<<< HEAD
void mgn::NestedDisplayConfiguration::for_each_output(std::function<void(DisplayConfigurationOutput&)> f)
{
    // XXX copied and pasted from above. Revisit this.
    std::for_each(
        display_config->outputs,
        display_config->outputs+display_config->num_outputs,
        [&f](MirDisplayOutput const& mir_output)
        {
            std::vector<MirPixelFormat> formats;
            formats.reserve(mir_output.num_output_formats);
            for (auto p = mir_output.output_formats; p != mir_output.output_formats+mir_output.num_output_formats; ++p)
                formats.push_back(MirPixelFormat(*p));

            std::vector<DisplayConfigurationMode> modes;
            modes.reserve(mir_output.num_modes);
            for (auto p = mir_output.modes; p != mir_output.modes+mir_output.num_modes; ++p)
                modes.push_back(DisplayConfigurationMode{{p->horizontal_resolution, p->vertical_resolution}, p->refresh_rate});

            DisplayConfigurationOutput output{
                DisplayConfigurationOutputId(mir_output.output_id),
                DisplayConfigurationCardId(mir_output.card_id),
                DisplayConfigurationOutputType(mir_output.type),
                std::move(formats),
                std::move(modes),
                mir_output.preferred_mode,
                geometry::Size{mir_output.physical_width_mm, mir_output.physical_height_mm},
                !!mir_output.connected,
                !!mir_output.used,
                geometry::Point{mir_output.position_x, mir_output.position_y},
                mir_output.current_mode,
                mir_output.current_format,
                mir_output.power_mode
            };

            f(output);
        });
}

void mgn::NestedDisplayConfiguration::configure_output(DisplayConfigurationOutputId id, bool used,
    geometry::Point top_left, size_t mode_index, MirPixelFormat format, MirPowerMode power_mode)
=======
void mgn::NestedDisplayConfiguration::configure_output(
    DisplayConfigurationOutputId id, bool used, geometry::Point top_left,
    size_t mode_index, MirPixelFormat format, MirPowerMode power_mode,
    MirOrientation orientation)
>>>>>>> 5b507b4a
{
    for (auto mir_output = display_config->outputs;
        mir_output != display_config->outputs+display_config->num_outputs;
        ++mir_output)
    {
        if (DisplayConfigurationOutputId(mir_output->output_id) == id)
        {
            if (used && mode_index >= mir_output->num_modes)
                BOOST_THROW_EXCEPTION(std::runtime_error("Invalid mode_index for used output"));

            if (used && !mg::valid_pixel_format(format))
                BOOST_THROW_EXCEPTION(std::runtime_error("Invalid format for used output"));

            if (used && !format_valid_for_output(*mir_output, format))
                BOOST_THROW_EXCEPTION(std::runtime_error("Format not available for used output"));

            mir_output->used = used;
            mir_output->position_x = top_left.x.as_uint32_t();
            mir_output->position_y = top_left.y.as_uint32_t();
            mir_output->current_mode = mode_index;
            mir_output->current_format = format;
            mir_output->power_mode = power_mode;
            mir_output->orientation = orientation;
            return;
        }
    }
    BOOST_THROW_EXCEPTION(std::runtime_error("Trying to configure invalid output"));
}
<|MERGE_RESOLUTION|>--- conflicted
+++ resolved
@@ -97,7 +97,6 @@
         });
 }
 
-<<<<<<< HEAD
 void mgn::NestedDisplayConfiguration::for_each_output(std::function<void(DisplayConfigurationOutput&)> f)
 {
     // XXX copied and pasted from above. Revisit this.
@@ -129,21 +128,18 @@
                 geometry::Point{mir_output.position_x, mir_output.position_y},
                 mir_output.current_mode,
                 mir_output.current_format,
-                mir_output.power_mode
+                mir_output.power_mode,
+                mir_output.orientation
             };
 
             f(output);
         });
 }
 
-void mgn::NestedDisplayConfiguration::configure_output(DisplayConfigurationOutputId id, bool used,
-    geometry::Point top_left, size_t mode_index, MirPixelFormat format, MirPowerMode power_mode)
-=======
 void mgn::NestedDisplayConfiguration::configure_output(
     DisplayConfigurationOutputId id, bool used, geometry::Point top_left,
     size_t mode_index, MirPixelFormat format, MirPowerMode power_mode,
     MirOrientation orientation)
->>>>>>> 5b507b4a
 {
     for (auto mir_output = display_config->outputs;
         mir_output != display_config->outputs+display_config->num_outputs;
