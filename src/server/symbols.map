--- conflicted
+++ resolved
@@ -489,11 +489,6 @@
     mir::compositor::GLRenderer::GLRenderer*;
     mir::compositor::GLRenderer::?GLRenderer*;
     mir::compositor::GLRenderer::Program::Program*;
-<<<<<<< HEAD
-    mir::compositor::GLRenderer::begin*;
-=======
-    mir::compositor::GLRenderer::destination_alpha*;
->>>>>>> 085fbf13
     mir::compositor::GLRenderer::draw*;
     mir::compositor::GLRenderer::render*;
     mir::compositor::GLRenderer::set_rotation*;
