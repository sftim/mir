--- conflicted
+++ resolved
@@ -107,11 +107,6 @@
     mir::graphics::operator*;
     mir::graphics::Platform::create_buffer_allocator*;
     mir::graphics::Platform::create_display*;
-<<<<<<< HEAD
-    mir::graphics::Platform::fill_buffer_package*;
-    mir::graphics::Platform::connection_ipc_package*;
-=======
-    mir::graphics::Platform::create_internal_client*;
     mir::graphics::PlatformIpcOperations::connection_ipc_package*;
     mir::graphics::PlatformIpcOperations::operator*;
     mir::graphics::PlatformIpcOperations::pack_buffer*;
@@ -120,7 +115,6 @@
     mir::graphics::PlatformIpcOperations::unpack_buffer*;
     mir::graphics::Platform::make_buffer_writer*;
     mir::graphics::Platform::make_ipc_operations*;
->>>>>>> 290bc5c5
     mir::graphics::Platform::operator*;
     mir::graphics::Platform::Platform*;
     mir::graphics::Renderable::alpha*;
