/*
 * Copyright © 2012 Canonical Ltd.
 *
 * This program is free software: you can redistribute it and/or modify it
 * under the terms of the GNU Lesser General Public License version 3,
 * as published by the Free Software Foundation.
 *
 * This program is distributed in the hope that it will be useful,
 * but WITHOUT ANY WARRANTY; without even the implied warranty of
 * MERCHANTABILITY or FITNESS FOR A PARTICULAR PURPOSE.  See the
 * GNU Lesser General Public License for more details.
 *
 * You should have received a copy of the GNU Lesser General Public License
 * along with this program.  If not, see <http://www.gnu.org/licenses/>.
 *
 * Authored by:
 *   Alexandros Frantzis <alexandros.frantzis@canonical.com>
 */

#include "mir/graphics/android/sync_fence.h"
#include "platform.h"
#include "android_graphic_buffer_allocator.h"
#include "resource_factory.h"
#include "display.h"
#include "output_builder.h"
#include "buffer_writer.h"
#include "hwc_loggers.h"
#include "ipc_operations.h"
#include "mir/graphics/platform_ipc_package.h"
#include "mir/graphics/buffer_ipc_message.h"
#include "mir/graphics/android/native_buffer.h"
#include "mir/graphics/buffer_id.h"
#include "mir/graphics/display_report.h"
#include "mir/options/option.h"
#include "mir/options/configuration.h"
#include "mir/abnormal_exit.h"

#include <boost/throw_exception.hpp>
#include <stdexcept>
#include <mutex>

namespace mg=mir::graphics;
namespace mga=mir::graphics::android;
namespace mf=mir::frontend;
namespace mo = mir::options;

namespace
{

char const* const hwc_log_opt = "hwc-report";
char const* const hwc_overlay_opt = "disable-overlays";

std::shared_ptr<mga::HwcReport> make_hwc_report(mo::Option const& options)
{
    if (!options.is_set(hwc_log_opt))
        return std::make_shared<mga::NullHwcReport>();

    auto opt = options.get<std::string>(hwc_log_opt);
    if (opt == mo::log_opt_value)
        return std::make_shared<mga::HwcFormattedLogger>();
    else if (opt == mo::off_opt_value)
        return std::make_shared<mga::NullHwcReport>();
    else
        throw mir::AbnormalExit(
            std::string("Invalid hwc-report option: " + opt + " (valid options are: \"" +
            mo::off_opt_value + "\" and \"" + mo::log_opt_value + "\")"));
}

mga::OverlayOptimization should_use_overlay_optimization(mo::Option const& options)
{
    if (!options.is_set(hwc_overlay_opt))
        return mga::OverlayOptimization::enabled;

    if (options.get<bool>(hwc_overlay_opt))
        return mga::OverlayOptimization::disabled;
    else
        return mga::OverlayOptimization::enabled;
}

}

mga::Platform::Platform(
    std::shared_ptr<mga::DisplayBufferBuilder> const& display_buffer_builder,
    std::shared_ptr<mg::DisplayReport> const& display_report)
    : display_buffer_builder(display_buffer_builder),
      display_report(display_report),
      ipc_operations(std::make_shared<mga::IpcOperations>())
{
}

std::shared_ptr<mg::GraphicBufferAllocator> mga::Platform::create_buffer_allocator()
{
    if (quirks.gralloc_reopenable_after_close())
    {
        return std::make_shared<mga::AndroidGraphicBufferAllocator>();
    }
    else
    {
        //LP: 1371619. Some devices cannot call gralloc's open()/close() function repeatedly without crashing
        static std::mutex allocator_mutex;
        std::unique_lock<std::mutex> lk(allocator_mutex);
        static std::shared_ptr<mg::GraphicBufferAllocator> preserved_allocator;
        if (!preserved_allocator)
            preserved_allocator = std::make_shared<mga::AndroidGraphicBufferAllocator>();
        return preserved_allocator;
    }
}

std::shared_ptr<mga::GraphicBufferAllocator> mga::Platform::create_mga_buffer_allocator()
{
    return std::make_shared<mga::AndroidGraphicBufferAllocator>();
}

std::shared_ptr<mg::Display> mga::Platform::create_display(
    std::shared_ptr<mg::DisplayConfigurationPolicy> const&,
    std::shared_ptr<mg::GLProgramFactory> const& gl_program_factory,
    std::shared_ptr<mg::GLConfig> const& gl_config)
{
    return std::make_shared<mga::Display>(
        display_buffer_builder, gl_program_factory, gl_config, display_report);
}

std::shared_ptr<mg::PlatformIpcOperations> mga::Platform::make_ipc_operations() const
{
    return ipc_operations;
}

EGLNativeDisplayType mga::Platform::egl_native_display() const
{
    return EGL_DEFAULT_DISPLAY;
}

std::shared_ptr<mg::BufferWriter> mga::Platform::make_buffer_writer()
{
    return std::make_shared<mga::BufferWriter>();
}

extern "C" std::shared_ptr<mg::Platform> mg::create_platform(
    std::shared_ptr<mo::Option> const& options,
    std::shared_ptr<mir::EmergencyCleanupRegistry> const& /*emergency_cleanup_registry*/,
    std::shared_ptr<DisplayReport> const& display_report)
{
    auto hwc_report = make_hwc_report(*options);
    auto overlay_option = should_use_overlay_optimization(*options);
    hwc_report->report_overlay_optimization(overlay_option);
    auto display_resource_factory = std::make_shared<mga::ResourceFactory>();
    auto fb_allocator = std::make_shared<mga::AndroidGraphicBufferAllocator>();
<<<<<<< HEAD
    auto display_builder = std::make_shared<mga::OutputBuilder>(
        fb_allocator, display_resource_factory, overlay_option, hwc_report);
    return std::make_shared<mga::Platform>(display_builder, display_report);
=======
    auto display_buffer_builder = std::make_shared<mga::OutputBuilder>(
        fb_allocator, display_resource_factory, display_report, overlay_option, logger);
    return std::make_shared<mga::Platform>(display_buffer_builder, display_report);
>>>>>>> d70a92c7
}

extern "C" std::shared_ptr<mg::NativePlatform> create_native_platform(
    std::shared_ptr<mg::DisplayReport> const& display_report,
    std::shared_ptr<mg::NestedContext> const&)
{
    //TODO: remove nullptr parameter once platform classes are sorted.
    //      mg::NativePlatform cannot create a display anyways, so it doesnt need a  display builder
    return std::make_shared<mga::Platform>(nullptr, display_report);
}

extern "C" void add_platform_options(
    boost::program_options::options_description& config)
{
    config.add_options()
        (hwc_log_opt,
         boost::program_options::value<std::string>()->default_value(std::string{mo::off_opt_value}),
         "[platform-specific] How to handle the HWC logging report. [{log,off}]")
        (hwc_overlay_opt,
         boost::program_options::value<bool>()->default_value(false),
         "[platform-specific] Whether to disable overlay optimizations [{on,off}]");
}<|MERGE_RESOLUTION|>--- conflicted
+++ resolved
@@ -47,44 +47,44 @@
 namespace
 {
 
-char const* const hwc_log_opt = "hwc-report";
-char const* const hwc_overlay_opt = "disable-overlays";
+    char const* const hwc_log_opt = "hwc-report";
+    char const* const hwc_overlay_opt = "disable-overlays";
 
-std::shared_ptr<mga::HwcReport> make_hwc_report(mo::Option const& options)
-{
-    if (!options.is_set(hwc_log_opt))
-        return std::make_shared<mga::NullHwcReport>();
+    std::shared_ptr<mga::HwcReport> make_hwc_report(mo::Option const& options)
+    {
+        if (!options.is_set(hwc_log_opt))
+            return std::make_shared<mga::NullHwcReport>();
 
-    auto opt = options.get<std::string>(hwc_log_opt);
-    if (opt == mo::log_opt_value)
-        return std::make_shared<mga::HwcFormattedLogger>();
-    else if (opt == mo::off_opt_value)
-        return std::make_shared<mga::NullHwcReport>();
-    else
-        throw mir::AbnormalExit(
-            std::string("Invalid hwc-report option: " + opt + " (valid options are: \"" +
-            mo::off_opt_value + "\" and \"" + mo::log_opt_value + "\")"));
-}
+        auto opt = options.get<std::string>(hwc_log_opt);
+        if (opt == mo::log_opt_value)
+            return std::make_shared<mga::HwcFormattedLogger>();
+        else if (opt == mo::off_opt_value)
+            return std::make_shared<mga::NullHwcReport>();
+        else
+            throw mir::AbnormalExit(
+                    std::string("Invalid hwc-report option: " + opt + " (valid options are: \"" +
+                        mo::off_opt_value + "\" and \"" + mo::log_opt_value + "\")"));
+    }
 
-mga::OverlayOptimization should_use_overlay_optimization(mo::Option const& options)
-{
-    if (!options.is_set(hwc_overlay_opt))
-        return mga::OverlayOptimization::enabled;
+    mga::OverlayOptimization should_use_overlay_optimization(mo::Option const& options)
+    {
+        if (!options.is_set(hwc_overlay_opt))
+            return mga::OverlayOptimization::enabled;
 
-    if (options.get<bool>(hwc_overlay_opt))
-        return mga::OverlayOptimization::disabled;
-    else
-        return mga::OverlayOptimization::enabled;
-}
+        if (options.get<bool>(hwc_overlay_opt))
+            return mga::OverlayOptimization::disabled;
+        else
+            return mga::OverlayOptimization::enabled;
+    }
 
 }
 
 mga::Platform::Platform(
-    std::shared_ptr<mga::DisplayBufferBuilder> const& display_buffer_builder,
-    std::shared_ptr<mg::DisplayReport> const& display_report)
-    : display_buffer_builder(display_buffer_builder),
-      display_report(display_report),
-      ipc_operations(std::make_shared<mga::IpcOperations>())
+        std::shared_ptr<mga::DisplayBufferBuilder> const& display_buffer_builder,
+        std::shared_ptr<mg::DisplayReport> const& display_report)
+: display_buffer_builder(display_buffer_builder),
+    display_report(display_report),
+    ipc_operations(std::make_shared<mga::IpcOperations>())
 {
 }
 
@@ -112,12 +112,12 @@
 }
 
 std::shared_ptr<mg::Display> mga::Platform::create_display(
-    std::shared_ptr<mg::DisplayConfigurationPolicy> const&,
-    std::shared_ptr<mg::GLProgramFactory> const& gl_program_factory,
-    std::shared_ptr<mg::GLConfig> const& gl_config)
+        std::shared_ptr<mg::DisplayConfigurationPolicy> const&,
+        std::shared_ptr<mg::GLProgramFactory> const& gl_program_factory,
+        std::shared_ptr<mg::GLConfig> const& gl_config)
 {
     return std::make_shared<mga::Display>(
-        display_buffer_builder, gl_program_factory, gl_config, display_report);
+            display_buffer_builder, gl_program_factory, gl_config, display_report);
 }
 
 std::shared_ptr<mg::PlatformIpcOperations> mga::Platform::make_ipc_operations() const
@@ -136,24 +136,18 @@
 }
 
 extern "C" std::shared_ptr<mg::Platform> mg::create_platform(
-    std::shared_ptr<mo::Option> const& options,
-    std::shared_ptr<mir::EmergencyCleanupRegistry> const& /*emergency_cleanup_registry*/,
-    std::shared_ptr<DisplayReport> const& display_report)
+        std::shared_ptr<mo::Option> const& options,
+        std::shared_ptr<mir::EmergencyCleanupRegistry> const& /*emergency_cleanup_registry*/,
+        std::shared_ptr<DisplayReport> const& display_report)
 {
     auto hwc_report = make_hwc_report(*options);
     auto overlay_option = should_use_overlay_optimization(*options);
     hwc_report->report_overlay_optimization(overlay_option);
     auto display_resource_factory = std::make_shared<mga::ResourceFactory>();
     auto fb_allocator = std::make_shared<mga::AndroidGraphicBufferAllocator>();
-<<<<<<< HEAD
-    auto display_builder = std::make_shared<mga::OutputBuilder>(
+    auto display_buffer_builder = std::make_shared<mga::OutputBuilder>(
         fb_allocator, display_resource_factory, overlay_option, hwc_report);
-    return std::make_shared<mga::Platform>(display_builder, display_report);
-=======
-    auto display_buffer_builder = std::make_shared<mga::OutputBuilder>(
-        fb_allocator, display_resource_factory, display_report, overlay_option, logger);
     return std::make_shared<mga::Platform>(display_buffer_builder, display_report);
->>>>>>> d70a92c7
 }
 
 extern "C" std::shared_ptr<mg::NativePlatform> create_native_platform(
