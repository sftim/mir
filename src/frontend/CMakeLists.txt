--- conflicted
+++ resolved
@@ -19,16 +19,6 @@
   FRONTEND_SOURCES
 
   application_mediator.cpp
-<<<<<<< HEAD
-  session.cpp
-  session_container.cpp
-  session_manager.cpp
-  registration_order_focus_sequence.cpp
-  single_visibility_focus_mechanism.cpp
-  consuming_placement_strategy.cpp
-  placement_strategy_surface_organiser.cpp
-=======
->>>>>>> 75398d5a
   null_application_listener.cpp
   protobuf_message_processor.cpp
   null_message_processor.cpp
