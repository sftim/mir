/*
 * Copyright © 2012 Canonical Ltd.
 *
 * This program is free software: you can redistribute it and/or modify
 * it under the terms of the GNU General Public License version 3 as
 * published by the Free Software Foundation.
 *
 * This program is distributed in the hope that it will be useful,
 * but WITHOUT ANY WARRANTY; without even the implied warranty of
 * MERCHANTABILITY or FITNESS FOR A PARTICULAR PURPOSE.  See the
 * GNU General Public License for more details.
 *
 * You should have received a copy of the GNU General Public License
 * along with this program.  If not, see <http://www.gnu.org/licenses/>.
 *
 * Authored by: Alan Griffiths <alan@octopull.co.uk>
 */

#include "mir/server_configuration.h"
#include "mir/graphics/display.h"
#include "protobuf_socket_communicator.h"

namespace mf = mir::frontend;
namespace mg = mir::graphics;

std::shared_ptr<mf::Communicator>
mir::DefaultServerConfiguration::make_communicator(
<<<<<<< HEAD
    std::shared_ptr<mf::SurfaceOrganiser> const& surface_organiser,
=======
    std::shared_ptr<mf::ApplicationSessionFactory> const& session_factory,
>>>>>>> 2f4786d3
    std::shared_ptr<mg::Display> const& display)
{
    return std::make_shared<mf::ProtobufSocketCommunicator>(
        socket_file, make_ipc_factory(session_factory, display));
}
<|MERGE_RESOLUTION|>--- conflicted
+++ resolved
@@ -25,13 +25,9 @@
 
 std::shared_ptr<mf::Communicator>
 mir::DefaultServerConfiguration::make_communicator(
-<<<<<<< HEAD
-    std::shared_ptr<mf::SurfaceOrganiser> const& surface_organiser,
-=======
-    std::shared_ptr<mf::ApplicationSessionFactory> const& session_factory,
->>>>>>> 2f4786d3
+    std::shared_ptr<mf::SessionManager> const& session_manager,
     std::shared_ptr<mg::Display> const& display)
 {
     return std::make_shared<mf::ProtobufSocketCommunicator>(
-        socket_file, make_ipc_factory(session_factory, display));
+        socket_file, make_ipc_factory(session_manager, display));
 }
