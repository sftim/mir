--- conflicted
+++ resolved
@@ -78,7 +78,6 @@
     return spec;
 }
 
-<<<<<<< HEAD
 MirWindowSpec* mir_specify_tip(MirConnection* connection,
                                int width, int height,
                                MirPixelFormat format,
@@ -146,13 +145,9 @@
     MIR_LOG_UNCAUGHT_EXCEPTION(ex);
 }
 
-#pragma GCC diagnostic push
-#pragma GCC diagnostic ignored "-Wdeprecated-declarations"
-=======
 // These functions will be deprecated soon
 //#pragma GCC diagnostic push
 //#pragma GCC diagnostic ignored "-Wdeprecated-declarations"
->>>>>>> 00913d26
 
 MirSurfaceSpec* mir_connection_create_spec_for_normal_surface(MirConnection* connection,
                                                               int width, int height,
