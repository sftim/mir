--- conflicted
+++ resolved
@@ -39,12 +39,8 @@
         mir_buffer_callback cb, void* context,
         int buffer_id,
         std::shared_ptr<ClientBuffer> const& buffer,
-<<<<<<< HEAD
-        MirConnection* connection);
-=======
-        MirPresentationChain* chain,
+        MirConnection* connection,
         MirBufferUsage usage);
->>>>>>> 7807856e
     int rpc_id() const;
 
     void submitted();
@@ -59,15 +55,11 @@
     MirNativeFence* get_fence() const;
     bool wait_fence(MirBufferAccess, std::chrono::nanoseconds);
 
-<<<<<<< HEAD
     MirConnection* allocating_connection() const;
-=======
     MirBufferUsage buffer_usage() const;
     MirPixelFormat pixel_format() const;
     geometry::Size size() const;
 
-    MirPresentationChain* allocating_chain() const;
->>>>>>> 7807856e
 private:
     mir_buffer_callback cb;
     void* cb_context;
@@ -77,12 +69,8 @@
     std::mutex mutex;
     bool owned;
     std::shared_ptr<MemoryRegion> mapped_region;
-<<<<<<< HEAD
     MirConnection* const connection;
-=======
-    MirPresentationChain* const chain;
     MirBufferUsage const usage;
->>>>>>> 7807856e
 };
 }
 }
