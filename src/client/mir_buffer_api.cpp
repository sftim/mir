--- conflicted
+++ resolved
@@ -18,6 +18,7 @@
 
 #include "mir_toolkit/mir_presentation_chain.h"
 #include "mir_toolkit/mir_buffer.h"
+#include "mir_toolkit/mir_buffer_private.h"
 #include "presentation_chain.h"
 #include "mir_connection.h"
 #include "buffer.h"
@@ -224,7 +225,6 @@
     MIR_LOG_UNCAUGHT_EXCEPTION(ex);
 }
 
-<<<<<<< HEAD
 MirBufferPackage* mir_buffer_get_buffer_package(MirBuffer* b)
 try
 {
@@ -238,11 +238,8 @@
     return nullptr;
 }
 
-void mir_buffer_get_egl_image(MirBuffer* b, char const* ext, EGLenum* type, EGLClientBuffer* bu, EGLint** attr)
-=======
 void mir_buffer_egl_image_parameters(
     MirBuffer* b, EGLenum* type, EGLClientBuffer* client_buffer, EGLint** attr)
->>>>>>> ff675666
 try
 {
     mir::require(b);
