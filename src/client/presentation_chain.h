--- conflicted
+++ resolved
@@ -19,7 +19,7 @@
 #ifndef MIR_CLIENT_PRESENTATION_CHAIN_H
 #define MIR_CLIENT_PRESENTATION_CHAIN_H
 
-#include "buffer_receiver.h"
+#include "mir_presentation_chain.h"
 #include "mir/geometry/size.h"
 #include "mir_toolkit/mir_presentation_chain.h"
 #include "mir_protobuf.pb.h"
@@ -37,55 +37,8 @@
 {
 class DisplayServer;
 }
-<<<<<<< HEAD
-
-class MirPresentationChain : public BufferReceiver
-{
-public:
-    ~MirPresentationChain() = default;
-    virtual void allocate_buffer(
-        geometry::Size size, MirPixelFormat format, MirBufferUsage usage,
-        mir_buffer_callback, void*) = 0;
-    virtual void submit_buffer(MirBuffer* buffer) = 0;
-    virtual void release_buffer(MirBuffer* buffer) = 0;
-    virtual MirConnection* connection() const = 0;
-    virtual int rpc_id() const = 0;
-    virtual std::string error_msg() const = 0;
-
-protected:
-    MirPresentationChain(MirPresentationChain const&) = delete;
-    MirPresentationChain& operator=(MirPresentationChain const&) = delete;
-    MirPresentationChain() = default;
-};
-
-class ErrorChain : public MirPresentationChain
-{
-public:
-    ErrorChain(
-        MirConnection* connection,
-        std::shared_ptr<MirWaitHandle> const&,
-        int id,
-        std::string const& error_msg);
-    void allocate_buffer(
-        geometry::Size size, MirPixelFormat format, MirBufferUsage usage, mir_buffer_callback, void*);
-    void submit_buffer(MirBuffer* buffer);
-    void release_buffer(MirBuffer* buffer);
-    void buffer_available(mir::protobuf::Buffer const& buffer) override;
-    void buffer_unavailable() override;
-    MirConnection* connection() const;
-    int rpc_id() const override;
-    std::string error_msg() const override;
-private:
-    MirConnection* const connection_;
-    std::shared_ptr<MirWaitHandle> const wait_handle;
-    int const stream_id;
-    std::string const error;
-};
 
 class PresentationChain : public MirPresentationChain
-=======
-class PresentationChain : public BufferReceiver
->>>>>>> fbe3bf23
 {
 public:
     PresentationChain(
@@ -103,14 +56,9 @@
     void buffer_available(mir::protobuf::Buffer const& buffer) override;
     void buffer_unavailable() override;
 
-<<<<<<< HEAD
     MirConnection* connection() const override;
     int rpc_id() const override;
     std::string error_msg() const override;
-=======
-    MirConnection* connection() const;
-    int rpc_id() const;
->>>>>>> fbe3bf23
 private:
 
     MirConnection* const connection_;
