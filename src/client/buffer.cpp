--- conflicted
+++ resolved
@@ -139,7 +139,6 @@
     buffer->increment_age();
 }
 
-<<<<<<< HEAD
 bool mcl::Buffer::valid() const
 {
     return true;
@@ -148,9 +147,9 @@
 char const* mcl::Buffer::error_message() const
 {
     return "";
-=======
+}
+
 void mcl::Buffer::set_callback(mir_buffer_callback callback, void* context)
 {
     cb.set_callback([&, callback, context]{ (*callback)(reinterpret_cast<::MirBuffer*>(this), context); });
->>>>>>> 99ad00eb
 }