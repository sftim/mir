/*
 * Copyright © 2013 Canonical Ltd.
 *
 * This program is free software: you can redistribute it and/or modify it
 * under the terms of the GNU Lesser General Public License version 3,
 * as published by the Free Software Foundation.
 *
 * This program is distributed in the hope that it will be useful,
 * but WITHOUT ANY WARRANTY; without even the implied warranty of
 * MERCHANTABILITY or FITNESS FOR A PARTICULAR PURPOSE.  See the
 * GNU Lesser General Public License for more details.
 *
 * You should have received a copy of the GNU Lesser General Public License
 * along with this program.  If not, see <http://www.gnu.org/licenses/>.
 *
 * Authored by: Kevin DuBois <kevin.dubois@canonical.com>
 */

#ifndef MIR_CLIENT_CONNECTION_SURFACE_MAP_H_
#define MIR_CLIENT_CONNECTION_SURFACE_MAP_H_

#include "surface_map.h"

#include <shared_mutex>
#include <unordered_map>

namespace mir
{
namespace client
{
struct StreamInfo
{
    ClientBufferStream* stream;
    bool owned;
};
class ConnectionSurfaceMap : public SurfaceMap
{
public:
    ConnectionSurfaceMap();
    ~ConnectionSurfaceMap() noexcept;

    void with_surface_do(frontend::SurfaceId surface_id, std::function<void(MirSurface*)> const& exec) const override;
    void insert(frontend::SurfaceId surface_id, std::shared_ptr<MirSurface> const& surface);
    void erase(frontend::SurfaceId surface_id);

    void with_stream_do(frontend::BufferStreamId stream_id, std::function<void(ClientBufferStream*)> const& exec) const override;
    void with_all_streams_do(std::function<void(ClientBufferStream*)> const&) const override;
    void insert(frontend::BufferStreamId stream_id, ClientBufferStream* stream);
    void erase(frontend::BufferStreamId surface_id);

private:
<<<<<<< HEAD
    std::mutex mutable guard;
    std::unordered_map<frontend::SurfaceId, std::shared_ptr<MirSurface>> surfaces;
=======
    std::shared_timed_mutex mutable guard;
    std::unordered_map<frontend::SurfaceId, MirSurface*> surfaces;
>>>>>>> 32ddfcb8
    std::unordered_map<frontend::BufferStreamId, StreamInfo> streams;
};

}
}
#endif /* MIR_CLIENT_CONNECTION_SURFACE_MAP_H_ */<|MERGE_RESOLUTION|>--- conflicted
+++ resolved
@@ -49,13 +49,8 @@
     void erase(frontend::BufferStreamId surface_id);
 
 private:
-<<<<<<< HEAD
-    std::mutex mutable guard;
+    std::shared_timed_mutex mutable guard;
     std::unordered_map<frontend::SurfaceId, std::shared_ptr<MirSurface>> surfaces;
-=======
-    std::shared_timed_mutex mutable guard;
-    std::unordered_map<frontend::SurfaceId, MirSurface*> surfaces;
->>>>>>> 32ddfcb8
     std::unordered_map<frontend::BufferStreamId, StreamInfo> streams;
 };
 
