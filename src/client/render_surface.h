/*
 * Copyright © 2016 Canonical Ltd.
 *
 * This program is free software: you can redistribute it and/or modify
 * it under the terms of the GNU Lesser General Public License version 3 as
 * published by the Free Software Foundation.
 *
 * This program is distributed in the hope that it will be useful,
 * but WITHOUT ANY WARRANTY; without even the implied warranty of
 * MERCHANTABILITY or FITNESS FOR A PARTICULAR PURPOSE.  See the
 * GNU Lesser General Public License for more details.
 *
 * You should have received a copy of the GNU Lesser General Public License
 * along with this program.  If not, see <http://www.gnu.org/licenses/>.
 *
 * Authored by:
 *   Cemil Azizoglu <cemil.azizoglu@canonical.com>
 */

#ifndef MIR_CLIENT_RENDER_SURFACE_H
#define MIR_CLIENT_RENDER_SURFACE_H

#include "mir_connection.h"
#include "mir_render_surface.h"
#include "mir_toolkit/mir_render_surface.h"
#include "mir_toolkit/client_types.h"
#include "mir/frontend/surface_id.h"

#include <shared_mutex>
#include <memory>

namespace mir
{
namespace protobuf
{
class BufferStream;
}
namespace client
{
class ClientPlatform;
class BufferStream;
class RenderSurface : public MirRenderSurface
{
public:
    RenderSurface(MirConnection* const connection,
                  std::shared_ptr<void> native_window,
                  std::shared_ptr<ClientPlatform> client_platform,
                  std::shared_ptr<mir::protobuf::BufferStream> protobuf_bs,
                  geometry::Size size);
    MirConnection* connection() const override;
    mir::geometry::Size size() const override;
    void set_size(mir::geometry::Size) override;
    mir::frontend::BufferStreamId stream_id() const override;
<<<<<<< HEAD
    char const* get_error_message() const override;

=======
    bool valid() const override;
>>>>>>> aa911904
    MirBufferStream* get_buffer_stream(
        int width, int height,
        MirPixelFormat format,
        MirBufferUsage buffer_usage) override;

private:
    MirConnection* const connection_;
    std::shared_ptr<void> wrapped_native_window;
    std::shared_ptr<ClientPlatform> platform;
    std::shared_ptr<mir::protobuf::BufferStream> protobuf_bs;
    std::shared_ptr<mir::client::BufferStream> stream_from_id;

    std::mutex mutable size_mutex;
    geometry::Size desired_size;
};
}
}
#endif /* MIR_CLIENT_RENDER_SURFACE_H */<|MERGE_RESOLUTION|>--- conflicted
+++ resolved
@@ -51,12 +51,8 @@
     mir::geometry::Size size() const override;
     void set_size(mir::geometry::Size) override;
     mir::frontend::BufferStreamId stream_id() const override;
-<<<<<<< HEAD
     char const* get_error_message() const override;
-
-=======
     bool valid() const override;
->>>>>>> aa911904
     MirBufferStream* get_buffer_stream(
         int width, int height,
         MirPixelFormat format,
