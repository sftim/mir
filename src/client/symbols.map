MIR_CLIENT_9 {
 global:
    mir_arrow_cursor_name;
    mir_buffer_stream_get_current_buffer;
    mir_buffer_stream_get_egl_native_window;
    mir_buffer_stream_get_graphics_region;
    mir_buffer_stream_get_platform_type;
    mir_buffer_stream_is_valid;
    mir_buffer_stream_release;
    mir_buffer_stream_release_sync;
    mir_buffer_stream_swap_buffers;
    mir_buffer_stream_swap_buffers_sync;
    mir_busy_cursor_name;
    mir_caret_cursor_name;
    mir_closed_hand_cursor_name;
    mir_connect;
    mir_connection_api_impl;
    mir_connection_apply_display_config;
    mir_connection_create_buffer_stream;
    mir_connection_create_buffer_stream_sync;
    mir_connection_create_display_config;
    mir_connection_create_prompt_session_sync;
    mir_connection_create_screencast_sync;
    mir_connection_create_spec_for_changes;
    mir_connection_create_spec_for_dialog;
    mir_connection_create_spec_for_input_method;
    mir_connection_create_spec_for_menu;
    mir_connection_create_spec_for_modal_dialog;
    mir_connection_create_spec_for_normal_surface;
    mir_connection_create_spec_for_tooltip;
    mir_connection_get_available_surface_formats;
    mir_connection_get_egl_native_display;
    mir_connection_get_error_message;
    mir_connection_get_platform;
    mir_connection_is_valid;
    mir_connection_platform_operation;
    mir_connection_release;
    mir_connection_set_display_config_change_callback;
    mir_connection_set_lifecycle_event_callback;
    mir_connect_sync;
    mir_create_surface_spec;
    mir_cursor_configuration_destroy;
    mir_cursor_configuration_from_buffer_stream;
    mir_cursor_configuration_from_name;
    mir_default_cursor_name;
    mir_diagonal_resize_bottom_to_top_cursor_name;
    mir_diagonal_resize_top_to_bottom_cursor_name;
    mir_disabled_cursor_name;
    mir_display_config_destroy;
    mir_event_get_close_surface_event;
    mir_event_get_input_configuration_event;
    mir_event_get_input_event;
    mir_event_get_keymap_event;
    mir_event_get_orientation_event;
    mir_event_get_prompt_session_event;
    mir_event_get_resize_event;
    mir_event_get_surface_event;
    mir_event_get_type;
    mir_event_ref;
    mir_event_unref;
    mir_horizontal_resize_cursor_name;
    mir_hsplit_resize_cursor_name;
    mir_input_configuration_event_get_action;
    mir_input_configuration_event_get_device_id;
    mir_input_configuration_event_get_time;
    mir_input_event_get_device_id;
    mir_input_event_get_event_time;
    mir_input_event_get_keyboard_event;
    mir_input_event_get_pointer_event;
    mir_input_event_get_touch_event;
    mir_input_event_get_type;
    mir_keyboard_event_action;
    mir_keyboard_event_key_code;
    mir_keyboard_event_modifiers;
    mir_keyboard_event_scan_code;
    mir_keymap_event_get_rules;
    mir_omnidirectional_resize_cursor_name;
    mir_open_hand_cursor_name;
    mir_orientation_event_get_direction;
    mir_persistent_id_is_valid;
    mir_persistent_id_release;
    mir_platform_message_create;
    mir_platform_message_get_data;
    mir_platform_message_get_fds;
    mir_platform_message_get_opcode;
    mir_platform_message_release;
    mir_platform_message_set_data;
    mir_platform_message_set_fds;
    mir_pointer_event_action;
    mir_pointer_event_axis_value;
    mir_pointer_event_buttons;
    mir_pointer_event_button_state;
    mir_pointer_event_modifiers;
    mir_pointing_hand_cursor_name;
    mir_prompt_session_error_message;
    mir_prompt_session_event_get_state;
    mir_prompt_session_is_valid;
    mir_prompt_session_new_fds_for_prompt_providers;
    mir_prompt_session_release_sync;
    mir_resize_event_get_height;
    mir_resize_event_get_width;
    mir_screencast_get_buffer_stream;
    mir_screencast_release_sync;
    mir_surface_apply_spec;
    mir_surface_configure_cursor;
    mir_surface_create;
    mir_surface_create_sync;
    mir_surface_event_get_attribute;
    mir_surface_event_get_attribute_value;
    mir_surface_get_buffer_stream;
    mir_surface_get_dpi;
    mir_surface_get_error_message;
    mir_surface_get_focus;
    mir_surface_get_orientation;
    mir_surface_get_parameters;
    mir_surface_get_preferred_orientation;
    mir_surface_get_state;
    mir_surface_get_swapinterval;
    mir_surface_get_type;
    mir_surface_get_visibility;
    mir_surface_is_valid;
    mir_surface_release;
    mir_surface_release_sync;
    mir_surface_request_persistent_id;
    mir_surface_request_persistent_id_sync;
    mir_surface_set_event_handler;
    mir_surface_set_preferred_orientation;
    mir_surface_set_state;
    mir_surface_set_swapinterval;
    mir_surface_spec_release;
    mir_surface_spec_set_buffer_usage;
    mir_surface_spec_set_fullscreen_on_output;
    mir_surface_spec_set_height;
    mir_surface_spec_set_height_increment;
    mir_surface_spec_set_max_aspect_ratio;
    mir_surface_spec_set_max_height;
    mir_surface_spec_set_max_width;
    mir_surface_spec_set_min_aspect_ratio;
    mir_surface_spec_set_min_height;
    mir_surface_spec_set_min_width;
    mir_surface_spec_set_name;
    mir_surface_spec_set_parent;
    mir_surface_spec_set_pixel_format;
    mir_surface_spec_set_preferred_orientation;
    mir_surface_spec_set_state;
    mir_surface_spec_set_streams;
    mir_surface_spec_set_type;
    mir_surface_spec_set_width;
    mir_surface_spec_set_width_increment;
    mir_touch_event_action;
    mir_touch_event_axis_value;
    mir_touch_event_id;
    mir_touch_event_modifiers;
    mir_touch_event_point_count;
    mir_touch_event_tooltype;
    mir_vertical_resize_cursor_name;
    mir_vsplit_resize_cursor_name;
    mir_wait_for;
    mir_wait_for_one;
 local: *;
};

MIR_CLIENT_9.1 {  # New functions in Mir 0.15
  global:
<<<<<<< HEAD
    mir_connection_get_egl_pixel_format;
=======
    mir_keyboard_event_input_event;
    mir_persistent_id_as_string;
    mir_persistent_id_from_string;
    mir_pointer_event_input_event;
    mir_touch_event_input_event;
    mir_surface_spec_attach_to_foreign_parent;
>>>>>>> c81290bd
  local: *;
} MIR_CLIENT_9;

MIR_CLIENT_DETAIL_9 {
  global:
    extern "C++" { 
      mir::events::make_event*;
      mir::events::add_touch*;
      mir::input::android::Lexicon::translate*;
      mir::input::android::android_modifiers_from_mir*;
      mir::input::android::mir_modifiers_from_android*;
      mir::input::android::mir_keyboard_action_from_android*;
      mir::input::android::android_keyboard_action_from_mir*;
      mir::input::android::mir_pointer_buttons_from_android*;
      mir::input::android::android_pointer_buttons_from_mir*;
      mir::input::android::mir_tool_type_from_android*;
      mir::input::android::android_tool_type_from_mir*;
      mir::input::android::mir_pointer_action_from_masked_android*;
      mir::input::android::mir_touch_action_from_masked_android*;
      mir::input::android::android_source_id_is_pointer_device*;
      mir::input::android::extract_android_action_from*;
      mir::client::DefaultConnectionConfiguration::DefaultConnectionConfiguration*;
      mir::client::DefaultConnectionConfiguration::the_surface_map*;
      mir::client::DefaultConnectionConfiguration::the_rpc_channel*;
      mir::client::DefaultConnectionConfiguration::the_logger*;
      mir::client::DefaultConnectionConfiguration::the_input_platform*;
      mir::client::DefaultConnectionConfiguration::the_display_configuration*;
      mir::client::DefaultConnectionConfiguration::the_lifecycle_control*;
      mir::client::DefaultConnectionConfiguration::the_event_sink*;
      mir::client::DefaultConnectionConfiguration::the_event_handler_register*;
      mir::client::DefaultConnectionConfiguration::the_socket_file*;
      mir::client::DefaultConnectionConfiguration::the_rpc_report*;
      mir::client::DefaultConnectionConfiguration::the_input_receiver_report*;
      typeinfo?for?mir::client::DefaultConnectionConfiguration;
      vtable?for?mir::client::DefaultConnectionConfiguration;
      mir::operator???std::ostream???Mir*
    }; 
};<|MERGE_RESOLUTION|>--- conflicted
+++ resolved
@@ -162,16 +162,13 @@
 
 MIR_CLIENT_9.1 {  # New functions in Mir 0.15
   global:
-<<<<<<< HEAD
-    mir_connection_get_egl_pixel_format;
-=======
     mir_keyboard_event_input_event;
     mir_persistent_id_as_string;
     mir_persistent_id_from_string;
     mir_pointer_event_input_event;
     mir_touch_event_input_event;
     mir_surface_spec_attach_to_foreign_parent;
->>>>>>> c81290bd
+    mir_connection_get_egl_pixel_format;
   local: *;
 } MIR_CLIENT_9;
 
