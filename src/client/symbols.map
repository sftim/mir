--- conflicted
+++ resolved
@@ -176,9 +176,13 @@
   local: *;
 } MIR_CLIENT_9;
 
-<<<<<<< HEAD
-MIR_CLIENT_9v16 {
+MIR_CLIENT_9.2 {
   global:
+    mir_surface_spec_set_event_handler;
+  local: *;
+} MIR_CLIENT_9.1;
+
+MIR_CLIENT_9v17 {
     mir_blob_from_display_configuration;
     mir_blob_size;
     mir_blob_data;
@@ -186,13 +190,7 @@
     mir_blob_onto_buffer;
     mir_blob_to_display_configuration;
     mir_blob_release;
-=======
-MIR_CLIENT_9.2 {
-  global:
-    mir_surface_spec_set_event_handler;
->>>>>>> 4dbda49b
-  local: *;
-} MIR_CLIENT_9.1;
+} MIR_CLIENT_9.2;
 
 MIR_CLIENT_DETAIL_9 {
   global:
