/*
 * Copyright © 2012 Canonical Ltd.
 *
 * This program is free software: you can redistribute it and/or modify
 * it under the terms of the GNU General Public License version 3 as
 * published by the Free Software Foundation.
 *
 * This program is distributed in the hope that it will be useful,
 * but WITHOUT ANY WARRANTY; without even the implied warranty of
 * MERCHANTABILITY or FITNESS FOR A PARTICULAR PURPOSE.  See the
 * GNU General Public License for more details.
 *
 * You should have received a copy of the GNU General Public License
 * along with this program.  If not, see <http://www.gnu.org/licenses/>.
 *
 * Authored by: Thomas Guest <thomas.guest@canonical.com>
 */

#include "mir_toolkit/mir_client_library.h"
<<<<<<< HEAD
#include "mir_toolkit/api_drm.h"
#include "mir_toolkit/api_lightdm.h"
=======
#include "mir_toolkit/mir_client_library_drm.h"
#include "mir_toolkit/mir_client_library_lightdm.h"
>>>>>>> 371ec5aa

#include "mir_connection.h"
#include "mir_surface.h"
#include "native_client_platform_factory.h"
#include "egl_native_display_container.h"
#include "mir_logger.h"
#include "make_rpc_channel.h"

#include "mir_protobuf.pb.h"

#include <set>
#include <unordered_set>
#include <cstddef>

namespace mcl = mir::client;
namespace mp = mir::protobuf;
namespace gp = google::protobuf;

std::mutex mir_toolkit::MirConnection::connection_guard;
std::unordered_set<mir_toolkit::MirConnection*> mir_toolkit::MirConnection::valid_connections;

namespace
{
mir_toolkit::MirConnection error_connection;
}

mir_toolkit::MirWaitHandle* mir_toolkit::mir_connect(char const* socket_file, char const* name, mir_connected_callback callback, void * context)
{

    try
    {
        auto log = std::make_shared<mcl::ConsoleLogger>();
        auto client_platform_factory = std::make_shared<mcl::NativeClientPlatformFactory>();

        MirConnection* connection = new MirConnection(
            mcl::make_rpc_channel(socket_file, log),
            log,
            client_platform_factory);

        return connection->connect(name, callback, context);
    }
    catch (std::exception const& x)
    {
        error_connection.set_error_message(x.what());
        callback(&error_connection, context);
        return 0;
    }
}

int mir_toolkit::mir_connection_is_valid(MirConnection * connection)
{
    return MirConnection::is_valid(connection);
}

char const * mir_toolkit::mir_connection_get_error_message(MirConnection * connection)
{
    return connection->get_error_message();
}

void mir_toolkit::mir_connection_release(MirConnection * connection)
{
    if (&error_connection == connection) return;

    auto wait_handle = connection->disconnect();
    wait_handle->wait_for_result();

    delete connection;
}

mir_toolkit::MirEGLNativeDisplayType mir_toolkit::mir_connection_get_egl_native_display(MirConnection *connection)
{
    return connection->egl_native_display();
}

<<<<<<< HEAD
int mir_egl_native_display_is_valid(MirEGLNativeDisplayType egl_display)
{
    return mcl::EGLNativeDisplayContainer::instance().validate(egl_display);
}

MirWaitHandle* mir_surface_create(MirConnection * connection,
                        MirSurfaceParameters const * params,
                        mir_surface_lifecycle_callback callback,
                        void * context)
=======
mir_toolkit::MirWaitHandle* mir_toolkit::mir_surface_create(
    MirConnection * connection,
    MirSurfaceParameters const * params,
    mir_surface_lifecycle_callback callback,
    void * context)
>>>>>>> 371ec5aa
{
    if (&error_connection == connection) return 0;

    try
    {
        return connection->create_surface(*params, callback, context);
    }
    catch (std::exception const&)
    {
        // TODO callback with an error surface
        return 0; // TODO
    }

}

mir_toolkit::MirWaitHandle* mir_toolkit::mir_surface_release(
    MirSurface * surface,
    mir_surface_lifecycle_callback callback, void * context)
{
    return surface->release_surface(callback, context);
}

int mir_toolkit::mir_debug_surface_id(MirSurface * surface)
{
    return surface->id();
}

int mir_toolkit::mir_surface_is_valid(MirSurface* surface)
{
    return surface->is_valid();
}

char const * mir_toolkit::mir_surface_get_error_message(MirSurface * surface)
{
    return surface->get_error_message();
}

void mir_toolkit::mir_surface_get_parameters(MirSurface * surface, MirSurfaceParameters *parameters)
{
    *parameters = surface->get_parameters();
}

void mir_toolkit::mir_surface_get_current_buffer(MirSurface *surface, MirBufferPackage * buffer_package_out)
{
    auto package = surface->get_current_buffer_package();

    buffer_package_out->data_items = package->data_items;
    buffer_package_out->fd_items = package->fd_items;
    for(auto i=0; i<mir_buffer_package_max; i++)
    {
        buffer_package_out->data[i] = package->data[i];
        buffer_package_out->fd[i] = package->fd[i];
    }

    buffer_package_out->stride = package->stride;
}

void mir_toolkit::mir_connection_get_platform(MirConnection *connection, MirPlatformPackage *platform_package)
{
    connection->populate(*platform_package);
}

void mir_toolkit::mir_connection_get_display_info(MirConnection *connection, MirDisplayInfo *display_info)
{
    connection->populate(*display_info);
}

void mir_toolkit::mir_surface_get_graphics_region(MirSurface * surface, MirGraphicsRegion * graphics_region)
{
    surface->get_cpu_region( *graphics_region);
}

mir_toolkit::MirWaitHandle* mir_toolkit::mir_surface_next_buffer(MirSurface *surface, mir_surface_lifecycle_callback callback, void * context)
{
    return surface->next_buffer(callback, context);
}

void mir_toolkit::mir_wait_for(MirWaitHandle* wait_handle)
{
    if (wait_handle)
        wait_handle->wait_for_result();
}

mir_toolkit::MirEGLNativeWindowType mir_toolkit::mir_surface_get_egl_native_window(MirSurface *surface)
{
    return surface->generate_native_window();
}

mir_toolkit::MirWaitHandle *mir_toolkit::mir_connection_drm_auth_magic(MirConnection* connection,
                                             unsigned int magic,
                                             mir_drm_auth_magic_callback callback,
                                             void* context)
{
    return connection->drm_auth_magic(magic, callback, context);
}

mir_toolkit::MirWaitHandle *mir_toolkit::mir_connect_with_lightdm_id(
    char const *server,
    int lightdm_id,
    char const *app_name,
    mir_connected_callback callback,
    void *client_context)
try
{
    auto log = std::make_shared<mcl::ConsoleLogger>();
    auto client_platform_factory = std::make_shared<mcl::NativeClientPlatformFactory>();

    MirConnection* connection = new MirConnection(
        mcl::make_rpc_channel(server, log),
        log,
        client_platform_factory);

    return connection->connect(lightdm_id, app_name, callback, client_context);
}
catch (std::exception const& x)
{
    error_connection.set_error_message(x.what());
    callback(&error_connection, client_context);
    return 0;
}

void mir_toolkit::mir_select_focus_by_lightdm_id(MirConnection* connection, int lightdm_id)
try
{
    connection->select_focus_by_lightdm_id(lightdm_id);
}
catch (std::exception const&)
{
    // Ignore
}<|MERGE_RESOLUTION|>--- conflicted
+++ resolved
@@ -17,13 +17,8 @@
  */
 
 #include "mir_toolkit/mir_client_library.h"
-<<<<<<< HEAD
-#include "mir_toolkit/api_drm.h"
-#include "mir_toolkit/api_lightdm.h"
-=======
 #include "mir_toolkit/mir_client_library_drm.h"
 #include "mir_toolkit/mir_client_library_lightdm.h"
->>>>>>> 371ec5aa
 
 #include "mir_connection.h"
 #include "mir_surface.h"
@@ -98,23 +93,16 @@
     return connection->egl_native_display();
 }
 
-<<<<<<< HEAD
-int mir_egl_native_display_is_valid(MirEGLNativeDisplayType egl_display)
+int mir_toolkit::mir_egl_native_display_is_valid(MirEGLNativeDisplayType egl_display)
 {
     return mcl::EGLNativeDisplayContainer::instance().validate(egl_display);
 }
 
-MirWaitHandle* mir_surface_create(MirConnection * connection,
-                        MirSurfaceParameters const * params,
-                        mir_surface_lifecycle_callback callback,
-                        void * context)
-=======
 mir_toolkit::MirWaitHandle* mir_toolkit::mir_surface_create(
     MirConnection * connection,
     MirSurfaceParameters const * params,
     mir_surface_lifecycle_callback callback,
     void * context)
->>>>>>> 371ec5aa
 {
     if (&error_connection == connection) return 0;
 
