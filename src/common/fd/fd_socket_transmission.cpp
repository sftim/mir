/*
 * Copyright © 2014 Canonical Ltd.
 *
 * This program is free software: you can redistribute it and/or modify it
 * under the terms of the GNU Lesser General Public License version 3,
 * as published by the Free Software Foundation.
 *
 * This program is distributed in the hope that it will be useful,
 * but WITHOUT ANY WARRANTY; without even the implied warranty of
 * MERCHANTABILITY or FITNESS FOR A PARTICULAR PURPOSE.  See the
 * GNU Lesser General Public License for more details.
 *
 * You should have received a copy of the GNU Lesser General Public License
 * along with this program.  If not, see <http://www.gnu.org/licenses/>.
 *
 * Authored by: Kevin DuBois <kevin.dubois@canonical.com>
 */

#include "mir/fd_socket_transmission.h"
#include "mir/variable_length_array.h"
#include <sys/types.h>
#include <sys/socket.h>
#include <string.h>
#include <boost/throw_exception.hpp>
#include <boost/exception/errinfo_errno.hpp>
#include <stdexcept>

mir::socket_error::socket_error(std::string const& message) :
    std::system_error(errno, std::system_category(), message)
{
}

mir::socket_disconnected_error::socket_disconnected_error(std::string const& message) :
    std::system_error(errno, std::system_category(), message)
{
}

mir::fd_reception_error::fd_reception_error(std::string const& message) :
    std::runtime_error(message)
{
}

void mir::send_fds(
    mir::Fd const& socket,
    std::vector<mir::Fd> const& fds)
{
    if (fds.size() > 0)
    {
        // We send dummy data
        struct iovec iov;
        char dummy_iov_data = 'M';
        iov.iov_base = &dummy_iov_data;
        iov.iov_len = 1;

        // Allocate space for control message
        static auto const builtin_n_fds = 5;
        static auto const builtin_cmsg_space = CMSG_SPACE(builtin_n_fds * sizeof(int));
        auto const fds_bytes = fds.size() * sizeof(int);
        mir::VariableLengthArray<builtin_cmsg_space> control{CMSG_SPACE(fds_bytes)};
        // Silence valgrind uninitialized memory complaint
        memset(control.data(), 0, control.size());

        // Message to send
        struct msghdr header;
        header.msg_name = NULL;
        header.msg_namelen = 0;
        header.msg_iov = &iov;
        header.msg_iovlen = 1;
        header.msg_controllen = control.size();
        header.msg_control = control.data();
        header.msg_flags = 0;

        // Control message contains file descriptors
        struct cmsghdr *message = CMSG_FIRSTHDR(&header);
        message->cmsg_len = CMSG_LEN(fds_bytes);
        message->cmsg_level = SOL_SOCKET;
        message->cmsg_type = SCM_RIGHTS;

        int* const data = reinterpret_cast<int*>(CMSG_DATA(message));
        int i = 0;
        for (auto& fd : fds)
            data[i++] = fd;

        auto const sent = sendmsg(socket, &header, 0);
        if (sent < 0)
            BOOST_THROW_EXCEPTION(std::runtime_error("Failed to send fds: " + std::string(strerror(errno))));
    }
}

bool mir::socket_error_is_transient(int error_code)
{
    return (error_code == EINTR);
}

void mir::receive_data(mir::Fd const& socket, void* buffer, size_t bytes_requested, std::vector<mir::Fd>& fds)
{
    if (bytes_requested == 0)
        BOOST_THROW_EXCEPTION(std::logic_error("Attempted to receive 0 bytes"));

    size_t bytes_read{0};
    unsigned fds_read{0};
    while (bytes_read < bytes_requested)
    {
        // Store the data in the buffer requested
        struct iovec iov;
        iov.iov_base = static_cast<uint8_t*>(buffer) + bytes_read;
        iov.iov_len = bytes_requested - bytes_read;
        
        // Allocate space for control message
        static auto const builtin_n_fds = 5;
        static auto const builtin_cmsg_space = CMSG_SPACE(builtin_n_fds * sizeof(int));
        auto const fds_bytes = (fds.size() - fds_read) * sizeof(int);
        mir::VariableLengthArray<builtin_cmsg_space> control{CMSG_SPACE(fds_bytes)};
        
        // Message to read
        struct msghdr header;
        header.msg_name = NULL;
        header.msg_namelen = 0;
        header.msg_iov = &iov;
        header.msg_iovlen = 1;
        header.msg_controllen = control.size();
        header.msg_control = control.data();
        header.msg_flags = 0;
        
        ssize_t const result = recvmsg(socket, &header, MSG_NOSIGNAL | MSG_WAITALL);
        if (result == 0)
            BOOST_THROW_EXCEPTION(socket_disconnected_error("Failed to read message from server: server has shutdown"));
        if (result < 0)
        {
            if (socket_error_is_transient(errno))
                continue;
            if (errno == EPIPE)
                BOOST_THROW_EXCEPTION(
                    boost::enable_error_info(socket_disconnected_error("Failed to read message from server"))
                << boost::errinfo_errno(errno));

            BOOST_THROW_EXCEPTION(
                        boost::enable_error_info(socket_error("Failed to read message from server"))
                        << boost::errinfo_errno(errno));
        }

        bytes_read += result;
        
        // If we get a proper control message, copy the received
        // file descriptors back to the caller
        struct cmsghdr const* const cmsg = CMSG_FIRSTHDR(&header);
        if (cmsg)
        {
            // NOTE: This relies on the file descriptor cmsg being read
            // (and written) atomically.
            if (cmsg->cmsg_len > CMSG_LEN(fds_bytes) || (header.msg_flags & MSG_CTRUNC))
                BOOST_THROW_EXCEPTION(std::runtime_error("Received more fds than expected"));
            if ((cmsg->cmsg_level == SOL_SOCKET) && (cmsg->cmsg_type == SCM_CREDENTIALS))
                BOOST_THROW_EXCEPTION(fd_reception_error("received SCM_CREDENTIALS when expecting fd"));
            if (cmsg->cmsg_level != SOL_SOCKET || cmsg->cmsg_type != SCM_RIGHTS)
<<<<<<< HEAD
            {
                if ((cmsg->cmsg_level == SOL_SOCKET) && (cmsg->cmsg_type == SCM_CREDENTIALS))
                    BOOST_THROW_EXCEPTION(fd_reception_error("received SCM_CREDENTIALS when expecting fd"));
                BOOST_THROW_EXCEPTION(fd_reception_error("Invalid control message for receiving file descriptors"));
            }
=======
                BOOST_THROW_EXCEPTION(fd_reception_error("Invalid control message for receiving file descriptors"));
>>>>>>> 4e467bcc
            int const* const data = reinterpret_cast<int const*>CMSG_DATA(cmsg);
            ptrdiff_t const header_size = reinterpret_cast<char const*>(data) - reinterpret_cast<char const*>(cmsg);
            int const nfds = (cmsg->cmsg_len - header_size) / sizeof(int);

            // We can't properly pass mir::Fds through google::protobuf::Message,
            // which is where these get shoved.
            //
            // When we have our own RPC generator plugin and aren't using deprecated
            // Protobuf features this can go away.
            for (int i = 0; i < nfds; i++)
                fds[fds_read + i] = mir::Fd{mir::IntOwnedFd{data[i]}};

            fds_read += nfds;
        }
    }

    if (fds_read < fds.size())
        BOOST_THROW_EXCEPTION(fd_reception_error("Receieved fewer fds than expected"));
}<|MERGE_RESOLUTION|>--- conflicted
+++ resolved
@@ -153,15 +153,7 @@
             if ((cmsg->cmsg_level == SOL_SOCKET) && (cmsg->cmsg_type == SCM_CREDENTIALS))
                 BOOST_THROW_EXCEPTION(fd_reception_error("received SCM_CREDENTIALS when expecting fd"));
             if (cmsg->cmsg_level != SOL_SOCKET || cmsg->cmsg_type != SCM_RIGHTS)
-<<<<<<< HEAD
-            {
-                if ((cmsg->cmsg_level == SOL_SOCKET) && (cmsg->cmsg_type == SCM_CREDENTIALS))
-                    BOOST_THROW_EXCEPTION(fd_reception_error("received SCM_CREDENTIALS when expecting fd"));
                 BOOST_THROW_EXCEPTION(fd_reception_error("Invalid control message for receiving file descriptors"));
-            }
-=======
-                BOOST_THROW_EXCEPTION(fd_reception_error("Invalid control message for receiving file descriptors"));
->>>>>>> 4e467bcc
             int const* const data = reinterpret_cast<int const*>CMSG_DATA(cmsg);
             ptrdiff_t const header_size = reinterpret_cast<char const*>(data) - reinterpret_cast<char const*>(cmsg);
             int const nfds = (cmsg->cmsg_len - header_size) / sizeof(int);
@@ -179,5 +171,5 @@
     }
 
     if (fds_read < fds.size())
-        BOOST_THROW_EXCEPTION(fd_reception_error("Receieved fewer fds than expected"));
+        BOOST_THROW_EXCEPTION(std::runtime_error("Receieved fewer fds than expected"));
 }