--- conflicted
+++ resolved
@@ -355,20 +355,13 @@
        mir::dispatch::epoll_to_fd_event*;
        mir::dispatch::fd_event_to_epoll*;
 
-<<<<<<< HEAD
 # New functions in Mir 0.25
-       mir::output_type_name*;
-=======
-MIR_COMMON_0.25 {
-  global:
-    extern "C++" {
       MirSurfacePlacementEvent::MirSurfacePlacementEvent*;
       MirSurfacePlacementEvent::id*;
       MirSurfacePlacementEvent::set_id*;
       MirSurfacePlacementEvent::placement*;
       MirSurfacePlacementEvent::set_placement*;
       mir::output_type_name*;
->>>>>>> 49aba7ab
     };
   local: *;
 };