--- conflicted
+++ resolved
@@ -75,14 +75,6 @@
     return native_window_buffer_handle->format();
 }
 
-<<<<<<< HEAD
-void mga::AndroidBuffer::lock()
-{
-}
-
-void mga::AndroidBuffer::unlock()
-{
-}
 
 #include <system/window.h>
 static void inc(struct android_native_base_t*)
@@ -92,8 +84,6 @@
 {
 }
 
-=======
->>>>>>> 2f1ba547
 void mga::AndroidBuffer::bind_to_texture()
 {
     EGLDisplay disp = eglGetCurrentDisplay();
