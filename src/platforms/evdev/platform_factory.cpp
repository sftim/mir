/*
 * Copyright © 2015 Canonical Ltd.
 *
 * This program is free software: you can redistribute it and/or modify it
 * under the terms of the GNU Lesser General Public License version 3,
 * as published by the Free Software Foundation.
 *
 * This program is distributed in the hope that it will be useful,
 * but WITHOUT ANY WARRANTY; without even the implied warranty of
 * MERCHANTABILITY or FITNESS FOR A PARTICULAR PURPOSE.  See the
 * GNU Lesser General Public License for more details.
 *
 * You should have received a copy of the GNU Lesser General Public License
 * along with this program.  If not, see <http://www.gnu.org/licenses/>.
 *
 * Authored by: Andreas Pokorny <andreas.pokorny@canonical.com>
 */

#include "platform.h"
#include "mir/udev/wrapper.h"
#include "mir/fd.h"

#include <sys/types.h>
#include <sys/stat.h>
#include <fcntl.h>

#include <memory>
#include <string>
#include <iostream>

namespace mo = mir::options;
namespace mi = mir::input;
namespace mu = mir::udev;
namespace mie = mi::evdev;

namespace
{
char const* const host_socket_opt = "host-socket";
mir::ModuleProperties const description = {
    "evdev-input",
    MIR_VERSION_MAJOR,
    MIR_VERSION_MINOR,
    MIR_VERSION_MICRO
};
bool can_open_input_devices()
{
    mu::Enumerator input_enumerator{std::make_shared<mu::Context>()};
    input_enumerator.match_subsystem("input");
    input_enumerator.scan_devices();

    bool device_found = false;

    for (auto& device : input_enumerator)
    {
        if (device.devnode() != nullptr)
        {
            device_found = true;

            mir::Fd input_device(::open(device.devnode(), O_RDONLY|O_NONBLOCK));
<<<<<<< HEAD
            std::cout <<device.devnode() << std::endl;
=======
>>>>>>> 362fd3e3
            if (input_device > 0)
                return true;
        }
    }
    return ! device_found;
}

}

mir::UniqueModulePtr<mi::Platform> create_input_platform(
    std::shared_ptr<mo::Option> const& /*options*/,
    std::shared_ptr<mir::EmergencyCleanupRegistry> const& /*emergency_cleanup_registry*/,
    std::shared_ptr<mi::InputDeviceRegistry> const& input_device_registry,
    std::shared_ptr<mi::InputReport> const& report)
{
    auto ctx = std::make_unique<mu::Context>();
    auto monitor = std::make_unique<mu::Monitor>(*ctx.get());
    return mir::make_module_ptr<mie::Platform>(input_device_registry, report, std::move(ctx), std::move(monitor));
}

void add_input_platform_options(
    boost::program_options::options_description& /*config*/)
{
    // no options to add yet
}

mi::PlatformPriority probe_input_platform(
    mo::Option const& options)
{
    if (options.is_set(host_socket_opt))
    {
        return mi::PlatformPriority::unsupported;
    }

    if (can_open_input_devices())
        return mi::PlatformPriority::supported;

    return mi::PlatformPriority::unsupported;
}

mir::ModuleProperties const* describe_input_module()
{
    return &description;
}<|MERGE_RESOLUTION|>--- conflicted
+++ resolved
@@ -57,10 +57,6 @@
             device_found = true;
 
             mir::Fd input_device(::open(device.devnode(), O_RDONLY|O_NONBLOCK));
-<<<<<<< HEAD
-            std::cout <<device.devnode() << std::endl;
-=======
->>>>>>> 362fd3e3
             if (input_device > 0)
                 return true;
         }
