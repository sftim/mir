/*
 * Copyright © 2015 Canonical Ltd.
 *
 * This program is free software: you can redistribute it and/or modify it
 * under the terms of the GNU Lesser General Public License version 3,
 * as published by the Free Software Foundation.
 *
 * This program is distributed in the hope that it will be useful,
 * but WITHOUT ANY WARRANTY; without even the implied warranty of
 * MERCHANTABILITY or FITNESS FOR A PARTICULAR PURPOSE.  See the
 * GNU Lesser General Public License for more details.
 *
 * You should have received a copy of the GNU Lesser General Public License
 * along with this program.  If not, see <http://www.gnu.org/licenses/>.
 *
 * Authored by: Andreas Pokorny <andreas.pokorny@canonical.com>
 */

#ifndef MIR_INPUT_EVDEV_LIBINPUT_DEVICE_H_
#define MIR_INPUT_EVDEV_LIBINPUT_DEVICE_H_

#include "libinput_ptr.h"
#include "libinput_device_ptr.h"

#include "mir/input/event_builder.h"
#include "mir/input/input_device.h"
#include "mir/input/input_device_info.h"
#include "mir/geometry/point.h"

#include <vector>
#include <unordered_map>

struct libinput_event;
struct libinput_event_keyboard;
struct libinput_event_touch;
struct libinput_event_pointer;
struct libinput_device_group;

namespace mir
{
namespace input
{
class InputReport;
namespace evdev
{
struct PointerState;
struct KeyboardState;

class LibInputDevice : public input::InputDevice
{
public:
    LibInputDevice(std::shared_ptr<InputReport> const& report, char const* path, LibInputDevicePtr dev);
    ~LibInputDevice();
    void start(InputSink* sink, EventBuilder* builder) override;
    void stop() override;
    InputDeviceInfo get_device_info() override;
    mir::optional_value<PointerSettings> get_pointer_settings() const override;
    void apply_settings(PointerSettings const&) override;

    void process_event(libinput_event* event);
    ::libinput_device* device() const;
    ::libinput_device_group* group();
    void add_device_of_group(char const* path, LibInputDevicePtr ptr);
    bool is_in_group(char const* path);
private:
    EventUPtr convert_event(libinput_event_keyboard* keyboard);
    EventUPtr convert_button_event(libinput_event_pointer* pointer);
    EventUPtr convert_motion_event(libinput_event_pointer* pointer);
    EventUPtr convert_absolute_motion_event(libinput_event_pointer* pointer);
    EventUPtr convert_axis_event(libinput_event_pointer* pointer);
    void add_touch_down_event(libinput_event_touch* touch);
    void add_touch_up_event(libinput_event_touch* touch);
    void add_touch_motion_event(libinput_event_touch* touch);
    MirEvent& get_accumulated_touch_event(std::chrono::nanoseconds timestamp);
    void update_device_info();

    std::shared_ptr<InputReport> report;
    std::shared_ptr<::libinput> lib;
    std::vector<std::string> paths;
    std::vector<LibInputDevicePtr> devices;
    std::shared_ptr<dispatch::Dispatchable> dispatchable_fd;

    InputSink* sink{nullptr};
    EventBuilder* builder{nullptr};
    EventUPtr accumulated_touch_event;

    InputDeviceInfo info;
    mir::geometry::Point pointer_pos;
    MirInputEventModifiers modifier_state;
    MirPointerButtons button_state;
<<<<<<< HEAD
    double vertical_scroll_speed{1.0};
    double horizontal_scroll_speed{1.0};
=======

    struct ContactData
    {
        ContactData() {}
        float x{0}, y{0}, major{0}, minor{0}, pressure{0};
    };
    std::unordered_map<MirTouchId,ContactData> last_seen_properties;

    void update_contact_data(ContactData &data, libinput_event_touch* touch);
>>>>>>> 1858210a
};
}
}
}

#endif<|MERGE_RESOLUTION|>--- conflicted
+++ resolved
@@ -88,10 +88,8 @@
     mir::geometry::Point pointer_pos;
     MirInputEventModifiers modifier_state;
     MirPointerButtons button_state;
-<<<<<<< HEAD
     double vertical_scroll_speed{1.0};
     double horizontal_scroll_speed{1.0};
-=======
 
     struct ContactData
     {
@@ -101,7 +99,6 @@
     std::unordered_map<MirTouchId,ContactData> last_seen_properties;
 
     void update_contact_data(ContactData &data, libinput_event_touch* touch);
->>>>>>> 1858210a
 };
 }
 }
