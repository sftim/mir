--- conflicted
+++ resolved
@@ -47,18 +47,11 @@
     void commit(
         DisplayName,
         LayerList&,
-        bool force_swap,
         SwappingGLContext const& context,
         RenderableListCompositor const& list_compositor) override;
     void content_cleared() override;
 
 private:
-<<<<<<< HEAD
-=======
-    void commit(
-        SwappingGLContext const& context,
-        RenderableListCompositor const& list_compositor);
->>>>>>> 6655b98b
     bool buffer_is_onscreen(Buffer const&) const;
     std::vector<std::shared_ptr<Buffer>> onscreen_overlay_buffers;
 
