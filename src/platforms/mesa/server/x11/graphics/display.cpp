/*
 * Copyright © 2015 Canonical Ltd.
 *
 * This program is free software: you can redistribute it and/or modify it
 * under the terms of the GNU Lesser General Public License version 3,
 * as published by the Free Software Foundation.
 *
 * This program is distributed in the hope that it will be useful,
 * but WITHOUT ANY WARRANTY; without even the implied warranty of
 * MERCHANTABILITY or FITNESS FOR A PARTICULAR PURPOSE.  See the
 * GNU Lesser General Public License for more details.
 *
 * You should have received a copy of the GNU Lesser General Public License
 * along with this program.  If not, see <http://www.gnu.org/licenses/>.
 *
 * Authored by: Cemil Azizoglu <cemil.azizoglu@canonical.com>
 */

#include "mir/graphics/platform.h"
#include "mir/graphics/display_report.h"
#include "mir/graphics/egl_resources.h"
#include "mir/graphics/egl_error.h"
#include "mir/graphics/virtual_output.h"
#include "mir/graphics/gl_config.h"
#include "mir/graphics/atomic_frame.h"
#include "display_configuration.h"
#include "display.h"
#include "display_buffer.h"
#include "gl_context.h"

#include <boost/throw_exception.hpp>
#include <fcntl.h>
#include <mutex>

#include <X11/Xatom.h>

#define MIR_LOG_COMPONENT "x11-display"
#include "mir/log.h"

namespace
{
auto get_pixel_width(Display *dpy)
{
    auto screen = XDefaultScreenOfDisplay(dpy);

    return float(screen->mwidth) / screen->width;
}
auto get_pixel_height(Display *dpy)
{
    auto screen = XDefaultScreenOfDisplay(dpy);

    return float(screen->mheight) / screen->height;
}
}

namespace mg=mir::graphics;
namespace mgx=mg::X;
namespace geom=mir::geometry;

mgx::X11EGLDisplay::X11EGLDisplay(::Display* x_dpy)
    : egl_dpy{eglGetDisplay(x_dpy)}
{
    if (!egl_dpy)
        BOOST_THROW_EXCEPTION(mg::egl_error("Cannot get an egl display"));

    EGLint egl_major, egl_minor;
    if (!eglInitialize(egl_dpy, &egl_major, &egl_minor))
        BOOST_THROW_EXCEPTION(mg::egl_error("eglInitialize failed"));

    mir::log_info("EGL Version %d.%d", egl_major, egl_minor);
}

mgx::X11EGLDisplay::~X11EGLDisplay()
{
    eglTerminate(egl_dpy);
}

mgx::X11EGLDisplay::operator EGLDisplay() const
{
    return egl_dpy;
}

mgx::X11Window::X11Window(::Display* x_dpy,
                          EGLDisplay egl_dpy,
                          geom::Size const size,
                          GLConfig const& gl_config)
    : x_dpy{x_dpy}
{
    EGLint const att[] = {
        EGL_SURFACE_TYPE, EGL_WINDOW_BIT,
        EGL_RED_SIZE, 8,
        EGL_GREEN_SIZE, 8,
        EGL_BLUE_SIZE, 8,
        EGL_ALPHA_SIZE, 8,
        EGL_DEPTH_SIZE, gl_config.depth_buffer_bits(),
        EGL_STENCIL_SIZE, gl_config.stencil_buffer_bits(),
        EGL_RENDERABLE_TYPE, MIR_SERVER_EGL_OPENGL_BIT,
        EGL_NONE
    };

    auto root = XDefaultRootWindow(x_dpy);

    EGLint num_configs;
    if (!eglChooseConfig(egl_dpy, att, &config, 1, &num_configs))
        BOOST_THROW_EXCEPTION(mg::egl_error("Cannot get an EGL config"));

    mir::log_info("%d config(s) found", num_configs);

    if (num_configs <= 0)
        BOOST_THROW_EXCEPTION(mg::egl_error("Cannot get an EGL config"));

    EGLint vid;
    if (!eglGetConfigAttrib(egl_dpy, config, EGL_NATIVE_VISUAL_ID, &vid))
        BOOST_THROW_EXCEPTION(mg::egl_error("Cannot get config attrib"));

    XVisualInfo visTemplate;
    std::memset(&visTemplate, 0, sizeof visTemplate);
    int num_visuals = 0;
    visTemplate.visualid = vid;
    auto visInfo = XGetVisualInfo(x_dpy, VisualIDMask, &visTemplate, &num_visuals);
    if (!visInfo || !num_visuals)
        BOOST_THROW_EXCEPTION(mg::egl_error("Cannot get visual info, or no matching visuals"));

    mir::log_info("%d visual(s) found", num_visuals);
    mir::log_info("Using the first one :");
    mir::log_info("ID\t\t:\t%d", visInfo->visualid);
    mir::log_info("screen\t:\t%d", visInfo->screen);
    mir::log_info("depth\t\t:\t%d", visInfo->depth);
    mir::log_info("red_mask\t:\t0x%0X", visInfo->red_mask);
    mir::log_info("green_mask\t:\t0x%0X", visInfo->green_mask);
    mir::log_info("blue_mask\t:\t0x%0X", visInfo->blue_mask);
    mir::log_info("colormap_size\t:\t%d", visInfo->colormap_size);
    mir::log_info("bits_per_rgb\t:\t%d", visInfo->bits_per_rgb);

    r_mask = visInfo->red_mask;

    XSetWindowAttributes attr;
    attr.background_pixel = 0;
    attr.border_pixel = 0;
    attr.colormap = XCreateColormap(x_dpy, root, visInfo->visual, AllocNone);
    attr.event_mask = StructureNotifyMask |
                      ExposureMask        |
                      KeyPressMask        |
                      KeyReleaseMask      |
                      ButtonPressMask     |
                      ButtonReleaseMask   |
                      FocusChangeMask     |
                      EnterWindowMask     |
                      LeaveWindowMask     |
                      PointerMotionMask;

    auto mask = CWBackPixel | CWBorderPixel | CWColormap | CWEventMask;

    win = XCreateWindow(x_dpy, root, 0, 0,
                        size.width.as_int(), size.height.as_int(),
                        0, visInfo->depth, InputOutput,
                        visInfo->visual, mask, &attr);

    XFree(visInfo);

    {
        char const * const title = "Mir On X";
        XSizeHints sizehints;

        // TODO: Due to a bug, resize doesn't work after XGrabKeyboard under Unity.
        //       For now, make window unresizeable.
        //     http://stackoverflow.com/questions/14555703/x11-unable-to-move-window-after-xgrabkeyboard
        sizehints.base_width = size.width.as_int();
        sizehints.base_height = size.height.as_int();
        sizehints.min_width = size.width.as_int();
        sizehints.min_height = size.height.as_int();
        sizehints.max_width = size.width.as_int();
        sizehints.max_height = size.height.as_int();
        sizehints.flags = PSize | PMinSize | PMaxSize;

        XSetNormalHints(x_dpy, win, &sizehints);
        XSetStandardProperties(x_dpy, win, title, title, None, (char **)NULL, 0, &sizehints);

        XWMHints wm_hints = {
            (InputHint|StateHint), // fields in this structure that are defined
            True,                  // does this application rely on the window manager
                                   // to get keyboard input? Yes, if this is False,
                                   // XGrabKeyboard doesn't work reliably.
            NormalState,           // initial_state
            0,                     // icon_pixmap
            0,                     // icon_window
            0, 0,                  // initial position of icon
            0,                     // pixmap to be used as mask for icon_pixmap
            0                      // id of related window_group
        };

        XSetWMHints(x_dpy, win, &wm_hints);

        Atom wmDeleteMessage = XInternAtom(x_dpy, "WM_DELETE_WINDOW", False);
        XSetWMProtocols(x_dpy, win, &wmDeleteMessage, 1);
    }

    XMapWindow(x_dpy, win);

    XEvent xev;
    do 
    {
        XNextEvent(x_dpy, &xev);
    }
    while (xev.type != Expose);
}

mgx::X11Window::~X11Window()
{
    XDestroyWindow(x_dpy, win);
}

mgx::X11Window::operator Window() const
{
    return win;
}

EGLConfig mgx::X11Window::egl_config() const
{
    return config;
}

unsigned long mgx::X11Window::red_mask() const
{
    return r_mask;
}

mgx::X11EGLContext::X11EGLContext(EGLDisplay egl_dpy, EGLConfig config)
    : egl_dpy{egl_dpy}
{
    eglBindAPI(MIR_SERVER_EGL_OPENGL_API);

    static const EGLint ctx_attribs[] = {
#if MIR_SERVER_EGL_OPENGL_BIT == EGL_OPENGL_ES2_BIT
        EGL_CONTEXT_CLIENT_VERSION, 2,
#endif
        EGL_NONE };

    egl_ctx = eglCreateContext(egl_dpy, config, EGL_NO_CONTEXT, ctx_attribs);
    if (!egl_ctx)
        BOOST_THROW_EXCEPTION(mg::egl_error("eglCreateContext failed"));
}

mgx::X11EGLContext::~X11EGLContext()
{
    eglDestroyContext(egl_dpy, egl_ctx);
}

mgx::X11EGLContext::operator EGLContext() const
{
    return egl_ctx;
}

mgx::X11EGLSurface::X11EGLSurface(EGLDisplay egl_dpy, EGLConfig config, Window win)
    : egl_dpy{egl_dpy}, egl_surf{eglCreateWindowSurface(egl_dpy, config, win, NULL)}
{
    if (!egl_surf)
        BOOST_THROW_EXCEPTION(mg::egl_error("eglCreateWindowSurface failed"));
}

mgx::X11EGLSurface::~X11EGLSurface()
{
    eglDestroySurface(egl_dpy, egl_surf);
}

mgx::X11EGLSurface::operator EGLSurface() const
{
    return egl_surf;
}

mgx::Display::Display(::Display* x_dpy,
                      geom::Size const size,
                      GLConfig const& gl_config,
                      std::shared_ptr<DisplayReport> const& report)
    : egl_display{X11EGLDisplay(x_dpy)},
      size{size},
      pixel_width{get_pixel_width(x_dpy)},
      pixel_height{get_pixel_height(x_dpy)},
      win{X11Window(x_dpy,
                    egl_display,
                    size,
                    gl_config)},
      egl_context{X11EGLContext(egl_display,
                                win.egl_config())},
      egl_surface{X11EGLSurface(egl_display,
                                win.egl_config(),
                                win)},
      report{report},
<<<<<<< HEAD
      orientation{mir_orientation_normal},
      last_frame{std::make_shared<AtomicFrame>()}
=======
      orientation{mir_orientation_normal}
>>>>>>> 9a61a8c9
{
    auto red_mask = win.red_mask();
    pf = (red_mask == 0xFF0000 ? mir_pixel_format_argb_8888
                               : mir_pixel_format_abgr_8888);

    display_group = std::make_unique<mgx::DisplayGroup>(
        std::make_unique<mgx::DisplayBuffer>(size,
                                             egl_display,
                                             egl_surface,
                                             egl_context,
<<<<<<< HEAD
                                             last_frame,
=======
>>>>>>> 9a61a8c9
                                             report,
                                             orientation));

    report->report_egl_configuration(egl_display, win.egl_config());
    report->report_successful_display_construction();
}

mgx::Display::~Display() noexcept
{
    eglMakeCurrent(egl_display, EGL_NO_SURFACE, EGL_NO_SURFACE, EGL_NO_CONTEXT);
}

void mgx::Display::for_each_display_sync_group(std::function<void(mg::DisplaySyncGroup&)> const& f)
{
    f(*display_group);
}

std::unique_ptr<mg::DisplayConfiguration> mgx::Display::configuration() const
{
    return std::make_unique<mgx::DisplayConfiguration>(
        pf, size, geom::Size{size.width * pixel_width, size.height * pixel_height}, orientation);
}

void mgx::Display::configure(mg::DisplayConfiguration const& new_configuration)
{
    if (!new_configuration.valid())
    {
        BOOST_THROW_EXCEPTION(
            std::logic_error("Invalid or inconsistent display configuration"));
    }

    MirOrientation o = mir_orientation_normal;

    new_configuration.for_each_output([&](DisplayConfigurationOutput const& conf_output)
    {
        o = conf_output.orientation;
    });

    orientation = o;
    display_group->set_orientation(orientation);
}

void mgx::Display::register_configuration_change_handler(
    EventHandlerRegister& /* event_handler*/,
    DisplayConfigurationChangeHandler const& /*change_handler*/)
{
}

void mgx::Display::register_pause_resume_handlers(
    EventHandlerRegister& /*handlers*/,
    DisplayPauseHandler const& /*pause_handler*/,
    DisplayResumeHandler const& /*resume_handler*/)
{
}

void mgx::Display::pause()
{
    BOOST_THROW_EXCEPTION(std::runtime_error("'Display::pause()' not yet supported on x11 platform"));
}

void mgx::Display::resume()
{
    BOOST_THROW_EXCEPTION(std::runtime_error("'Display::resume()' not yet supported on x11 platform"));
}

auto mgx::Display::create_hardware_cursor(std::shared_ptr<mg::CursorImage> const& /* initial_image */) -> std::shared_ptr<Cursor>
{
    return nullptr;
}

std::unique_ptr<mg::VirtualOutput> mgx::Display::create_virtual_output(int /*width*/, int /*height*/)
{
    return nullptr;
}

mg::NativeDisplay* mgx::Display::native_display()
{
    return this;
}

std::unique_ptr<mir::renderer::gl::Context> mgx::Display::create_gl_context()
{
    return std::make_unique<mgx::XGLContext>(egl_display, egl_surface, egl_context);
}

mg::Frame mgx::Display::last_frame_on(unsigned) const
{
    return last_frame->load();
}<|MERGE_RESOLUTION|>--- conflicted
+++ resolved
@@ -286,12 +286,8 @@
                                 win.egl_config(),
                                 win)},
       report{report},
-<<<<<<< HEAD
       orientation{mir_orientation_normal},
       last_frame{std::make_shared<AtomicFrame>()}
-=======
-      orientation{mir_orientation_normal}
->>>>>>> 9a61a8c9
 {
     auto red_mask = win.red_mask();
     pf = (red_mask == 0xFF0000 ? mir_pixel_format_argb_8888
@@ -302,10 +298,7 @@
                                              egl_display,
                                              egl_surface,
                                              egl_context,
-<<<<<<< HEAD
                                              last_frame,
-=======
->>>>>>> 9a61a8c9
                                              report,
                                              orientation));
 
