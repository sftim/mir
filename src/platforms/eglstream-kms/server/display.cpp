/*
 * Copyright © 2016 Canonical Ltd.
 *
 * This program is free software: you can redistribute it and/or modify it
 * under the terms of the GNU Lesser General Public License version 3,
 * as published by the Free Software Foundation.
 *
 * This program is distributed in the hope that it will be useful,
 * but WITHOUT ANY WARRANTY; without even the implied warranty of
 * MERCHANTABILITY or FITNESS FOR A PARTICULAR PURPOSE.  See the
 * GNU Lesser General Public License for more details.
 *
 * You should have received a copy of the GNU Lesser General Public License
 * along with this program.  If not, see <http://www.gnu.org/licenses/>.
 *
 * Authored by: Christopher James Halse Rogers <christopher.halse.rogers@canonical.com>
 */

#include <epoxy/egl.h>

#include "display.h"
#include "egl_output.h"

#include "kms-utils/drm_mode_resources.h"

#include "mir/graphics/display_configuration.h"
#include "mir/graphics/display_configuration_policy.h"
#include "mir/graphics/overlapping_output_grouping.h"
#include "mir/graphics/gl_config.h"
#include "mir/graphics/virtual_output.h"
#include "mir/graphics/egl_error.h"
#include "mir/graphics/display_buffer.h"
#include "mir/renderer/gl/render_target.h"
#include "mir/renderer/gl/context.h"

#include <drm/drm.h>
#include <xf86drmMode.h>
#include <sys/ioctl.h>
#include <system_error>
#include <boost/throw_exception.hpp>

namespace mg = mir::graphics;
namespace mge = mir::graphics::eglstream;
namespace mgk = mir::graphics::kms;

namespace
{
EGLConfig choose_config(EGLDisplay display, mg::GLConfig const& requested_config)
{
    EGLint const config_attr[] = {
        EGL_SURFACE_TYPE, EGL_STREAM_BIT_KHR,
        EGL_RED_SIZE, 8,
        EGL_GREEN_SIZE, 8,
        EGL_BLUE_SIZE, 8,
        EGL_ALPHA_SIZE, 0,
        EGL_DEPTH_SIZE, requested_config.depth_buffer_bits(),
        EGL_STENCIL_SIZE, requested_config.stencil_buffer_bits(),
        EGL_RENDERABLE_TYPE, MIR_SERVER_EGL_OPENGL_BIT,
        EGL_NONE
    };

    EGLint num_egl_configs;
    EGLConfig egl_config;
    if (eglChooseConfig(display, config_attr, &egl_config, 1, &num_egl_configs) != EGL_TRUE)
    {
        BOOST_THROW_EXCEPTION(mg::egl_error("Failed to chose EGL config"));
    }
    else if (num_egl_configs != 1)
    {
        BOOST_THROW_EXCEPTION(std::runtime_error{"Failed to find compatible EGL config"});
    }

    return egl_config;
}

EGLContext create_context(EGLDisplay display, EGLConfig config)
{
    eglBindAPI(MIR_SERVER_EGL_OPENGL_API);

    EGLint const context_attr[] = {
#if MIR_SERVER_EGL_OPENGL_BIT == EGL_OPENGL_ES2_BIT
        EGL_CONTEXT_CLIENT_VERSION, 2,
#endif
        EGL_NONE
    };

    EGLContext context = eglCreateContext(display, config, EGL_NO_CONTEXT, context_attr);
    if (context == EGL_NO_CONTEXT)
    {
        BOOST_THROW_EXCEPTION(mg::egl_error("Failed to create EGL context"));
    }

    return context;
}

EGLContext create_context(EGLDisplay display, EGLConfig config, EGLContext shared_context)
{
    eglBindAPI(MIR_SERVER_EGL_OPENGL_API);

    EGLint const context_attr[] = {
#if MIR_SERVER_EGL_OPENGL_BIT == EGL_OPENGL_ES2_BIT
        EGL_CONTEXT_CLIENT_VERSION, 2,
#endif
        EGL_NONE
    };

    EGLContext context = eglCreateContext(display, config, shared_context, context_attr);
    if (context == EGL_NO_CONTEXT)
    {
        BOOST_THROW_EXCEPTION(mg::egl_error("Failed to create EGL context"));
    }

    return context;
}

class DisplayBuffer
    : public mg::DisplaySyncGroup,
      public mg::DisplayBuffer,
      public mg::NativeDisplayBuffer,
      public mir::renderer::gl::RenderTarget
{
public:
    DisplayBuffer(EGLDisplay dpy, EGLContext ctx, EGLConfig config, mge::kms::EGLOutput const& output)
        : dpy{dpy},
          ctx{create_context(dpy, config, ctx)},
          layer{output.output_layer()},
          view_area_{output.top_left, output.size()}
    {
        EGLint const stream_attribs[] = {
            EGL_STREAM_FIFO_LENGTH_KHR, 1,
            EGL_NONE
        };
        output_stream = eglCreateStreamKHR(dpy, stream_attribs);
        if (output_stream == EGL_NO_STREAM_KHR)
        {
            BOOST_THROW_EXCEPTION(mg::egl_error("Failed to create EGLStream"));
        }

        EGLAttrib swap_interval;
        if (eglQueryOutputLayerAttribEXT(dpy, layer, EGL_SWAP_INTERVAL_EXT, &swap_interval) != EGL_TRUE)
        {
            BOOST_THROW_EXCEPTION(mg::egl_error("Failed to query swap interval"));
        }

        if (eglOutputLayerAttribEXT(dpy, layer, EGL_SWAP_INTERVAL_EXT, 1) != EGL_TRUE)
        {
            BOOST_THROW_EXCEPTION(mg::egl_error("Failed to set swap interval"));
        }

        if (eglStreamConsumerOutputEXT(dpy, output_stream, output.output_layer()) == EGL_FALSE)
        {
            BOOST_THROW_EXCEPTION(mg::egl_error("Failed to attach EGLStream to output"));
        };

        EGLint const surface_attribs[] = {
            EGL_WIDTH, output.size().width.as_int(),
            EGL_HEIGHT, output.size().height.as_int(),
            EGL_NONE,
        };
        surface = eglCreateStreamProducerSurfaceKHR(dpy, config, output_stream, surface_attribs);
        if (surface == EGL_NO_SURFACE)
        {
            BOOST_THROW_EXCEPTION(mg::egl_error("Failed to create StreamProducerSurface"));
        }

    }

    /* gl::RenderTarget */
    void make_current() override
    {
        if (eglMakeCurrent(dpy, surface, surface, ctx) != EGL_TRUE)
        {
            BOOST_THROW_EXCEPTION(mg::egl_error("Failed to make context current"));
        }
    }

    void release_current() override
    {
        if (eglMakeCurrent(dpy, EGL_NO_SURFACE, EGL_NO_SURFACE, EGL_NO_CONTEXT) != EGL_TRUE)
        {
            BOOST_THROW_EXCEPTION(mg::egl_error("Failed to release context"));
        }
    }

    void swap_buffers() override
    {
        if (eglSwapBuffers(dpy, surface) != EGL_TRUE)
        {
            BOOST_THROW_EXCEPTION(mg::egl_error("eglSwapBuffers failed"));
        }
    }

    mir::geometry::Rectangle view_area() const override
    {
        return view_area_;
    }

    bool overlay(const mir::graphics::RenderableList& /*renderlist*/) override
    {
        return false;
    }

    MirOrientation orientation() const override
    {
        return mir_orientation_normal;
    }

    MirMirrorMode mirror_mode() const override
    {
        return mir_mirror_mode_none;
    }

    mir::graphics::NativeDisplayBuffer* native_display_buffer() override
    {
        return this;
    }

    void for_each_display_buffer(const std::function<void(mir::graphics::DisplayBuffer&)>& f) override
    {
        f(*this);
    }

    void post() override
    {

    }

    void bind() override
    {
    }

    std::chrono::milliseconds recommended_sleep() const override
    {
        return std::chrono::milliseconds{0};
    }

private:
    EGLDisplay dpy;
    EGLContext ctx;
    EGLOutputLayerEXT layer;
    mir::geometry::Rectangle const view_area_;
    EGLStreamKHR output_stream;
    EGLSurface surface;
};
}

mge::Display::Display(
    mir::Fd drm_node,
    EGLDisplay display,
    std::shared_ptr<DisplayConfigurationPolicy> const& configuration_policy,
    GLConfig const& gl_conf)
    : drm_node{drm_node},
      display{display},
      config{choose_config(display, gl_conf)},
      context{create_context(display, config)},
      display_configuration{this->drm_node, display}
{
    auto ret = drmSetClientCap(drm_node, DRM_CLIENT_CAP_UNIVERSAL_PLANES, 1);
    if (ret != 0)
    {
        BOOST_THROW_EXCEPTION(std::system_error(-ret, std::system_category(), "Request for Universal Planes support failed"));
    }

    ret = drmSetClientCap(drm_node, DRM_CLIENT_CAP_ATOMIC, 1);
    if (ret != 0)
    {
        BOOST_THROW_EXCEPTION(std::system_error(-ret, std::system_category(), "Request for Atomic Modesetting support failed"));
    }

    configuration_policy->apply_to(display_configuration);

    configure(display_configuration);
}

void mge::Display::for_each_display_sync_group(const std::function<void(DisplaySyncGroup&)>& f)
{
    for (auto& group : active_sync_groups)
    {
        f(*group);
    }
}

std::unique_ptr<mg::DisplayConfiguration> mge::Display::configuration() const
{
    return display_configuration.clone();
}

void mge::Display::configure(DisplayConfiguration const& conf)
{
    auto kms_conf = dynamic_cast<KMSDisplayConfiguration const&>(conf);
    active_sync_groups.clear();
    kms_conf.for_each_output([this, &conf](kms::EGLOutput const& output)
         {
             if (output.used)
             {
                 const_cast<kms::EGLOutput&>(output).configure(output.current_mode_index);
                 active_sync_groups.emplace_back(std::make_unique<::DisplayBuffer>(display, context, config, output));
             }
         });
}

void mge::Display::register_configuration_change_handler(
    EventHandlerRegister& /*handlers*/,
    DisplayConfigurationChangeHandler const& /*conf_change_handler*/)
{
}

void mge::Display::register_pause_resume_handlers(
    EventHandlerRegister& /*handlers*/,
    DisplayPauseHandler const& /*pause_handler*/,
    DisplayResumeHandler const& /*resume_handler*/)
{
}

void mge::Display::pause()
{

}

void mge::Display::resume()
{

}

std::shared_ptr<mg::Cursor> mge::Display::create_hardware_cursor(
    std::shared_ptr<CursorImage> const& /*initial_image*/)
{
    // TODO: Find the cursor plane, and use it.
    return nullptr;
}

std::unique_ptr<mg::VirtualOutput> mge::Display::create_virtual_output(int /*width*/, int /*height*/)
{
    return nullptr;
}

mg::NativeDisplay* mge::Display::native_display()
{
    return this;
}

std::unique_ptr<mir::renderer::gl::Context> mge::Display::create_gl_context()
{
    class GLContext : public renderer::gl::Context
    {
    public:
        GLContext(EGLDisplay display, EGLContext context)
            : display{display},
              context{context}
        {
        }

        void make_current() const override
        {
            eglMakeCurrent(display, EGL_NO_SURFACE, EGL_NO_SURFACE, context);
        }

        void release_current() const override
        {
            eglMakeCurrent(display, EGL_NO_SURFACE, EGL_NO_SURFACE, EGL_NO_CONTEXT);
        }

    private:
        EGLDisplay display;
        EGLContext context;
    };
    return std::make_unique<GLContext>(display, context);
}

<<<<<<< HEAD
mg::Frame mge::Display::last_frame_on(unsigned) const
{
    /*
     * TODO: Implement this later when we have the hardware + driver to test on.
     *       If no proper hardware counters are available, just call
     *       AtomicFrame.increment_now() in post() above.
     */
    return {};
}
=======
bool mge::Display::apply_if_configuration_preserves_display_buffers(
    mg::DisplayConfiguration const& /*conf*/) const
{
    return false;
}
>>>>>>> f8cc95ca
<|MERGE_RESOLUTION|>--- conflicted
+++ resolved
@@ -367,7 +367,12 @@
     return std::make_unique<GLContext>(display, context);
 }
 
-<<<<<<< HEAD
+bool mge::Display::apply_if_configuration_preserves_display_buffers(
+    mg::DisplayConfiguration const& /*conf*/) const
+{
+    return false;
+}
+
 mg::Frame mge::Display::last_frame_on(unsigned) const
 {
     /*
@@ -376,11 +381,4 @@
      *       AtomicFrame.increment_now() in post() above.
      */
     return {};
-}
-=======
-bool mge::Display::apply_if_configuration_preserves_display_buffers(
-    mg::DisplayConfiguration const& /*conf*/) const
-{
-    return false;
-}
->>>>>>> f8cc95ca
+}