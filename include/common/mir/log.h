--- conflicted
+++ resolved
@@ -61,29 +61,17 @@
                MIR_LOG_COMPONENT, fmt, args...);
 }
 
-<<<<<<< HEAD
-template<typename... Args>
-void log_error(char const* fmt, Args... args)
-{
-    ::mir::log(::mir::logging::Severity::error,
-               MIR_LOG_COMPONENT, fmt, args...);
-}
-=======
 inline void log_critical(std::string const& message)
 {
     ::mir::log(::mir::logging::Severity::critical,
                MIR_LOG_COMPONENT, message);
 }
 
-template<typename... Args>
-void log_critical(char const* fmt, Args... args)
+inline void log_error(std::string const& message)
 {
-    ::mir::log(::mir::logging::Severity::critical,
-               MIR_LOG_COMPONENT, fmt, args...);
+    ::mir::log(::mir::logging::Severity::error,
+               MIR_LOG_COMPONENT, message);
 }
-
-// TODO later as required: error, warning, debug
->>>>>>> 5a25c88a
 
 } // (nested anonymous) namespace
 #endif
