/*
 * Copyright © 2012-2016 Canonical Ltd.
 *
 * This program is free software: you can redistribute it and/or modify it
 * under the terms of the GNU Lesser General Public License version 3,
 * as published by the Free Software Foundation.
 *
 * This program is distributed in the hope that it will be useful,
 * but WITHOUT ANY WARRANTY; without even the implied warranty of
 * MERCHANTABILITY or FITNESS FOR A PARTICULAR PURPOSE.  See the
 * GNU Lesser General Public License for more details.
 *
 * You should have received a copy of the GNU Lesser General Public License
 * along with this program.  If not, see <http://www.gnu.org/licenses/>.
 *
 */

#ifndef MIR_TOOLKIT_MIR_SURFACE_H_
#define MIR_TOOLKIT_MIR_SURFACE_H_

#include <mir_toolkit/mir_native_buffer.h>
#include <mir_toolkit/client_types.h>
#include <mir_toolkit/common.h>
#include <mir_toolkit/mir_cursor_configuration.h>

#include <stdbool.h>

#ifdef __cplusplus
/**
 * \addtogroup mir_toolkit
 * @{
 */
extern "C" {
#endif

/**
 * Create a window specification for a normal window.
 *
 * A normal window is suitable for most application windows. It has no special semantics.
 * On a desktop shell it will typically have a title-bar, be movable, resizeable, etc.
 *
 * \param [in] connection   Connection the window will be created on
 * \param [in] width        Requested width. The server is not guaranteed to return a window of this width.
 * \param [in] height       Requested height. The server is not guaranteed to return a window of this height.
 * \param [in] format       Pixel format for the window.
 * \return                  A handle that can be passed to mir_surface_create() to complete construction.
 */
MirWindowSpec* mir_specify_window(MirConnection* connection,
                                  int width, int height,
                                  MirPixelFormat format);

/**
 * Create a window specification for a menu window.
 *
 * Positioning of the window is specified with respect to the parent window
 * via an adjacency rectangle. The server will attempt to choose an edge of the
 * adjacency rectangle on which to place the window taking in to account
 * screen-edge proximity or similar constraints. In addition, the server can use
 * the edge affinity hint to consider only horizontal or only vertical adjacency
 * edges in the given rectangle.
 *
 * \param [in] connection   Connection the window will be created on
 * \param [in] width        Requested width. The server is not guaranteed to
 *                          return a window of this width.
 * \param [in] height       Requested height. The server is not guaranteed to
 *                          return a window of this height.
 * \param [in] format       Pixel format for the window.
 * \param [in] parent       A valid parent window for this menu.
 * \param [in] rect         The adjacency rectangle. The server is not
 *                          guaranteed to create a window at the requested
 *                          location.
 * \param [in] edge         The preferred edge direction to attach to. Use
 *                          mir_edge_attachment_any for no preference.
 * \return                  A handle that can be passed to mir_surface_create()
 *                          to complete construction.
 */
MirWindowSpec*
mir_create_menu_window_spec(MirConnection* connection,
                            int width, int height,
                            MirPixelFormat format,
                            MirSurface* parent,
                            MirRectangle* rect,
                            MirEdgeAttachment edge);

// Functions in this pragma section are to be deprecated
//#pragma GCC diagnostic push
//#pragma GCC diagnostic ignored "-Wdeprecated-declarations"

/**
 * Create a window specification for a normal window.
 *
 * A normal window is suitable for most application windows. It has no special semantics.
 * On a desktop shell it will typically have a title-bar, be movable, resizeable, etc.
 *
 * \param [in] connection   Connection the window will be created on
 * \param [in] width        Requested width. The server is not guaranteed to return a window of this width.
 * \param [in] height       Requested height. The server is not guaranteed to return a window of this height.
 * \param [in] format       Pixel format for the window.
 * \return                  A handle that can be passed to mir_surface_create() to complete construction.
 */
MirSurfaceSpec* mir_connection_create_spec_for_normal_surface(MirConnection* connection,
                                                              int width, int height,
                                                              MirPixelFormat format);
//__attribute__((deprecated("Use mir_specify_window() instead")));

MirSurfaceSpec*
mir_connection_create_spec_for_menu(MirConnection* connection,
                                    int width,
                                    int height,
                                    MirPixelFormat format,
                                    MirSurface* parent,
                                    MirRectangle* rect,
<<<<<<< HEAD
                                    MirEdgeAttachment edge);
// __attribute__((deprecated("Use mir_specify_menu() instead")));
=======
                                    MirEdgeAttachment edge)
/* __attribute__((deprecated("Use mir_create_menu_window_spec() instead")))*/;
>>>>>>> e49fd65b

/**
 * Create a surface specification for a tooltip surface.
 *
 * A tooltip surface becomes visible when the pointer hovers the specified
 * target zone. A tooltip surface has no input focus and will be closed when
 * the pointer moves out of the target zone or the parent closes, moves or hides
 *
 * The tooltip parent cannot be another tooltip surface.
 *
 * The tooltip position is decided by the server but typically it will appear
 * near the pointer.
 *
 * \param [in] connection   Connection the surface will be created on
 * \param [in] width        Requested width. The server is not guaranteed to
 *                          return a surface of this width.
 * \param [in] height       Requested height. The server is not guaranteed to
 *                          return a surface of this height.
 * \param [in] format       Pixel format for the surface.
 * \param [in] parent       A valid parent surface for this tooltip.
 * \param [in] zone         A target zone relative to parent.
 * \return                  A handle that can be passed to mir_surface_create()
 *                          to complete construction.
 *\deprecated use mir_connection_create_spec_for_tip() instead
 */
MirSurfaceSpec*
mir_connection_create_spec_for_tooltip(MirConnection* connection,
                                       int width,
                                       int height,
                                       MirPixelFormat format,
                                       MirSurface* parent,
                                       MirRectangle* zone)
    __attribute__((deprecated));

/**
 * Create a surface specification for a tip surface.
 *
 * Positioning of the surface is specified with respect to the parent surface
 * via an adjacency rectangle. The server will attempt to choose an edge of the
 * adjacency rectangle on which to place the surface taking in to account
 * screen-edge proximity or similar constraints. In addition, the server can use
 * the edge affinity hint to consider only horizontal or only vertical adjacency
 * edges in the given rectangle.
 *
 * \param [in] connection   Connection the surface will be created on
 * \param [in] width        Requested width. The server is not guaranteed to
 *                          return a surface of this width.
 * \param [in] height       Requested height. The server is not guaranteed to
 *                          return a surface of this height.
 * \param [in] format       Pixel format for the surface.
 * \param [in] parent       A valid parent surface for this tip.
 * \param [in] rect         The adjacency rectangle. The server is not
 *                          guaranteed to create a surface at the requested
 *                          location.
 * \param [in] edge         The preferred edge direction to attach to. Use
 *                          mir_edge_attachment_any for no preference.
 * \return                  A handle that can be passed to mir_surface_create()
 *                          to complete construction.
 */
MirSurfaceSpec*
mir_connection_create_spec_for_tip(MirConnection* connection,
                                   int width,
                                   int height,
                                   MirPixelFormat format,
                                   MirSurface* parent,
                                   MirRectangle* rect,
                                   MirEdgeAttachment edge);

/**
 * Create a surface specification for a modal dialog surface.
 *
 * The dialog surface will have input focus; the parent can still be moved,
 * resized or hidden/minimized but no interaction is possible until the dialog
 * is dismissed.
 *
 * A dialog will typically have no close/maximize button decorations.
 *
 * During surface creation, if the specified parent is another dialog surface
 * the server may choose to close the specified parent in order to show this
 * new dialog surface.
 *
 * \param [in] connection   Connection the surface will be created on
 * \param [in] width        Requested width. The server is not guaranteed to
 *                          return a surface of this width.
 * \param [in] height       Requested height. The server is not guaranteed to
 *                          return a surface of this height.
 * \param [in] format       Pixel format for the surface.
 * \param [in] parent       A valid parent surface.
 *
 */
MirSurfaceSpec*
mir_connection_create_spec_for_modal_dialog(MirConnection* connection,
                                            int width,
                                            int height,
                                            MirPixelFormat format,
                                            MirSurface* parent);

/**
 * Create a surface specification for a parentless dialog surface.
 *
 * A parentless dialog surface is similar to a normal surface, but it cannot
 * be fullscreen and typically won't have any maximize/close button decorations.
 *
 * A parentless dialog is not allowed to have other dialog children. The server
 * may decide to close the parent and show the child dialog only.
 *
 * \param [in] connection   Connection the surface will be created on
 * \param [in] width        Requested width. The server is not guaranteed to
 *                          return a surface of this width.
 * \param [in] height       Requested height. The server is not guaranteed to
 *                          return a surface of this height.
 * \param [in] format       Pixel format for the surface.
 *
 */
MirSurfaceSpec*
mir_connection_create_spec_for_dialog(MirConnection* connection,
                                      int width,
                                      int height,
                                      MirPixelFormat format);

/**
 * Create a surface specification.
 * This can be used with mir_surface_create() to create a surface or with
 * mir_surface_apply_spec() to change an existing surface.
 * \remark For use with mir_surface_create() at least the type, width, height,
 * format and buffer_usage must be set. (And for types requiring a parent that
 * too must be set.)
 *
 * \param [in] connection   a valid mir connection
 * \return                  A handle that can ultimately be passed to
 *                          mir_surface_create() or mir_surface_apply_spec()
 */
MirSurfaceSpec* mir_create_surface_spec(MirConnection* connection);

/**
 * Create a surface specification for updating a surface.
 *
 * This can be applied to one or more target surfaces using
 * mir_surface_apply_spec(...).
 *
 * \param [in] connection   a valid mir connection
 *
 */
MirSurfaceSpec*
mir_connection_create_spec_for_changes(MirConnection* connection);

/**
 * Set the requested parent.
 *
 * \param [in] spec    Specification to mutate
 * \param [in] parent  A valid parent surface.
 */
void mir_surface_spec_set_parent(MirSurfaceSpec* spec, MirSurface* parent);

/**
 * Update a surface specification with a surface type.
 * This can be used with mir_surface_create() to create a surface or with
 * mir_surface_apply_spec() to change an existing surface.
 * \remark For use with mir_surface_apply_spec() the shell need not support
 * arbitrary changes of type and some target types may require the setting of
 * properties such as "parent" that are not already present on the surface.
 * The type transformations the server is required to support are:\n
 * regular => utility, dialog or satellite\n
 * utility => regular, dialog or satellite\n
 * dialog => regular, utility or satellite\n
 * satellite => regular, utility or dialog\n
 * popup => satellite
 *
 * \param [in] spec         Specification to mutate
 * \param [in] type         the target type of the surface
 */
void mir_surface_spec_set_type(MirSurfaceSpec* spec, MirSurfaceType type);

/**
 * Set the requested name.
 *
 * The surface name helps the user to distinguish between multiple surfaces
 * from the same application. A typical desktop shell may use it to provide
 * text in the window titlebar, in an alt-tab switcher, or equivalent.
 *
 * \param [in] spec     Specification to mutate
 * \param [in] name     Requested name. This must be valid UTF-8.
 *                      Copied into spec; clients can free the buffer passed after this call.
 */
void mir_surface_spec_set_name(MirSurfaceSpec* spec, char const* name);

/**
 * Set the requested width, in pixels
 *
 * \param [in] spec     Specification to mutate
 * \param [in] width    Requested width.
 *
 * \note    The requested dimensions are a hint only. The server is not guaranteed to create a
 *          surface of any specific width or height.
 */
void mir_surface_spec_set_width(MirSurfaceSpec* spec, unsigned width);

/**
 * Set the requested height, in pixels
 *
 * \param [in] spec     Specification to mutate
 * \param [in] height   Requested height.
 *
 * \note    The requested dimensions are a hint only. The server is not guaranteed to create a
 *          surface of any specific width or height.
 */
void mir_surface_spec_set_height(MirSurfaceSpec* spec, unsigned height);

/**
 * Set the requested width increment, in pixels.
 * Defines an arithmetic progression of sizes starting with min_width (if set, otherwise 0)
 * into which the surface prefers to be resized.
 *
 * \param [in] spec       Specification to mutate
 * \param [in] width_inc  Requested width increment.
 *
 * \note    The requested dimensions are a hint only. The server is not guaranteed to
 *          create a surface of any specific width or height.
 */
void mir_surface_spec_set_width_increment(MirSurfaceSpec* spec, unsigned width_inc);

/**
 * Set the requested height increment, in pixels
 * Defines an arithmetic progression of sizes starting with min_height (if set, otherwise 0)
 * into which the surface prefers to be resized.
 *
 * \param [in] spec       Specification to mutate
 * \param [in] height_inc Requested height increment.
 *
 * \note    The requested dimensions are a hint only. The server is not guaranteed to
 *          create a surface of any specific width or height.
 */
void mir_surface_spec_set_height_increment(MirSurfaceSpec* spec, unsigned height_inc);

/**
 * Set the minimum width, in pixels
 *
 * \param [in] spec       Specification to mutate
 * \param [in] min_width  Minimum width.
 *
 * \note    The requested dimensions are a hint only. The server is not guaranteed to create a
 *          surface of any specific width or height.
 */
void mir_surface_spec_set_min_width(MirSurfaceSpec* spec, unsigned min_width);

/**
 * Set the minimum height, in pixels
 *
 * \param [in] spec       Specification to mutate
 * \param [in] min_height Minimum height.
 *
 * \note    The requested dimensions are a hint only. The server is not guaranteed to create a
 *          surface of any specific width or height.
 */
void mir_surface_spec_set_min_height(MirSurfaceSpec* spec, unsigned min_height);
/**
 * Set the maximum width, in pixels
 *
 * \param [in] spec       Specification to mutate
 * \param [in] max_width  Maximum width.
 *
 * \note    The requested dimensions are a hint only. The server is not guaranteed to create a
 *          surface of any specific width or height.
 */
void mir_surface_spec_set_max_width(MirSurfaceSpec* spec, unsigned max_width);

/**
 * Set the maximum height, in pixels
 *
 * \param [in] spec       Specification to mutate
 * \param [in] max_height Maximum height.
 *
 * \note    The requested dimensions are a hint only. The server is not guaranteed to create a
 *          surface of any specific width or height.
 */
void mir_surface_spec_set_max_height(MirSurfaceSpec* spec, unsigned max_height);

/**
 * Set the minimum aspect ratio. This is the minimum ratio of surface width to height.
 * It is independent of orientation changes and/or preferences.
 *
 * \param [in] spec     Specification to mutate
 * \param [in] width    numerator
 * \param [in] height   denominator
 *
 * \note    The requested aspect ratio is a hint only. The server is not guaranteed
 *          to create a surface of any specific aspect.
 */
void mir_surface_spec_set_min_aspect_ratio(MirSurfaceSpec* spec, unsigned width, unsigned height);

/**
 * Set the maximum aspect ratio. This is the maximum ratio of surface width to height.
 * It is independent of orientation changes and/or preferences.
 *
 * \param [in] spec     Specification to mutate
 * \param [in] width    numerator
 * \param [in] height   denominator
 *
 * \note    The requested aspect ratio is a hint only. The server is not guaranteed
 *          to create a surface of any specific aspect.
 */
void mir_surface_spec_set_max_aspect_ratio(MirSurfaceSpec* spec, unsigned width, unsigned height);

/**
 * Set the requested pixel format.
 * \param [in] spec     Specification to mutate
 * \param [in] format   Requested pixel format
 *
 * \note    If this call returns %true then the server is guaranteed to honour this request.
 *          If the server is unable to create a surface with this pixel format at
 *          the point mir_surface_create() is called it will instead return an invalid surface.
 */
void mir_surface_spec_set_pixel_format(MirSurfaceSpec* spec, MirPixelFormat format);

/**
 * Set the requested buffer usage.
 * \param [in] spec     Specification to mutate
 * \param [in] usage    Requested buffer usage
 *
 * \note    If this call returns %true then the server is guaranteed to honour this request.
 *          If the server is unable to create a surface with this buffer usage at
 *          the point mir_surface_create() is called it will instead return an invalid surface.
 */
void mir_surface_spec_set_buffer_usage(MirSurfaceSpec* spec, MirBufferUsage usage);

/**
 * \param [in] spec         Specification to mutate
 * \param [in] output_id    ID of output to place surface on. From MirDisplayOutput.output_id
 *
 * \note    If this call returns %true then a valid surface returned from mir_surface_create() is
 *          guaranteed to be fullscreen on the specified output. An invalid surface is returned
 *          if the server unable to, or policy prevents it from, honouring this request.
 */
void mir_surface_spec_set_fullscreen_on_output(MirSurfaceSpec* spec, uint32_t output_id);

/**
 * Set the requested preferred orientation mode.
 * \param [in] spec    Specification to mutate
 * \param [in] mode    Requested preferred orientation
 *
 * \note    If the server is unable to create a surface with the preferred orientation at
 *          the point mir_surface_create() is called it will instead return an invalid surface.
 */
void mir_surface_spec_set_preferred_orientation(MirSurfaceSpec* spec, MirOrientationMode mode);

/**
 * Request that the created surface be attached to a surface of a different client.
 *
 * This is restricted to input methods, which need to attach their suggestion surface
 * to text entry widgets of other processes.
 *
 * \param [in] spec             Specification to mutate
 * \param [in] parent           A MirPersistentId reference to the parent surface
 * \param [in] attachment_rect  A rectangle specifying the region (in parent surface coordinates)
 *                              that the created surface should be attached to.
 * \param [in] edge             The preferred edge direction to attach to. Use
 *                              mir_edge_attachment_any for no preference.
 * \return                      False if the operation is invalid for this surface type.
 *
 * \note    If the parent surface becomes invalid before mir_surface_create() is processed,
 *          it will return an invalid surface. If the parent surface is valid at the time
 *          mir_surface_create() is called but is later closed, this surface will also receive
 *          a close event.
 */
bool mir_surface_spec_attach_to_foreign_parent(MirSurfaceSpec* spec,
                                               MirPersistentId* parent,
                                               MirRectangle* attachment_rect,
                                               MirEdgeAttachment edge);

/**
 * Set the requested state.
 * \param [in] spec    Specification to mutate
 * \param [in] state   Requested state
 *
 * \note    If the server is unable to create a surface with the requested state at
 *          the point mir_surface_create() is called it will instead return an invalid surface.
 */
void mir_surface_spec_set_state(MirSurfaceSpec* spec, MirSurfaceState state);

/**
 * Release the resources held by a MirSurfaceSpec.
 *
 * \param [in] spec     Specification to release
 */
void mir_surface_spec_release(MirSurfaceSpec* spec);

/**
 * Set the streams associated with the spec.
 * streams[0] is the bottom-most stream, and streams[size-1] is the topmost.
 * On application of the spec, a stream that is present in the surface,
 * but is not in the list will be disassociated from the surface.
 * On application of the spec, a stream that is not present in the surface,
 * but is in the list will be associated with the surface.
 * Streams set a displacement from the top-left corner of the surface.
 * 
 * \warning disassociating streams from the surface will not release() them.
 * \warning It is wiser to arrange the streams within the bounds of the
 *          surface the spec is applied to. Shells can define their own
 *          behavior as to what happens to an out-of-bound stream.
 * 
 * \param [in] spec        The spec to accumulate the request in.
 * \param [in] streams     An array of non-null streams info.
 * \param [in] num_streams The number of elements in the streams array.
 */
void mir_surface_spec_set_streams(MirSurfaceSpec* spec,
                                  MirBufferStreamInfo* streams,
                                  unsigned int num_streams);

/**
 * Set a collection of input rectangles assosciated with the spec.
 * Rectangles are specified as a list of regions relative to the top left
 * of the specified surface. If the server applies this specification
 * to a surface input which would normally go to the surface but is not
 * contained within any of the input rectangles instead passes
 * on to the next client.
 *
 * \param [in] spec The spec to accumulate the request in.
 * \param [in] rectangles An array of MirRectangles specifying the input shape.
 * \param [in] n_rects The number of elements in the rectangles array.
 */
void mir_surface_spec_set_input_shape(MirSurfaceSpec* spec,
                                      MirRectangle const *rectangles,
                                      size_t n_rects);

/**
 * Set the event handler to be called when events arrive for a surface.
 *   \warning event_handler could be called from another thread. You must do
 *            any locking appropriate to protect your data accessed in the
 *            callback. There is also a chance that different events will be
 *            called back in different threads, for the same surface,
 *            simultaneously.
 * \param [in] spec       The spec to accumulate the request in.
 * \param [in] callback   The callback function
 * \param [in] context    Additional argument to be passed to callback
 */
void mir_surface_spec_set_event_handler(
    MirSurfaceSpec* spec,
    mir_surface_event_callback callback,
    void* context);


/**
 * Ask the shell to customize "chrome" for this surface.
 * For example, on the phone hide indicators when this surface is active.
 *
 * \param [in] spec The spec to accumulate the request in.
 * \param [in] style The requested level of "chrome"
 */
void mir_surface_spec_set_shell_chrome(MirSurfaceSpec* spec, MirShellChrome style);

/**
 * Attempts to set the pointer confinement spec for this surface
 *
 * This will request the window manager to confine the pointer to the surfaces region.
 *
 * \param [in] spec  The spec to accumulate the request in.
 * \param [in] state The state you would like the pointer confinement to be in.
 */
void mir_surface_spec_set_pointer_confinement(MirSurfaceSpec* spec, MirPointerConfinementState state);

/**
 * Set the surface placement on the spec.
 *
 * \param [in] spec             the spec to update
 * \param [in] rect             the destination rectangle to align with
 * \param [in] rect_gravity     the point on \p rect to align with
 * \param [in] surface_gravity  the point on the surface to align with
 * \param [in] placement_hints  positioning hints to use when limited on space
 * \param [in] offset_dx        horizontal offset to shift w.r.t. \p rect
 * \param [in] offset_dy        vertical offset to shift w.r.t. \p rect
 *
 * Moves a surface to \p rect, aligning their reference points.
 *
 * \p rect is relative to the top-left corner of the parent surface.
 * \p rect_gravity and \p surface_gravity determine the points on \p rect and
 * the surface to pin together. \p rect's alignment point can be offset by
 * \p offset_dx and \p offset_dy, which is equivalent to offsetting the
 * position of the surface.
 *
 * \p placement_hints determine how the window should be positioned in the case
 * that the surface would fall off-screen if placed in its ideal position.
 * See \ref MirPlacementHints for details.
 */
void mir_surface_spec_set_placement(
    MirSurfaceSpec*     spec,
    const MirRectangle* rect,
    MirPlacementGravity rect_gravity,
    MirPlacementGravity surface_gravity,
    MirPlacementHints   placement_hints,
    int                 offset_dx,
    int                 offset_dy);

/**
 * Create a surface specification for an input method surface.
 *
 * Currently this is only appropriate for the Unity On-Screen-Keyboard.
 *
 * \param [in] connection   Connection the surface will be created on
 * \param [in] width        Requested width. The server is not guaranteed to return a surface of this width.
 * \param [in] height       Requested height. The server is not guaranteed to return a surface of this height.
 * \param [in] format       Pixel format for the surface.
 * \return                  A handle that can be passed to mir_surface_create() to complete construction.
 */
MirSurfaceSpec* mir_connection_create_spec_for_input_method(MirConnection* connection,
                                                            int width,
                                                            int height,
                                                            MirPixelFormat format);

/**
 * Set the name for the cursor from the system cursor theme.
 * \param [in] spec             The spec
 * \param [in] name             The name, or "" to reset to default
 */
void mir_surface_spec_set_cursor_name(MirSurfaceSpec* spec, char const* name);

/**
 * Create a surface from a given specification
 *
 *
 * \param [in] requested_specification  Specification of the attributes for the created surface
 * \param [in] callback                 Callback function to be invoked when creation is complete
 * \param [in, out] context             User data passed to callback function.
 *                                      This callback is guaranteed to be called, and called with a
 *                                      non-null MirSurface*, but the surface may be invalid in
 *                                      case of an error.
 * \return                              A handle that can be passed to mir_wait_for()
 */
MirWaitHandle* mir_surface_create(MirSurfaceSpec* requested_specification,
                                  mir_surface_callback callback, void* context);

/**
 * Create a surface from a given specification and wait for the result.
 * \param [in] requested_specification  Specification of the attributes for the created surface
 * \return                              The new surface. This is guaranteed non-null, but may be invalid
 *                                      in the case of error.
 */
MirSurface* mir_surface_create_sync(MirSurfaceSpec* requested_specification);

/**
 * Request changes to the specification of a surface. The server will decide
 * whether and how the request can be honoured.
 *
 *   \param [in] surface  The surface to rename
 *   \param [in] spec     Spec with the requested changes applied
 */
void mir_surface_apply_spec(MirSurface* surface, MirSurfaceSpec* spec);

//#pragma GCC diagnostic pop

/**
 * Set the event handler to be called when events arrive for a surface.
 *   \warning event_handler could be called from another thread. You must do
 *            any locking appropriate to protect your data accessed in the
 *            callback. There is also a chance that different events will be
 *            called back in different threads, for the same surface,
 *            simultaneously.
 *   \param [in] surface        The surface
 *   \param [in] callback       The callback function
 *   \param [in] context        Additional argument to be passed to callback
 */
void mir_surface_set_event_handler(MirSurface *surface,
                                   mir_surface_event_callback callback,
                                   void* context);

/**
 * Retrieve the primary MirBufferStream associated with a surface (to advance buffers,
 * obtain EGLNativeWindow, etc...)
 *
 *   \deprecated Users should use mir_surface_spec_set_streams() to arrange
 *               the content of a surface, instead of relying on a stream
 *               being created by default.
 *   \warning If the surface was created with, or modified to have a
 *            MirSurfaceSpec containing streams added through
 *            mir_surface_spec_set_streams(), the default stream will
 *            be removed, and this function will return NULL.
 *   \param[in] surface The surface
 */
MirBufferStream* mir_surface_get_buffer_stream(MirSurface *surface);

/**
 * Test for a valid surface
 *   \param [in] surface  The surface
 *   \return              True if the supplied surface is valid, or
 *                        false otherwise.
 */
bool mir_surface_is_valid(MirSurface *surface);

/**
 * Retrieve a text description of the error. The returned string is owned by
 * the library and remains valid until the surface or the associated
 * connection has been released.
 *   \param [in] surface  The surface
 *   \return              A text description of any error resulting in an
 *                        invalid surface, or the empty string "" if the
 *                        connection is valid.
 */
char const *mir_surface_get_error_message(MirSurface *surface);

/**
 * Get a surface's parameters.
 *   \pre                     The surface is valid
 *   \param [in] surface      The surface
 *   \param [out] parameters  Structure to be populated
 */
void mir_surface_get_parameters(MirSurface *surface, MirSurfaceParameters *parameters);

/**
 * Release the supplied surface and any associated buffer. The returned wait
 * handle remains valid until the connection to the server is released.
 *   \warning callback could be called from another thread. You must do any
 *            locking appropriate to protect your data accessed in the
 *            callback.
 *   \param [in] surface      The surface
 *   \param [in] callback     Callback function to be invoked when the request
 *                            completes
 *   \param [in,out] context  User data passed to the callback function
 *   \return                  A handle that can be passed to mir_wait_for
 */
MirWaitHandle *mir_surface_release(
    MirSurface *surface,
    mir_surface_callback callback,
    void *context);

/**
 * Release the specified surface like in mir_surface_release(), but also wait
 * for the operation to complete.
 *   \param [in] surface  The surface to be released
 */
void mir_surface_release_sync(MirSurface *surface);

/**
 * Get the type (purpose) of a surface.
 *   \param [in] surface  The surface to query
 *   \return              The type of the surface
 */
MirSurfaceType mir_surface_get_type(MirSurface *surface);

/**
 * Change the state of a surface.
 *   \param [in] surface  The surface to operate on
 *   \param [in] state    The new state of the surface
 *   \return              A wait handle that can be passed to mir_wait_for
 */
MirWaitHandle* mir_surface_set_state(MirSurface *surface,
                                     MirSurfaceState state);

/**
 * Get the current state of a surface.
 *   \param [in] surface  The surface to query
 *   \return              The state of the surface
 */
MirSurfaceState mir_surface_get_state(MirSurface *surface);

/**
 * Set the swapinterval for the default stream.
 *   \warning EGL users should use eglSwapInterval directly.
 *   \warning Only swapinterval of 0 or 1 is supported.
 *   \warning If the surface was created with, or modified to have a
 *            MirSurfaceSpec containing streams added through
 *            mir_surface_spec_set_streams(), the default stream will
 *            be removed, and this function will return NULL.
 *   \param [in] surface  The surface to operate on
 *   \param [in] interval The number of vblank signals that
 *                        mir_surface_swap_buffers will wait for
 *   \return              A wait handle that can be passed to mir_wait_for,
 *                        or NULL if the interval could not be supported
 */
MirWaitHandle* mir_surface_set_swapinterval(MirSurface* surface, int interval);

/**
 * Query the swapinterval that the surface is operating with.
 * The default interval is 1.
 *   \param [in] surface  The surface to operate on
 *   \return              The swapinterval value that the client is operating with.
 *                        Returns -1 if surface is invalid, or if the default stream
 *                        was removed by use of mir_surface_spec_set_streams().
 */
int mir_surface_get_swapinterval(MirSurface* surface);

/**
 * Query the DPI value of the surface (dots per inch). This will vary depending
 * on the physical display configuration and where the surface is within it.
 *   \return  The DPI of the surface, or zero if unknown.
 */
int mir_surface_get_dpi(MirSurface* surface);
    
/**
 * Query the focus state for a surface.
 *   \param [in] surface The surface to operate on
 *   \return             The focus state of said surface
 */
MirSurfaceFocusState mir_surface_get_focus(MirSurface *surface);

/**
 * Query the visibility state for a surface.
 *   \param [in] surface The surface to operate on
 *   \return             The visibility state of said surface
 */
MirSurfaceVisibility mir_surface_get_visibility(MirSurface *surface);

/**
 * Choose the cursor state for a surface: whether a cursor is shown, 
 * and which cursor if so.
 *    \param [in] surface    The surface to operate on
 *    \param [in] parameters The configuration parameters obtained
 *                           from mir_cursor* family of functions.
 *    \return                A wait handle that can be passed to mir_wait_for,
 *                           or NULL if parameters is invalid.
 *
 */
MirWaitHandle* mir_surface_configure_cursor(MirSurface *surface, MirCursorConfiguration const* parameters);

/**
 * Get the orientation of a surface.
 *   \param [in] surface  The surface to query
 *   \return              The orientation of the surface
 */
MirOrientation mir_surface_get_orientation(MirSurface *surface);

/**
 * Request to set the preferred orientations of a surface.
 * The request may be rejected by the server; to check wait on the
 * result and check the applied value using mir_surface_get_preferred_orientation
 *   \param [in] surface     The surface to operate on
 *   \param [in] orientation The preferred orientation modes
 *   \return                 A wait handle that can be passed to mir_wait_for
 */
MirWaitHandle* mir_surface_set_preferred_orientation(MirSurface *surface, MirOrientationMode orientation);

/**
 * Get the preferred orientation modes of a surface.
 *   \param [in] surface  The surface to query
 *   \return              The preferred orientation modes
 */
MirOrientationMode mir_surface_get_preferred_orientation(MirSurface *surface);

/**
 * \brief Request an ID for the surface that can be shared cross-process and
 *        across restarts.
 *
 * This call acquires a MirPersistentId for this MirSurface. This MirPersistentId
 * can be serialized to a string, stored or sent to another process, and then
 * later deserialized to refer to the same surface.
 *
 * \param [in]     surface   The surface to acquire a persistent reference to.
 * \param [in]     callback  Callback to invoke when the request completes.
 * \param [in,out] context   User data passed to completion callback.
 * \return A MirWaitHandle that can be used in mir_wait_for to await completion.
 */
MirWaitHandle* mir_surface_request_persistent_id(MirSurface* surface, mir_surface_id_callback callback, void* context);

/**
 * \brief Request a persistent ID for a surface and wait for the result
 * \param [in] surface  The surface to acquire a persistent ID for.
 * \return A MirPersistentId. This MirPersistentId is owned by the calling code, and must
 *         be freed with a call to mir_persistent_id_release()
 */
MirPersistentId* mir_surface_request_persistent_id_sync(MirSurface *surface);

/**
 * \brief Check the validity of a MirPersistentId
 * \param [in] id  The MirPersistentId
 * \return True iff the MirPersistentId contains a valid ID value.
 *
 * \note This does not guarantee that the ID refers to a currently valid object.
 */
bool mir_persistent_id_is_valid(MirPersistentId* id);

/**
 * \brief Free a MirPersistentId
 * \param [in] id  The MirPersistentId to free
 * \note This frees only the client-side representation; it has no effect on the
 *       object referred to by \arg id.
 */
void mir_persistent_id_release(MirPersistentId* id);

/**
 * \brief Get a string representation of a MirSurfaceId
 * \param [in] id  The ID to serialise
 * \return A string representation of id. This string is owned by the MirSurfaceId,
 *         and must not be freed by the caller.
 *
 * \see mir_surface_id_from_string
 */
char const* mir_persistent_id_as_string(MirPersistentId* id);

/**
 * \brief Deserialise a string representation of a MirSurfaceId
 * \param [in] string_representation  Serialised representation of the ID
 * \return The deserialised MirSurfaceId
 */
MirPersistentId* mir_persistent_id_from_string(char const* string_representation);

/**
 * Attempts to raise the surface to the front.
 *
 * \param [in] surface The surface to raise
 * \param [in] cookie  A cookie instance obtained from an input event.
 *                     An invalid cookie will terminate the client connection.
 */
void mir_surface_raise(MirSurface* surface, MirCookie const* cookie);

#ifdef __cplusplus
}
/**@}*/
#endif

#endif /* MIR_TOOLKIT_MIR_SURFACE_H_ */<|MERGE_RESOLUTION|>--- conflicted
+++ resolved
@@ -110,13 +110,8 @@
                                     MirPixelFormat format,
                                     MirSurface* parent,
                                     MirRectangle* rect,
-<<<<<<< HEAD
                                     MirEdgeAttachment edge);
 // __attribute__((deprecated("Use mir_specify_menu() instead")));
-=======
-                                    MirEdgeAttachment edge)
-/* __attribute__((deprecated("Use mir_create_menu_window_spec() instead")))*/;
->>>>>>> e49fd65b
 
 /**
  * Create a surface specification for a tooltip surface.
