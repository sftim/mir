/*
 * Copyright © 2012-2016 Canonical Ltd.
 *
 * This program is free software: you can redistribute it and/or modify it
 * under the terms of the GNU Lesser General Public License version 3,
 * as published by the Free Software Foundation.
 *
 * This program is distributed in the hope that it will be useful,
 * but WITHOUT ANY WARRANTY; without even the implied warranty of
 * MERCHANTABILITY or FITNESS FOR A PARTICULAR PURPOSE.  See the
 * GNU Lesser General Public License for more details.
 *
 * You should have received a copy of the GNU Lesser General Public License
 * along with this program.  If not, see <http://www.gnu.org/licenses/>.
 *
 */

#ifndef MIR_TOOLKIT_MIR_SURFACE_H_
#define MIR_TOOLKIT_MIR_SURFACE_H_

#include <mir_toolkit/mir_native_buffer.h>
#include <mir_toolkit/client_types.h>
#include <mir_toolkit/common.h>
#include <mir_toolkit/mir_cursor_configuration.h>

#include <stdbool.h>

#ifdef __cplusplus
/**
 * \addtogroup mir_toolkit
 * @{
 */
extern "C" {
#endif

/**
 * Create a window specification for a normal window.
 *
 * A normal window is suitable for most application windows. It has no special semantics.
 * On a desktop shell it will typically have a title-bar, be movable, resizeable, etc.
 *
 * \param [in] connection   Connection the window will be created on
 * \param [in] width        Requested width. The server is not guaranteed to return a window of this width.
 * \param [in] height       Requested height. The server is not guaranteed to return a window of this height.
 *
 * \return                  A handle that can be passed to mir_create_window() to complete construction.
 */
MirWindowSpec* mir_create_normal_window_spec(MirConnection* connection,
                                             int width, int height);

/**
 * Create a window specification for a menu window.
 *
 * Positioning of the window is specified with respect to the parent window
 * via an adjacency rectangle. The server will attempt to choose an edge of the
 * adjacency rectangle on which to place the window taking in to account
 * screen-edge proximity or similar constraints. In addition, the server can use
 * the edge affinity hint to consider only horizontal or only vertical adjacency
 * edges in the given rectangle.
 *
 * \param [in] connection   Connection the window will be created on
 * \param [in] width        Requested width. The server is not guaranteed to
 *                          return a window of this width.
 * \param [in] height       Requested height. The server is not guaranteed to
 *                          return a window of this height.
 * \param [in] parent       A valid parent window for this menu.
 * \param [in] rect         The adjacency rectangle. The server is not
 *                          guaranteed to create a window at the requested
 *                          location.
 * \param [in] edge         The preferred edge direction to attach to. Use
 *                          mir_edge_attachment_any for no preference.
 * \return                  A handle that can be passed to mir_create_window()
 *                          to complete construction.
 */
MirWindowSpec*
mir_create_menu_window_spec(MirConnection* connection,
                            int width, int height,
                            MirWindow* parent,
                            MirRectangle* rect,
                            MirEdgeAttachment edge);

/**
 * Create a window specification for a tip window.
 *
 * Positioning of the window is specified with respect to the parent window
 * via an adjacency rectangle. The server will attempt to choose an edge of the
 * adjacency rectangle on which to place the window taking in to account
 * screen-edge proximity or similar constraints. In addition, the server can use
 * the edge affinity hint to consider only horizontal or only vertical adjacency
 * edges in the given rectangle.
 *
 * \param [in] connection   Connection the window will be created on
 * \param [in] width        Requested width. The server is not guaranteed to
 *                          return a window of this width.
 * \param [in] height       Requested height. The server is not guaranteed to
 *                          return a window of this height.
 * \param [in] parent       A valid parent window for this tip.
 * \param [in] rect         The adjacency rectangle. The server is not
 *                          guaranteed to create a window at the requested
 *                          location.
 * \param [in] edge         The preferred edge direction to attach to. Use
 *                          mir_edge_attachment_any for no preference.
 * \return                  A handle that can be passed to mir_create_window()
 *                          to complete construction.
 */
MirWindowSpec*
mir_create_tip_window_spec(MirConnection* connection,
                           int width, int height,
                           MirWindow* parent,
                           MirRectangle* rect,
                           MirEdgeAttachment edge);

/**
 * Create a window specification for a modal dialog window.
 *
 * The dialog window will have input focus; the parent can still be moved,
 * resized or hidden/minimized but no interaction is possible until the dialog
 * is dismissed.
 *
 * A dialog will typically have no close/maximize button decorations.
 *
 * During window creation, if the specified parent is another dialog window
 * the server may choose to close the specified parent in order to show this
 * new dialog window.
 *
 * \param [in] connection   Connection the window will be created on
 * \param [in] width        Requested width. The server is not guaranteed to
 *                          return a window of this width.
 * \param [in] height       Requested height. The server is not guaranteed to
 *                          return a window of this height.
 * \param [in] parent       A valid parent window.
 *
 */
MirWindowSpec*
mir_create_modal_dialog_window_spec(MirConnection* connection,
                                    int width, int height,
                                    MirWindow* parent);

/**
 * Create a window specification for a parentless dialog window.
 *
 * A parentless dialog window is similar to a normal window, but it cannot
 * be fullscreen and typically won't have any maximize/close button decorations.
 *
 * A parentless dialog is not allowed to have other dialog children. The server
 * may decide to close the parent and show the child dialog only.
 *
 * \param [in] connection   Connection the window will be created on
 * \param [in] width        Requested width. The server is not guaranteed to
 *                          return a window of this width.
 * \param [in] height       Requested height. The server is not guaranteed to
 *                          return a window of this height.
 */
MirWindowSpec*
mir_create_dialog_window_spec(MirConnection* connection,
                              int width, int height);

/**
 * Create a window specification for an input method window.
 *
 * Currently this is only appropriate for the Unity On-Screen-Keyboard.
 *
 * \param [in] connection   Connection the window will be created on
 * \param [in] width        Requested width. The server is not guaranteed to return a window of this width.
 * \param [in] height       Requested height. The server is not guaranteed to return a window of this height.
 * \return                  A handle that can be passed to mir_create_window() to complete construction.
 */
MirWindowSpec*
mir_create_input_method_window_spec(MirConnection* connection,
                                    int width, int height);

/**
 * Create a window specification.
 * This can be used with mir_create_window() to create a window or with
 * mir_window_apply_spec() to change an existing window.
 * \remark For use with mir_create_window() at least the type, width, height,
 * format and buffer_usage must be set. (And for types requiring a parent that
 * too must be set.)
 *
 * \param [in] connection   a valid mir connection
 * \return                  A handle that can ultimately be passed to
 *                          mir_create_window() or mir_window_apply_spec()
 */
MirWindowSpec* mir_create_window_spec(MirConnection* connection);

/**
 * Set the requested parent.
 *
 * \param [in] spec    Specification to mutate
 * \param [in] parent  A valid parent window.
 */
void mir_window_spec_set_parent(MirWindowSpec* spec, MirWindow* parent);

/**
 * Update a window specification with a window type.
 * This can be used with mir_create_window() to create a window or with
 * mir_window_apply_spec() to change an existing window.
 * \remark For use with mir_window_apply_spec() the shell need not support
 * arbitrary changes of type and some target types may require the setting of
 * properties such as "parent" that are not already present on the window.
 * The type transformations the server is required to support are:\n
 * regular => utility, dialog or satellite\n
 * utility => regular, dialog or satellite\n
 * dialog => regular, utility or satellite\n
 * satellite => regular, utility or dialog\n
 * popup => satellite
 *
 * \param [in] spec         Specification to mutate
 * \param [in] type         the target type of the window
 */
void mir_window_spec_set_type(MirWindowSpec* spec, MirWindowType type);

/**
 * Set the requested name.
 *
 * The window name helps the user to distinguish between multiple surfaces
 * from the same application. A typical desktop shell may use it to provide
 * text in the window titlebar, in an alt-tab switcher, or equivalent.
 *
 * \param [in] spec     Specification to mutate
 * \param [in] name     Requested name. This must be valid UTF-8.
 *                      Copied into spec; clients can free the buffer passed after this call.
 */
void mir_window_spec_set_name(MirWindowSpec* spec, char const* name);

/**
 * Set the requested width, in pixels
 *
 * \param [in] spec     Specification to mutate
 * \param [in] width    Requested width.
 *
 * \note    The requested dimensions are a hint only. The server is not
 *          guaranteed to create a window of any specific width or height.
 */
void mir_window_spec_set_width(MirWindowSpec* spec, unsigned width);

/**
 * Set the requested height, in pixels
 *
 * \param [in] spec     Specification to mutate
 * \param [in] height   Requested height.
 *
 * \note    The requested dimensions are a hint only. The server is not
 *          guaranteed to create a window of any specific width or height.
 */
void mir_window_spec_set_height(MirWindowSpec* spec, unsigned height);

/**
 * Set the requested width increment, in pixels.
 * Defines an arithmetic progression of sizes starting with min_width (if set, otherwise 0)
 * into which the window prefers to be resized.
 *
 * \param [in] spec       Specification to mutate
 * \param [in] width_inc  Requested width increment.
 *
 * \note    The requested dimensions are a hint only. The server is not guaranteed to
 *          create a window of any specific width or height.
 */
void mir_window_spec_set_width_increment(MirWindowSpec* spec, unsigned width_inc);

/**
 * Set the requested height increment, in pixels
 * Defines an arithmetic progression of sizes starting with min_height (if set, otherwise 0)
 * into which the window prefers to be resized.
 *
 * \param [in] spec       Specification to mutate
 * \param [in] height_inc Requested height increment.
 *
 * \note    The requested dimensions are a hint only. The server is not guaranteed to
 *          create a window of any specific width or height.
 */
void mir_window_spec_set_height_increment(MirWindowSpec* spec, unsigned height_inc);

/**
 * Set the minimum width, in pixels
 *
 * \param [in] spec       Specification to mutate
 * \param [in] min_width  Minimum width.
 *
 * \note    The requested dimensions are a hint only. The server is not guaranteed to create a
 *          window of any specific width or height.
 */
void mir_window_spec_set_min_width(MirWindowSpec* spec, unsigned min_width);

/**
 * Set the minimum height, in pixels
 *
 * \param [in] spec       Specification to mutate
 * \param [in] min_height Minimum height.
 *
 * \note    The requested dimensions are a hint only. The server is not guaranteed to create a
 *          window of any specific width or height.
 */
void mir_window_spec_set_min_height(MirWindowSpec* spec, unsigned min_height);

/**
 * Set the maximum width, in pixels
 *
 * \param [in] spec       Specification to mutate
 * \param [in] max_width  maximum width.
 *
 * \note    The requested dimensions are a hint only. The server is not guaranteed to create a
 *          window of any specific width or height.
 */
void mir_window_spec_set_max_width(MirWindowSpec* spec, unsigned max_width);

/**
 * Set the maximum height, in pixels
 *
 * \param [in] spec       Specification to mutate
 * \param [in] max_height maximum height.
 *
 * \note    The requested dimensions are a hint only. The server is not guaranteed to create a
 *          window of any specific width or height.
 */
void mir_window_spec_set_max_height(MirWindowSpec* spec, unsigned max_height);

/**
 * Set the minimum aspect ratio. This is the minimum ratio of window width to height.
 * It is independent of orientation changes and/or preferences.
 *
 * \param [in] spec     Specification to mutate
 * \param [in] width    numerator
 * \param [in] height   denominator
 *
 * \note    The requested aspect ratio is a hint only. The server is not guaranteed
 *          to create a window of any specific aspect.
 */
void mir_window_spec_set_min_aspect_ratio(MirWindowSpec* spec, unsigned width, unsigned height);

/**
 * Set the maximum aspect ratio. This is the maximum ratio of window width to height.
 * It is independent of orientation changes and/or preferences.
 *
 * \param [in] spec     Specification to mutate
 * \param [in] width    numerator
 * \param [in] height   denominator
 *
 * \note    The requested aspect ratio is a hint only. The server is not guaranteed
 *          to create a window of any specific aspect.
 */
void mir_window_spec_set_max_aspect_ratio(MirWindowSpec* spec, unsigned width, unsigned height);

/**
 * \param [in] spec         Specification to mutate
 * \param [in] output_id    ID of output to place window on. From MirDisplayOutput.output_id
 *
 * \note    If this call returns %true then a valid window returned from mir_create_window() is
 *          guaranteed to be fullscreen on the specified output. An invalid window is returned
 *          if the server unable to, or policy prevents it from, honouring this request.
 */
void mir_window_spec_set_fullscreen_on_output(MirWindowSpec* spec, uint32_t output_id);

/**
 * Set the requested preferred orientation mode.
 * \param [in] spec    Specification to mutate
 * \param [in] mode    Requested preferred orientation
 *
 * \note    If the server is unable to create a window with the preferred orientation at
 *          the point mir_create_window() is called it will instead return an invalid window.
 */
void mir_window_spec_set_preferred_orientation(MirWindowSpec* spec, MirOrientationMode mode);

/**
 * Request that the created window be attached to a window of a different client.
 *
 * This is restricted to input methods, which need to attach their suggestion window
 * to text entry widgets of other processes.
 *
 * \param [in] spec             Specification to mutate
 * \param [in] parent           A MirPersistentId reference to the parent window
 * \param [in] attachment_rect  A rectangle specifying the region (in parent window coordinates)
 *                              that the created window should be attached to.
 * \param [in] edge             The preferred edge direction to attach to. Use
 *                              mir_edge_attachment_any for no preference.
 * \return                      False if the operation is invalid for this window type.
 *
 * \note    If the parent window becomes invalid before mir_create_window() is processed,
 *          it will return an invalid window. If the parent window is valid at the time
 *          mir_create_window() is called but is later closed, this window will also receive
 *          a close event.
 */
bool mir_window_spec_attach_to_foreign_parent(MirWindowSpec* spec,
                                              MirPersistentId* parent,
                                              MirRectangle* attachment_rect,
                                              MirEdgeAttachment edge);

/**
 * Set the requested state.
 * \param [in] spec    Specification to mutate
 * \param [in] state   Requested state
 *
 * \note    If the server is unable to create a window with the requested state at
 *          the point mir_create_window() is called it will instead return an invalid window.
 */
void mir_window_spec_set_state(MirWindowSpec* spec, MirWindowState state);

/**
 * Set a collection of input rectangles associated with the spec.
 * Rectangles are specified as a list of regions relative to the top left
 * of the specified window. If the server applies this specification
 * to a window input which would normally go to the window but is not
 * contained within any of the input rectangles instead passes
 * on to the next client.
 *
 * \param [in] spec The spec to accumulate the request in.
 * \param [in] rectangles An array of MirRectangles specifying the input shape.
 * \param [in] n_rects The number of elements in the rectangles array.
 */
void mir_window_spec_set_input_shape(MirWindowSpec* spec,
                                     MirRectangle const *rectangles,
                                     size_t n_rects);

/**
 * Set the event handler to be called when events arrive for a window.
 *   \warning event_handler could be called from another thread. You must do
 *            any locking appropriate to protect your data accessed in the
 *            callback. There is also a chance that different events will be
 *            called back in different threads, for the same window,
 *            simultaneously.
 * \param [in] spec       The spec to accumulate the request in.
 * \param [in] callback   The callback function
 * \param [in] context    Additional argument to be passed to callback
 */
void mir_window_spec_set_event_handler(MirWindowSpec* spec,
                                       mir_window_event_callback callback,
                                       void* context);

/**
 * Ask the shell to customize "chrome" for this window.
 * For example, on the phone hide indicators when this window is active.
 *
 * \param [in] spec The spec to accumulate the request in.
 * \param [in] style The requested level of "chrome"
 */
void mir_window_spec_set_shell_chrome(MirWindowSpec* spec, MirShellChrome style);

/**
 * Attempts to set the pointer confinement spec for this window
 *
 * This will request the window manager to confine the pointer to the surfaces region.
 *
 * \param [in] spec  The spec to accumulate the request in.
 * \param [in] state The state you would like the pointer confinement to be in.
 */
void mir_window_spec_set_pointer_confinement(MirWindowSpec* spec, MirPointerConfinementState state);

/**
 * Set the window placement on the spec.
 *
 * \param [in] spec             the spec to update
 * \param [in] rect             the destination rectangle to align with
 * \param [in] rect_gravity     the point on \p rect to align with
 * \param [in] surface_gravity  the point on the window to align with
 * \param [in] placement_hints  positioning hints to use when limited on space
 * \param [in] offset_dx        horizontal offset to shift w.r.t. \p rect
 * \param [in] offset_dy        vertical offset to shift w.r.t. \p rect
 *
 * Moves a window to \p rect, aligning their reference points.
 *
 * \p rect is relative to the top-left corner of the parent window.
 * \p rect_gravity and \p surface_gravity determine the points on \p rect and
 * the window to pin together. \p rect's alignment point can be offset by
 * \p offset_dx and \p offset_dy, which is equivalent to offsetting the
 * position of the window.
 *
 * \p placement_hints determine how the window should be positioned in the case
 * that the window would fall off-screen if placed in its ideal position.
 * See \ref MirPlacementHints for details.
 */
void mir_window_spec_set_placement(MirWindowSpec*      spec,
                                   const MirRectangle* rect,
                                   MirPlacementGravity rect_gravity,
                                   MirPlacementGravity window_gravity,
                                   MirPlacementHints   placement_hints,
                                   int                 offset_dx,
                                   int                 offset_dy);

/**
 * Set the name for the cursor from the system cursor theme.
 * \param [in] spec             The spec
 * \param [in] name             The name, or "" to reset to default
 */
void mir_window_spec_set_cursor_name(MirWindowSpec* spec, char const* name);

/**
 * \note To be deprecated soon. Only for enabling other deprecations.
 *
 * Set the requested pixel format.
 * \param [in] spec     Specification to mutate
 * \param [in] format   Requested pixel format
 *
 * \note    If this call returns %true then the server is guaranteed to honour this request.
 *          If the server is unable to create a window with this pixel format at
 *          the point mir_create_window() is called it will instead return an invalid window.
 */
void mir_window_spec_set_pixel_format(MirWindowSpec* spec, MirPixelFormat format);

/**
 * \note To be deprecated soon. Only for enabling other deprecations.
 *
 * Set the requested buffer usage.
 * \param [in] spec     Specification to mutate
 * \param [in] usage    Requested buffer usage
 *
 * \note    If this call returns %true then the server is guaranteed to honour this request.
 *          If the server is unable to create a window with this buffer usage at
 *          the point mir_create_window() is called it will instead return an invalid window.
 */
void mir_window_spec_set_buffer_usage(MirWindowSpec* spec, MirBufferUsage usage);

/**
 * \note To be deprecated soon. Waiting for mir_window_spec_set_render_surfaces() to land.
 *
 * Set the streams associated with the spec.
 * streams[0] is the bottom-most stream, and streams[size-1] is the topmost.
 * On application of the spec, a stream that is present in the window,
 * but is not in the list will be disassociated from the window.
 * On application of the spec, a stream that is not present in the window,
 * but is in the list will be associated with the window.
 * Streams set a displacement from the top-left corner of the window.
 *
 * \warning disassociating streams from the window will not release() them.
 * \warning It is wiser to arrange the streams within the bounds of the
 *          window the spec is applied to. Shells can define their own
 *          behavior as to what happens to an out-of-bound stream.
 *
 * \param [in] spec        The spec to accumulate the request in.
 * \param [in] streams     An array of non-null streams info.
 * \param [in] num_streams The number of elements in the streams array.
 */
void mir_window_spec_set_streams(MirWindowSpec* spec,
                                 MirBufferStreamInfo* streams,
                                 unsigned int num_streams);

/**
 * Release the resources held by a MirWindowSpec.
 *
 * \param [in] spec     Specification to release
 */
void mir_window_spec_release(MirWindowSpec* spec);

/**
 * Request changes to the specification of a window. The server will decide
 * whether and how the request can be honoured.
 *
 *   \param [in] window  The window to mutate
 *   \param [in] spec    Spec with the requested changes applied
 */
void mir_window_apply_spec(MirWindow* window, MirWindowSpec* spec);

/**
 * Create a window from a given specification
 *
 *
 * \param [in] requested_specification  Specification of the attributes for the created window
 * \param [in] callback                 Callback function to be invoked when creation is complete
 * \param [in, out] context             User data passed to callback function.
 *                                      This callback is guaranteed to be called, and called with a
 *                                      non-null MirWindow*, but the window may be invalid in
 *                                      case of an error.
 */
void mir_create_window(MirWindowSpec* requested_specification,
                       mir_window_callback callback, void* context);

/**
 * Create a window from a given specification and wait for the result.
 * \param [in] requested_specification  Specification of the attributes for the created window
 * \return                              The new window. This is guaranteed non-null, but may be invalid
 *                                      in the case of error.
 */
MirWindow* mir_create_window_sync(MirWindowSpec* requested_specification);

/**
 * Release the supplied window and any associated buffer.
 *
 *   \warning callback could be called from another thread. You must do any
 *            locking appropriate to protect your data accessed in the
 *            callback.
 *   \param [in] window       The window
 *   \param [in] callback     Callback function to be invoked when the request
 *                            completes
 *   \param [in,out] context  User data passed to the callback function
 */
void mir_window_release(
    MirWindow* window,
    mir_window_callback callback,
    void *context);

/**
 * Release the specified window like in mir_window_release(), but also wait
 * for the operation to complete.
 *   \param [in] window  The window to be released
 */
void mir_window_release_sync(MirWindow* window);

/**
 * Test for a valid window
 *   \param [in] window   The window
 *   \return              True if the supplied window is valid, or
 *                        false otherwise.
 */
bool mir_window_is_valid(MirWindow* window);

/**
 * Set the event handler to be called when events arrive for a window.
 *   \warning event_handler could be called from another thread. You must do
 *            any locking appropriate to protect your data accessed in the
 *            callback. There is also a chance that different events will be
 *            called back in different threads, for the same window,
 *            simultaneously.
 *   \param [in] window         The window
 *   \param [in] callback       The callback function
 *   \param [in] context        Additional argument to be passed to callback
 */
void mir_window_set_event_handler(MirWindow* window,
                                  mir_window_event_callback callback,
                                  void* context);

/**
 * Retrieve the primary MirBufferStream associated with a window (to advance buffers,
 * obtain EGLNativeWindow, etc...)
 *
 *   \warning If the window was created with, or modified to have a
 *            MirWindowSpec containing streams added through
 *            mir_window_spec_set_streams(), the default stream will
 *            be removed, and this function will return NULL.
 *   \param[in] window The window
 */
MirBufferStream* mir_window_get_buffer_stream(MirWindow* window);

/**
 * Retrieve a text description of the error. The returned string is owned by
 * the library and remains valid until the window or the associated
 * connection has been released.
 *   \param [in] window   The window
 *   \return              A text description of any error resulting in an
 *                        invalid window, or the empty string "" if the
 *                        connection is valid.
 */
char const* mir_window_get_error_message(MirWindow* window);

/**
 * Get a window's parameters.
 *   \pre                     The window is valid
 *   \param [in]  window      The window
 *   \param [out] parameters  Structure to be populated
 */
void mir_window_get_parameters(MirWindow* window, MirWindowParameters* parameters);

/**
 * Get the orientation of a window.
 *   \param [in] window  The window to query
 *   \return              The orientation of the window
 */
MirOrientation mir_window_get_orientation(MirWindow* window);

/**
 * Attempts to raise the window to the front.
 *
 * \param [in] window  The window to raise
 * \param [in] cookie  A cookie instance obtained from an input event.
 *                     An invalid cookie will terminate the client connection.
 */
void mir_window_raise(MirWindow* window, MirCookie const* cookie);

/**
 * Get the type (purpose) of a window.
 *   \param [in] window   The window to query
 *   \return              The type of the window
 */
MirWindowType mir_window_get_type(MirWindow* window);

/**
 * Change the state of a window.
 *   \param [in] window  The window to operate on
 *   \param [in] state   The new state of the window
 *   \return             A wait handle that can be passed to mir_wait_for
 */
MirWaitHandle* mir_window_set_state(MirWindow* window,
                                     MirWindowState state);

/**
 * Get the current state of a window.
 *   \param [in] window  The window to query
 *   \return             The state of the window
 */
MirWindowState mir_window_get_state(MirWindow* window);

/**
 * Query the focus state for a window.
 *   \param [in] window  The window to operate on
 *   \return             The focus state of said window
 */
MirWindowFocusState mir_window_get_focus_state(MirWindow* window);

/**
 * Query the visibility state for a window.
 *   \param [in] window  The window to operate on
 *   \return             The visibility state of said window
 */
MirWindowVisibility mir_window_get_visibility(MirWindow* window);

/**
 * Query the DPI value of the window (dots per inch). This will vary depending
 * on the physical display configuration and where the window is within it.
 *   \return  The DPI of the window, or zero if unknown.
 */
int mir_window_get_dpi(MirWindow* window);

/**
 * Choose the cursor state for a window: whether a cursor is shown,
 * and which cursor if so.
 *    \param [in] window     The window to operate on
 *    \param [in] parameters The configuration parameters obtained
 *                           from mir_cursor* family of functions.
 *    \return                A wait handle that can be passed to mir_wait_for,
 *                           or NULL if parameters is invalid.
 *
 */
MirWaitHandle* mir_window_configure_cursor(MirWindow* window, MirCursorConfiguration const* parameters);

/**
 * Request to set the preferred orientations of a window.
 * The request may be rejected by the server; to check wait on the
 * result and check the applied value using mir_window_get_preferred_orientation
 *   \param [in] window      The window to operate on
 *   \param [in] orientation The preferred orientation modes
 *   \return                 A wait handle that can be passed to mir_wait_for
 */
MirWaitHandle* mir_window_set_preferred_orientation(MirWindow* window, MirOrientationMode orientation);

/**
 * Get the preferred orientation modes of a window.
 *   \param [in] window   The window to query
 *   \return              The preferred orientation modes
 */
MirOrientationMode mir_window_get_preferred_orientation(MirWindow* window);

/**
 * \brief Request an ID for the window that can be shared cross-process and
 *        across restarts.
 *
 * This call acquires a MirPersistentId for this MirWindow. This MirPersistentId
 * can be serialized to a string, stored or sent to another process, and then
 * later deserialized to refer to the same window.
 *
 * \param [in]     window    The window to acquire a persistent reference to.
 * \param [in]     callback  Callback to invoke when the request completes.
 * \param [in,out] context   User data passed to completion callback.
 */
void mir_window_request_persistent_id(MirWindow* window, mir_window_id_callback callback, void* context);

/**
 * \brief Request a persistent ID for a window and wait for the result
 * \param [in] window  The window to acquire a persistent ID for.
 * \return A MirPersistentId. This MirPersistentId is owned by the calling code, and must
 *         be freed with a call to mir_persistent_id_release()
 */
MirPersistentId* mir_window_request_persistent_id_sync(MirWindow* window);

// Functions in this pragma section are to be deprecated
#pragma GCC diagnostic push
#pragma GCC diagnostic ignored "-Wdeprecated-declarations"

MirSurfaceSpec* mir_connection_create_spec_for_normal_surface(MirConnection* connection,
                                                              int width, int height,
                                                              MirPixelFormat format)
__attribute__((deprecated("Use mir_create_normal_window_spec() instead")));

MirSurfaceSpec*
mir_connection_create_spec_for_menu(MirConnection* connection,
                                    int width,
                                    int height,
                                    MirPixelFormat format,
                                    MirSurface* parent,
                                    MirRectangle* rect,
                                    MirEdgeAttachment edge)
__attribute__((deprecated("Use mir_specify_menu() instead")));

MirSurfaceSpec*
mir_connection_create_spec_for_tooltip(MirConnection* connection,
                                       int width, int height,
                                       MirPixelFormat format,
                                       MirSurface* parent,
                                       MirRectangle* zone)
__attribute__((deprecated("Use mir_create_tip_window_spec() instead")));

MirSurfaceSpec*
mir_connection_create_spec_for_tip(MirConnection* connection,
                                   int width, int height,
                                   MirPixelFormat format,
                                   MirSurface* parent,
                                   MirRectangle* rect,
                                   MirEdgeAttachment edge)
__attribute__((deprecated("Use mir_create_tip_window_spec() instead")));

MirSurfaceSpec*
mir_connection_create_spec_for_modal_dialog(MirConnection* connection,
                                            int width, int height,
                                            MirPixelFormat format,
                                            MirSurface* parent)
__attribute__((deprecated("Use mir_create_modal_dialog_window_spec() instead")));

MirSurfaceSpec*
mir_connection_create_spec_for_dialog(MirConnection* connection,
                                      int width, int height,
                                      MirPixelFormat format)
__attribute__((deprecated("Use mir_create_dialog_window_spec() instead")));

MirSurfaceSpec* mir_create_surface_spec(MirConnection* connection)
__attribute__((deprecated("Use mir_create_window_spec() instead")));

MirSurfaceSpec*
mir_connection_create_spec_for_changes(MirConnection* connection)
__attribute__((deprecated("Use mir_create_window_spec() instead")));

void mir_surface_spec_set_parent(MirSurfaceSpec* spec, MirSurface* parent)
__attribute__((deprecated("Use mir_window_spec_set_parent() instead")));

/**
 *\deprecated This will soon be a property of the backing content.
 *
 * Query the swapinterval that the surface is operating with.
 * The default interval is 1.
 *   \param [in] surface  The surface to operate on
 *   \return              The swapinterval value that the client is operating with.
 *                        Returns -1 if surface is invalid, or if the default stream
 *                        was removed by use of mir_window_spec_set_streams().
 */
int mir_surface_get_swapinterval(MirSurface* surface)
__attribute__((deprecated("This will soon be a property of the backing content")));

void mir_surface_spec_set_type(MirSurfaceSpec* spec, MirSurfaceType type)
__attribute__((deprecated("use mir_window_spec_set_type() instead")));

void mir_surface_spec_set_name(MirSurfaceSpec* spec, char const* name)
__attribute__((deprecated("use mir_window_spec_set_name() instead")));

void mir_surface_spec_set_width(MirSurfaceSpec* spec, unsigned width)
__attribute__((deprecated("use mir_window_spec_set_width() instead")));

void mir_surface_spec_set_height(MirSurfaceSpec* spec, unsigned height)
__attribute__((deprecated("use mir_window_spec_set_height() instead")));

void mir_surface_spec_set_width_increment(MirSurfaceSpec* spec, unsigned width_inc)
__attribute__((deprecated("use mir_window_spec_set_width_increment() instead")));

void mir_surface_spec_set_height_increment(MirSurfaceSpec* spec, unsigned height_inc)
__attribute__((deprecated("use mir_window_spec_set_height_increment() instead")));

void mir_surface_spec_set_min_width(MirSurfaceSpec* spec, unsigned min_width)
__attribute__((deprecated("use mir_window_spec_set_min_width() instead")));

void mir_surface_spec_set_min_height(MirSurfaceSpec* spec, unsigned min_height)
__attribute__((deprecated("use mir_window_spec_set_min_height() instead")));

void mir_surface_spec_set_max_width(MirSurfaceSpec* spec, unsigned max_width)
__attribute__((deprecated("use mir_window_spec_set_max_width() instead")));

void mir_surface_spec_set_max_height(MirSurfaceSpec* spec, unsigned max_height)
__attribute__((deprecated("use mir_window_spec_set_max_height() instead")));

void mir_surface_spec_set_min_aspect_ratio(MirSurfaceSpec* spec, unsigned width, unsigned height)
__attribute__((deprecated("use mir_window_spec_set_min_aspect_ratio() instead")));

void mir_surface_spec_set_max_aspect_ratio(MirSurfaceSpec* spec, unsigned width, unsigned height)
__attribute__((deprecated("use mir_window_spec_set_max_aspect_ratio() instead")));

void mir_surface_spec_set_fullscreen_on_output(MirSurfaceSpec* spec, uint32_t output_id)
__attribute__((deprecated("use mir_window_spec_set_fullscreen_on_output() instead")));

void mir_surface_spec_set_preferred_orientation(MirSurfaceSpec* spec, MirOrientationMode mode)
__attribute__((deprecated("use mir_window_spec_set_preferred_orientation() instead")));

bool mir_surface_spec_attach_to_foreign_parent(MirSurfaceSpec* spec,
                                               MirPersistentId* parent,
                                               MirRectangle* attachment_rect,
                                               MirEdgeAttachment edge)
__attribute__((deprecated("use mir_window_spec_attach_to_foreign_parent() instead")));

void mir_surface_spec_set_state(MirSurfaceSpec* spec, MirSurfaceState state)
__attribute__((deprecated("use mir_window_spec_set_state() instead")));

void mir_surface_spec_release(MirSurfaceSpec* spec)
__attribute__((deprecated("use mir_window_spec_release() instead")));

void mir_surface_spec_set_input_shape(MirSurfaceSpec* spec,
                                      MirRectangle const *rectangles,
                                      size_t n_rects)
__attribute__((deprecated("use mir_window_spec_set_input_shape() instead")));

void mir_surface_spec_set_event_handler(MirSurfaceSpec* spec,
                                        mir_surface_event_callback callback,
                                        void* context)
__attribute__((deprecated("use mir_window_spec_set_event_handler() instead")));

void mir_surface_spec_set_shell_chrome(MirSurfaceSpec* spec, MirShellChrome style)
__attribute__((deprecated("use mir_window_spec_set_shell_chrome() instead")));

void mir_surface_spec_set_pointer_confinement(MirSurfaceSpec* spec, MirPointerConfinementState state)
__attribute__((deprecated("use mir_window_spec_set_pointer_confinement() instead")));

void mir_surface_spec_set_placement(MirSurfaceSpec*     spec,
                                    const MirRectangle* rect,
                                    MirPlacementGravity rect_gravity,
                                    MirPlacementGravity window_gravity,
                                    MirPlacementHints   placement_hints,
                                    int                 offset_dx,
                                    int                 offset_dy)
__attribute__((deprecated("use mir_window_spec_set_placement() instead")));

MirSurfaceSpec* mir_connection_create_spec_for_input_method(MirConnection* connection,
                                                            int width, int height,
                                                            MirPixelFormat format)
__attribute__((deprecated("use mir_create_input_method_window_spec() instead")));

void mir_surface_spec_set_pixel_format(MirSurfaceSpec* spec, MirPixelFormat format)
__attribute__((deprecated("use mir_window_spec_set_pixel_format() instead")));

void mir_surface_spec_set_buffer_usage(MirSurfaceSpec* spec, MirBufferUsage usage)
__attribute__((deprecated("use mir_window_spec_set_buffer_usage() instead")));

void mir_surface_spec_set_streams(MirSurfaceSpec* spec,
                                  MirBufferStreamInfo* streams,
                                  unsigned int num_streams)
__attribute__((deprecated("use mir_window_spec_set_streams() instead")));

void mir_surface_apply_spec(MirSurface* surface, MirSurfaceSpec* spec)
__attribute__((deprecated("use mir_window_apply_spec() instead")));

bool mir_surface_is_valid(MirSurface *surface)
__attribute__((deprecated("use mir_window_is_valid() instead")));

MirWaitHandle* mir_surface_create(MirSurfaceSpec* requested_specification,
<<<<<<< HEAD
                                  mir_surface_callback callback, void* context)
__attribute__((deprecated("use mir_window_create() instead")));

MirSurface* mir_surface_create_sync(MirSurfaceSpec* requested_specification)
__attribute__((deprecated("use mir_window_create_sync() instead")));
=======
                                  mir_surface_callback callback, void* context);
//__attribute__((deprecated("use mir_create_window() instead")));

MirSurface* mir_surface_create_sync(MirSurfaceSpec* requested_specification);
//__attribute__((deprecated("use mir_create_window_sync() instead")));
>>>>>>> 37ff4852

MirWaitHandle *mir_surface_release(
    MirSurface *surface,
    mir_surface_callback callback,
    void *context)
__attribute__((deprecated("use mir_window_release() instead")));

void mir_surface_release_sync(MirSurface *surface)
__attribute__((deprecated("use mir_window_release_sync() instead")));

void mir_surface_set_event_handler(MirSurface *surface,
                                   mir_surface_event_callback callback,
                                   void* context)
__attribute__((deprecated("use mir_window_set_event_handler() instead")));

MirBufferStream* mir_surface_get_buffer_stream(MirSurface *surface)
__attribute__((deprecated("use mir_window_get_buffer_stream() instead")));

char const* mir_surface_get_error_message(MirSurface *surface)
__attribute__((deprecated("use mir_window_get_error_message() instead")));

void mir_surface_get_parameters(MirSurface *surface, MirSurfaceParameters *parameters)
__attribute__((deprecated("use mir_window_get_parameters() instead")));

MirSurfaceType mir_surface_get_type(MirSurface* surface)
__attribute__((deprecated("use mir_window_get_type() instead")));

MirWaitHandle* mir_surface_set_state(MirSurface *surface,
                                     MirSurfaceState state)
__attribute__((deprecated("use mir_window_set_state() instead")));

MirSurfaceState mir_surface_get_state(MirSurface *surface)
__attribute__((deprecated("use mir_window_get_state() instead")));

/**
 * Set the swapinterval for the default stream.
 *   \warning EGL users should use eglSwapInterval directly.
 *   \warning Only swapinterval of 0 or 1 is supported.
 *   \warning If the surface was created with, or modified to have a
 *            MirSurfaceSpec containing streams added through
 *            mir_window_spec_set_streams(), the default stream will
 *            be removed, and this function will return NULL.
 *   \param [in] surface  The surface to operate on
 *   \param [in] interval The number of vblank signals that
 *                        mir_surface_swap_buffers will wait for
 *   \return              A wait handle that can be passed to mir_wait_for,
 *                        or NULL if the interval could not be supported
 */
MirWaitHandle* mir_surface_set_swapinterval(MirSurface* surface, int interval)
__attribute__((deprecated("Swap interval should be set on the backing content")));

int mir_surface_get_dpi(MirSurface* surface)
__attribute__((deprecated("use mir_window_get_dpi() instead")));

MirSurfaceFocusState mir_surface_get_focus(MirSurface *surface)
__attribute__((deprecated("use mir_window_get_focus_state() instead")));

MirSurfaceVisibility mir_surface_get_visibility(MirSurface *surface)
__attribute__((deprecated("use mir_window_get_visibility() instead")));

MirWaitHandle* mir_surface_configure_cursor(MirSurface *surface, MirCursorConfiguration const* parameters)
__attribute__((deprecated("use mir_window_configure_cursor() instead")));

MirOrientation mir_surface_get_orientation(MirSurface *surface)
__attribute__((deprecated("use mir_window_get_orientation() instead")));

MirWaitHandle* mir_surface_set_preferred_orientation(MirSurface *surface, MirOrientationMode orientation)
__attribute__((deprecated("use mir_window_set_preferred_orientation() instead")));

MirOrientationMode mir_surface_get_preferred_orientation(MirSurface *surface)
__attribute__((deprecated("use mir_window_get_preferred_orientation() instead")));

MirWaitHandle* mir_surface_request_persistent_id(MirSurface* surface, mir_surface_id_callback callback, void* context)
__attribute__((deprecated("use mir_window_request_persistent_id() instead")));

MirPersistentId* mir_surface_request_persistent_id_sync(MirSurface *surface)
__attribute__((deprecated("use mir_window_request_persistent_id_sync() instead")));

void mir_surface_raise(MirSurface* surface, MirCookie const* cookie)
__attribute__((deprecated("use mir_window_raise() instead")));

#pragma GCC diagnostic pop

/**
 * \brief Check the validity of a MirPersistentId
 * \param [in] id  The MirPersistentId
 * \return True iff the MirPersistentId contains a valid ID value.
 *
 * \note This does not guarantee that the ID refers to a currently valid object.
 */
bool mir_persistent_id_is_valid(MirPersistentId* id);

/**
 * \brief Free a MirPersistentId
 * \param [in] id  The MirPersistentId to free
 * \note This frees only the client-side representation; it has no effect on the
 *       object referred to by \arg id.
 */
void mir_persistent_id_release(MirPersistentId* id);

/**
 * \brief Get a string representation of a MirSurfaceId
 * \param [in] id  The ID to serialise
 * \return A string representation of id. This string is owned by the MirSurfaceId,
 *         and must not be freed by the caller.
 *
 * \see mir_surface_id_from_string
 */
char const* mir_persistent_id_as_string(MirPersistentId* id);

/**
 * \brief Deserialise a string representation of a MirSurfaceId
 * \param [in] string_representation  Serialised representation of the ID
 * \return The deserialised MirSurfaceId
 */
MirPersistentId* mir_persistent_id_from_string(char const* string_representation);

#ifdef __cplusplus
}
/**@}*/
#endif

#endif /* MIR_TOOLKIT_MIR_SURFACE_H_ */<|MERGE_RESOLUTION|>--- conflicted
+++ resolved
@@ -933,19 +933,11 @@
 __attribute__((deprecated("use mir_window_is_valid() instead")));
 
 MirWaitHandle* mir_surface_create(MirSurfaceSpec* requested_specification,
-<<<<<<< HEAD
                                   mir_surface_callback callback, void* context)
-__attribute__((deprecated("use mir_window_create() instead")));
+__attribute__((deprecated("use mir_create_window() instead")));
 
 MirSurface* mir_surface_create_sync(MirSurfaceSpec* requested_specification)
-__attribute__((deprecated("use mir_window_create_sync() instead")));
-=======
-                                  mir_surface_callback callback, void* context);
-//__attribute__((deprecated("use mir_create_window() instead")));
-
-MirSurface* mir_surface_create_sync(MirSurfaceSpec* requested_specification);
-//__attribute__((deprecated("use mir_create_window_sync() instead")));
->>>>>>> 37ff4852
+__attribute__((deprecated("use mir_create_window_sync() instead")));
 
 MirWaitHandle *mir_surface_release(
     MirSurface *surface,
