--- conflicted
+++ resolved
@@ -36,11 +36,7 @@
 {
     explicit Texture(std::shared_ptr<mir::compositor::Buffer> const& buffer) :
         buffer(buffer) {}
-<<<<<<< HEAD
-
-=======
 private:
->>>>>>> e5222acd
     std::shared_ptr<compositor::Buffer> buffer;
 };
 
