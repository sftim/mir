/*
 * Copyright © 2012 Canonical Ltd.
 *
 * This program is free software: you can redistribute it and/or modify it
 * under the terms of the GNU Lesser General Public License version 3,
 * as published by the Free Software Foundation.
 *
 * This program is distributed in the hope that it will be useful,
 * but WITHOUT ANY WARRANTY; without even the implied warranty of
 * MERCHANTABILITY or FITNESS FOR A PARTICULAR PURPOSE.  See the
 * GNU Lesser General Public License for more details.
 *
 * You should have received a copy of the GNU Lesser General Public License
 * along with this program.  If not, see <http://www.gnu.org/licenses/>.
 *
 * Authored by: Kevin DuBois <kevin.dubois@canonical.com>
 */

#ifndef MIR_GRAPHICS_ANDROID_MIR_NATIVE_WINDOW_H_
#define MIR_GRAPHICS_ANDROID_MIR_NATIVE_WINDOW_H_

#include <system/window.h>
#include <cstdarg>
#include <memory>

namespace mir
{
namespace graphics 
{
namespace android
{
class AndroidDriverInterpreter;

class MirNativeWindow : public ANativeWindow
{
public:
    explicit MirNativeWindow(std::shared_ptr<AndroidDriverInterpreter> const& interpreter);

    int query(int key, int* value) const;
    int perform(int key, va_list args );
<<<<<<< HEAD
    int dequeueBuffer(struct ANativeWindowBuffer** buffer);
    int queueBuffer(struct ANativeWindowBuffer* buffer, std::shared_ptr<SyncObject> const& fence);
    int cancelBuffer(struct ANativeWindowBuffer* buffer, std::shared_ptr<SyncObject> const& fence);
=======
    int dequeueBuffer(struct ANativeWindowBuffer** buffer, int* fence);
    int queueBuffer(struct ANativeWindowBuffer* buffer, int fence);
>>>>>>> da128e26
    int setSwapInterval(int interval);
private:

    std::shared_ptr<AndroidDriverInterpreter> const driver_interpreter;
};

}
}
}

#endif /* MIR_GRAPHICS_ANDROID_MIR_NATIVE_WINDOW_H_ */<|MERGE_RESOLUTION|>--- conflicted
+++ resolved
@@ -38,14 +38,9 @@
 
     int query(int key, int* value) const;
     int perform(int key, va_list args );
-<<<<<<< HEAD
-    int dequeueBuffer(struct ANativeWindowBuffer** buffer);
-    int queueBuffer(struct ANativeWindowBuffer* buffer, std::shared_ptr<SyncObject> const& fence);
-    int cancelBuffer(struct ANativeWindowBuffer* buffer, std::shared_ptr<SyncObject> const& fence);
-=======
     int dequeueBuffer(struct ANativeWindowBuffer** buffer, int* fence);
     int queueBuffer(struct ANativeWindowBuffer* buffer, int fence);
->>>>>>> da128e26
+    int cancelBuffer(struct ANativeWindowBuffer* buffer, int fence);
     int setSwapInterval(int interval);
 private:
 
