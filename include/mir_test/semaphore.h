--- conflicted
+++ resolved
@@ -40,9 +40,5 @@
 
 namespace
 {
-<<<<<<< HEAD
-  ACTION_P(PostSemaphore, sem) { sem->post(); }
-=======
     ACTION_P(PostSemaphore, sem) { sem->post(); }
->>>>>>> 38a6e54f
 }