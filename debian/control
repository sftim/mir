--- conflicted
+++ resolved
@@ -266,11 +266,7 @@
  Contains the shared libraries required for the Mir server and client.
 
 # Longer-term these drivers should move out-of-tree
-<<<<<<< HEAD
-Package: mir-platform-graphics-mesa-x17
-=======
-Package: mir-platform-graphics-x16
->>>>>>> 91babedc
+Package: mir-platform-graphics-x17
 Section: libs
 Architecture: linux-any
 Multi-Arch: same
