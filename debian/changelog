--- conflicted
+++ resolved
@@ -1,5 +1,3 @@
-<<<<<<< HEAD
-=======
 mir (0.0.9+13.10.20130822.1-0ubuntu1) saucy; urgency=low
 
   [ Daniel van Vugt ]
@@ -28,7 +26,6 @@
 
  -- Ubuntu daily release <ps-jenkins@lists.canonical.com>  Thu, 22 Aug 2013 10:05:21 +0000
 
->>>>>>> 589603ad
 mir (0.0.9+13.10.20130821.1-0ubuntu1) saucy; urgency=low
 
   [ Daniel van Vugt ]
