# Getting Involved in Mir  {#getting_involved_in_mir}

## Getting involved

The Mir project website is <http://www.mirserver.io/>, 
the code is [hosted on GitHub](https://github.com/MirServer) 

For announcements and other discussions on Mir see: 
[Mir on community.ubuntu](https://community.ubuntu.com/c/mir) 

For other questions and discussion about the Mir project: 
the \#mirserver IRC channel on freenode.


## Getting Mir source and dependencies
###  On Ubuntu

You’ll need a few development tools installed:

    sudo apt install devscripts equivs git

With these installed you can checkout Mir and get the remaining dependencies:

    git clone --recursive https://github.com/MirServer/mir.git
    cd mir
    mk-build-deps -i -s sudo

### On Fedora

You’ll need some development tools and packages installed:

    sudo dnf install git cmake make gcc-c++ boost-devel mesa-libEGL-devel \
    mesa-libGLES-devel glm-devel protobuf-lite-devel protobuf-compiler \
    capnproto-devel capnproto glog-devel gflags-devel systemd-devel \
    glib2-devel wayland-devel mesa-libgbm-devel libepoxy-devel nettle-devel \
    libinput-devel libxml++-devel libuuid-devel libxkbcommon-devel \
    freetype-devel lttng-ust-devel libatomic qterminal qt5-qtwayland \
    python3-pillow libevdev-devel umockdev-devel gtest-devel gmock-devel \
<<<<<<< HEAD
    libXcursor-devel yaml-cpp-devel egl-wayland-devel libdrm-devel wlcs-devel
=======
    libXcursor-devel yaml-cpp-devel egl-wayland-devel libdrm-devel \
    wlcs-devel python3-dbusmock
>>>>>>> 6237e10e

With these installed you can checkout Mir:

    git clone --recursive https://github.com/MirServer/mir.git
    cd mir

Building Mir
------------

    mkdir build
    cd  build
    cmake ..
    make

This creates an example shell (miral-shell) in the bin directory. This can be
run directly:

    bin/miral-shell

With the default options this runs in a window on X (which is convenient for
development).

The miral-shell example is simple, don’t expect to see a sophisticated launcher
by default. You can start mir apps from the command-line. For example:

    bin/miral-run qterminal

To exit from miral-shell press Ctrl-Alt-BkSp.

You can install the Mir examples, headers and libraries you've built with:
  
    sudo make install

### Contributing to Mir

Please file bug reports at: https://github.com/MirServer/mir/issues

The Mir development mailing list can be found at: https://lists.ubuntu.com/mailman/listinfo/Mir-devel

The Mir coding guidelines are [here](cppguide/index.html).

### Working on Mir code

 - \ref md_README  "Mir Read me"
 - \ref md_HACKING "Mir hacking guide"
 - \ref component_reports
 - \ref dso_versioning_guide
 - \ref performance_framework
 - \ref latency "Measuring visual latency"<|MERGE_RESOLUTION|>--- conflicted
+++ resolved
@@ -36,12 +36,8 @@
     libinput-devel libxml++-devel libuuid-devel libxkbcommon-devel \
     freetype-devel lttng-ust-devel libatomic qterminal qt5-qtwayland \
     python3-pillow libevdev-devel umockdev-devel gtest-devel gmock-devel \
-<<<<<<< HEAD
-    libXcursor-devel yaml-cpp-devel egl-wayland-devel libdrm-devel wlcs-devel
-=======
     libXcursor-devel yaml-cpp-devel egl-wayland-devel libdrm-devel \
     wlcs-devel python3-dbusmock
->>>>>>> 6237e10e
 
 With these installed you can checkout Mir:
 
