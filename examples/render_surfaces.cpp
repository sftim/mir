/*
 * Copyright © 2012-2014 Canonical Ltd.
 *
 * This program is free software: you can redistribute it and/or modify
 * it under the terms of the GNU General Public License version 3 as
 * published by the Free Software Foundation.
 *
 * This program is distributed in the hope that it will be useful,
 * but WITHOUT ANY WARRANTY; without even the implied warranty of
 * MERCHANTABILITY or FITNESS FOR A PARTICULAR PURPOSE.  See the
 * GNU General Public License for more details.
 *
 * You should have received a copy of the GNU General Public License
 * along with this program.  If not, see <http://www.gnu.org/licenses/>.
 *
 * Authored by: Alexandros Frantzis <alexandros.frantzis@canonical.com>
 */

#include "server_example_input_event_filter.h"
#include "server_example_display_configuration_policy.h"
#include "mir/server_status_listener.h"
#include "mir/compositor/display_buffer_compositor.h"
#include "mir/compositor/display_buffer_compositor_factory.h"
#include "mir/scene/surface_creation_parameters.h"
#include "mir/geometry/size.h"
#include "mir/geometry/rectangles.h"
#include "mir/graphics/display.h"
#include "mir/graphics/display_buffer.h"
#include "mir/graphics/gl_context.h"
#include "mir/options/option.h"
#include "mir/scene/surface.h"
#include "mir/scene/surface_coordinator.h"
#include "mir/scene/buffer_stream_factory.h"
#include "mir/scene/surface_factory.h"
#include "mir/server.h"
#include "mir/report_exception.h"

#include "mir_image.h"
#include "buffer_render_target.h"
#include "image_renderer.h"

#define GLM_FORCE_RADIANS
#include <glm/gtc/matrix_transform.hpp>

#include <thread>
#include <atomic>
#include <chrono>
#include <csignal>
#include <iostream>
#include <sstream>
#include <vector>

namespace mg = mir::graphics;
namespace mc = mir::compositor;
namespace ms = mir::scene;
namespace mf = mir::frontend;
namespace mo = mir::options;
namespace msh = mir::shell;
namespace mi = mir::input;
namespace geom = mir::geometry;
namespace mt = mir::tools;
namespace me = mir::examples;


///\page render_surfaces-example render_surfaces.cpp: A simple program using the mir library.
///\tableofcontents
///render_surfaces shows the use of mir to render some moving surfaces
///\section main main()
/// The main() function uses a RenderSurfacesServerConfiguration to initialize and run mir.
/// \snippet render_surfaces.cpp main_tag
///\section RenderSurfacesServerConfiguration RenderSurfacesServerConfiguration
/// The configuration stubs out client connectivity and input.
/// \snippet render_surfaces.cpp RenderSurfacesServerConfiguration_stubs_tag
/// it also provides a bespoke display buffer compositor
/// \snippet render_surfaces.cpp RenderSurfacesDisplayBufferCompositor_tag
///\section Utilities Utility classes
/// For smooth animation we need to track time and move surfaces accordingly
///\subsection StopWatch StopWatch
/// \snippet render_surfaces.cpp StopWatch_tag
///\subsection Moveable Moveable
/// \snippet render_surfaces.cpp Moveable_tag

///\example render_surfaces.cpp A simple program using the mir library.

namespace
{
std::atomic<bool> created{false};

static const float min_alpha = 0.3f;

char const* const surfaces_to_render = "surfaces-to-render";

///\internal [StopWatch_tag]
// tracks elapsed time - for animation.
class StopWatch
{
public:
    StopWatch() : start(std::chrono::high_resolution_clock::now()),
                  last(start),
                  now(last)
    {
    }

    void stop()
    {
        now = std::chrono::high_resolution_clock::now();
    }

    double elapsed_seconds_since_start()
    {
        auto elapsed = now - start;
        float elapsed_sec = std::chrono::duration_cast<std::chrono::microseconds>(elapsed).count() / 1000000.0f;
        return elapsed_sec;
    }

    double elapsed_seconds_since_last_restart()
    {
        auto elapsed = now - last;
        float elapsed_sec = std::chrono::duration_cast<std::chrono::microseconds>(elapsed).count() / 1000000.0f;
        return elapsed_sec;
    }

    void restart()
    {
        std::swap(last, now);
    }

private:
    std::chrono::high_resolution_clock::time_point start;
    std::chrono::high_resolution_clock::time_point last;
    std::chrono::high_resolution_clock::time_point now;
};
///\internal [StopWatch_tag]

///\internal [Moveable_tag]
// Adapter to support movement of surfaces.
class Moveable
{
public:
    Moveable() {}
    Moveable(std::shared_ptr<ms::Surface> const& s, const geom::Size& display_size,
             float dx, float dy, const glm::vec3& rotation_axis, float alpha_offset)
        : surface(s), display_size(display_size),
          x{s->top_left().x.as_float()},
          y{s->top_left().y.as_float()},
          w{s->size().width.as_float()},
          h{s->size().height.as_float()},
          dx{dx},
          dy{dy},
          rotation_axis(rotation_axis),
          alpha_offset{alpha_offset}
    {
    }

    void step()
    {
        stop_watch.stop();
        float elapsed_sec = stop_watch.elapsed_seconds_since_last_restart();
        float total_elapsed_sec = stop_watch.elapsed_seconds_since_start();
        stop_watch.restart();

        bool should_update = true;
        float new_x = x + elapsed_sec * dx;
        float new_y = y + elapsed_sec * dy;
        if (new_x < 0.0 || new_x + w > display_size.width.as_uint32_t())
        {
            dx = -dx;
            should_update = false;
        }

        if (new_y < 0.0 || new_y + h > display_size.height.as_uint32_t())
        {
            dy = -dy;
            should_update = false;
        }

        if (should_update)
        {
            surface->move_to({new_x, new_y});
            x = new_x;
            y = new_y;
        }

        glm::mat4 trans = glm::rotate(glm::mat4(1.0f),
                                      glm::radians(total_elapsed_sec * 120.0f),
                                      rotation_axis);
        surface->set_transformation(trans);

        float const alpha_amplitude = (1.0f - min_alpha) / 2.0f;
        surface->set_alpha(min_alpha + alpha_amplitude +
                           alpha_amplitude *
                           sin(alpha_offset + 2 * M_PI * total_elapsed_sec /
                               3.0));
    }

private:
    std::shared_ptr<ms::Surface> surface;
    geom::Size display_size;
    float x;
    float y;
    float w;
    float h;
    float dx;
    float dy;
    StopWatch stop_watch;
    glm::vec3 rotation_axis;
    float alpha_offset;
};
///\internal [Moveable_tag]

void callback_when_started(mir::Server& server, std::function<void()> callback)
{
    struct ServerStatusListener : mir::ServerStatusListener
    {
        ServerStatusListener(std::function<void()> callback) :
            callback(callback) {}

        virtual void paused() override {}
        virtual void resumed() override {}
        virtual void started() override {callback(); callback = []{}; }

        std::function<void()> callback;
    };

    server.override_the_server_status_listener([callback]
        {
            return std::make_shared<ServerStatusListener>(callback);
        });
}

class RenderSurfacesDisplayBufferCompositor : public mc::DisplayBufferCompositor
{
public:
    RenderSurfacesDisplayBufferCompositor(
        std::unique_ptr<DisplayBufferCompositor> db_compositor,
        std::vector<Moveable>& moveables)
        : db_compositor{std::move(db_compositor)},
          moveables(moveables),
          frames{0}
    {
    }

    void composite(mc::SceneElementSequence&& scene_sequence) override
    {
        while (!created) std::this_thread::yield();
        stop_watch.stop();
        if (stop_watch.elapsed_seconds_since_last_restart() >= 1)
        {
            std::cout << "FPS: " << frames << " Frame Time: " << 1.0 / frames << std::endl;
            frames = 0;
            stop_watch.restart();
        }

        db_compositor->composite(std::move(scene_sequence));

        for (auto& m : moveables)
            m.step();

        frames++;
    }

private:
    std::unique_ptr<DisplayBufferCompositor> const db_compositor;
    StopWatch stop_watch;
    std::vector<Moveable>& moveables;
    uint32_t frames;
};

class RenderSurfacesDisplayBufferCompositorFactory : public mc::DisplayBufferCompositorFactory
{
public:
    RenderSurfacesDisplayBufferCompositorFactory(
        std::shared_ptr<mc::DisplayBufferCompositorFactory> const& factory,
        std::vector<Moveable>& moveables)
        : factory{factory},
          moveables(moveables)
    {
    }

    std::unique_ptr<mc::DisplayBufferCompositor> create_compositor_for(mg::DisplayBuffer& display_buffer)
    {
        auto compositor = factory->create_compositor_for(display_buffer);
        auto raw = new RenderSurfacesDisplayBufferCompositor(
            std::move(compositor), moveables);
        return std::unique_ptr<RenderSurfacesDisplayBufferCompositor>(raw);
    }

private:
    std::shared_ptr<mc::DisplayBufferCompositorFactory> const factory;
    std::vector<Moveable>& moveables;
};

///\internal [RenderSurfacesServer_tag]
// Extend the default configuration to manage moveables.
class RenderSurfacesServer : private mir::Server
{
    std::shared_ptr<mir::input::EventFilter> const quit_filter{me::make_quit_filter_for(*this)};
public:
    RenderSurfacesServer(int argc, char const** argv)
    {
        me::add_display_configuration_options_to(*this);

        ///\internal [RenderSurfacesDisplayBufferCompositor_tag]
        // Decorate the DefaultDisplayBufferCompositor in order to move surfaces.
        wrap_display_buffer_compositor_factory([this](std::shared_ptr<mc::DisplayBufferCompositorFactory> const& wrapped)
            {
                return std::make_shared<RenderSurfacesDisplayBufferCompositorFactory>(
                    wrapped,
                    moveables);
            });
        ///\internal [RenderSurfacesDisplayBufferCompositor_tag]

        add_configuration_option(surfaces_to_render, "Number of surfaces to render", 5);

        // Provide the command line and run the *this
        set_command_line(argc, argv);
        setenv("MIR_SERVER_NO_FILE", "", 1);

        // Unless the compositor starts before we create the surfaces it won't respond to
        // the change notification that causes.
        callback_when_started(*this, [this] { create_surfaces(); });

        apply_settings();
    }

    using mir::Server::run;
    using mir::Server::exited_normally;

    // New function to initialize moveables with surfaces
    void create_surfaces()
    {
        moveables.resize(get_options()->get<int>(surfaces_to_render));
        std::cout << "Rendering " << moveables.size() << " surfaces" << std::endl;

        auto const display = the_display();
        auto const buffer_stream_factory = the_buffer_stream_factory();
        auto const surface_factory = the_surface_factory();
        auto const surface_coordinator = the_surface_coordinator();
        auto const gl_context = the_display()->create_gl_context();

        /* TODO: Get proper configuration */
        geom::Rectangles view_area;
        display->for_each_display_sync_group([&](mg::DisplaySyncGroup& group)
        {
            group.for_each_display_buffer([&](mg::DisplayBuffer& db)
            {
                view_area.add(db.view_area());
            });
        });
        geom::Size const display_size{view_area.bounding_rectangle().size};
        uint32_t const surface_side{300};
        geom::Size const surface_size{surface_side, surface_side};

        float const angular_step = 2.0 * M_PI / moveables.size();
        float const w = display_size.width.as_uint32_t();
        float const h = display_size.height.as_uint32_t();
        auto const surface_pf = supported_pixel_formats()[0];

        int i = 0;
        for (auto& m : moveables)
        {
            auto params = ms::a_surface()
                .of_size(surface_size)
                .of_pixel_format(surface_pf)
                .of_buffer_usage(mg::BufferUsage::hardware);
            mg::BufferProperties properties{params.size, params.pixel_format, params.buffer_usage};
            auto s = buffer_stream_factory->create_buffer_stream(properties); 
            auto const stream = mir::frontend::stream_from(s);
            auto const surface = surface_factory->create_surface(s, params);
            surface_coordinator->add_surface(surface, params.depth, params.input_mode, nullptr);

            {
                mg::Buffer* buffer{nullptr};
                auto const complete = [&](mg::Buffer* new_buf){ buffer = new_buf; };
<<<<<<< HEAD
                stream->swap_buffers(buffer, complete); // Fetch buffer for rendering
=======
                surface->primary_buffer_stream()->swap_buffers(buffer, complete); // Fetch buffer for rendering
>>>>>>> 6a301259
                {
                    gl_context->make_current();

                    mt::ImageRenderer img_renderer{mir_image.pixel_data,
                                   geom::Size{mir_image.width, mir_image.height},
                                   mir_image.bytes_per_pixel};
                    mt::BufferRenderTarget brt{*buffer};
                    brt.make_current();
                    img_renderer.render();

                    gl_context->release_current();
                }
<<<<<<< HEAD
                stream->swap_buffers(buffer, complete); // Post rendered buffer
=======
                surface->primary_buffer_stream()->swap_buffers(buffer, complete); // Post rendered buffer
>>>>>>> 6a301259
            }

            /*
             * Place each surface at a different starting location and give it a
             * different speed, rotation and alpha offset.
             */
            uint32_t const x = w * (0.5 + 0.25 * cos(i * angular_step)) - surface_side / 2.0;
            uint32_t const y = h * (0.5 + 0.25 * sin(i * angular_step)) - surface_side / 2.0;

            surface->move_to({x, y});
            m = Moveable(surface, display_size,
                    cos(0.1f + i * M_PI / 6.0f) * w / 3.0f,
                    sin(0.1f + i * M_PI / 6.0f) * h / 3.0f,
                    glm::vec3{(i % 3 == 0) * 1.0f, (i % 3 == 1) * 1.0f, (i % 3 == 2) * 1.0f},
                    2.0f * M_PI * cos(i));
            ++i;
        }

        created = true;
    }

private:
    std::vector<Moveable> moveables;
};
///\internal [RenderSurfacesServer_tag]
}

int main(int argc, char const** argv)
try
{
    ///\internal [main_tag]
    RenderSurfacesServer render_surfaces{argc, argv};

    render_surfaces.run();

    return render_surfaces.exited_normally() ? EXIT_SUCCESS : EXIT_FAILURE;
}
catch (...)
{
    mir::report_exception();
    return EXIT_FAILURE;
}<|MERGE_RESOLUTION|>--- conflicted
+++ resolved
@@ -364,19 +364,14 @@
                 .of_pixel_format(surface_pf)
                 .of_buffer_usage(mg::BufferUsage::hardware);
             mg::BufferProperties properties{params.size, params.pixel_format, params.buffer_usage};
-            auto s = buffer_stream_factory->create_buffer_stream(properties); 
-            auto const stream = mir::frontend::stream_from(s);
-            auto const surface = surface_factory->create_surface(s, params);
+            auto stream = buffer_stream_factory->create_buffer_stream(properties); 
+            auto const surface = surface_factory->create_surface(stream, params);
             surface_coordinator->add_surface(surface, params.depth, params.input_mode, nullptr);
 
             {
                 mg::Buffer* buffer{nullptr};
                 auto const complete = [&](mg::Buffer* new_buf){ buffer = new_buf; };
-<<<<<<< HEAD
-                stream->swap_buffers(buffer, complete); // Fetch buffer for rendering
-=======
                 surface->primary_buffer_stream()->swap_buffers(buffer, complete); // Fetch buffer for rendering
->>>>>>> 6a301259
                 {
                     gl_context->make_current();
 
@@ -389,11 +384,7 @@
 
                     gl_context->release_current();
                 }
-<<<<<<< HEAD
-                stream->swap_buffers(buffer, complete); // Post rendered buffer
-=======
                 surface->primary_buffer_stream()->swap_buffers(buffer, complete); // Post rendered buffer
->>>>>>> 6a301259
             }
 
             /*
